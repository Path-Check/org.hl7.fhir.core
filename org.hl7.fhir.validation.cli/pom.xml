<project xmlns="http://maven.apache.org/POM/4.0.0" xmlns:xsi="http://www.w3.org/2001/XMLSchema-instance"
         xsi:schemaLocation="http://maven.apache.org/POM/4.0.0 http://maven.apache.org/xsd/maven-4.0.0.xsd">
    <modelVersion>4.0.0</modelVersion>

    <parent>
        <groupId>ca.uhn.hapi.fhir</groupId>
        <artifactId>org.hl7.fhir.core</artifactId>
        <version>3.7.3-SNAPSHOT</version>
        <relativePath>../pom.xml</relativePath>
    </parent>

    <artifactId>org.hl7.fhir.validation.cli</artifactId>
    <packaging>jar</packaging>

    <dependencies>

        <dependency>
            <groupId>ca.uhn.hapi.fhir</groupId>
            <artifactId>org.hl7.fhir.validation</artifactId>
            <version>${project.version}</version>
        </dependency>

        <!--
        The following dependencies are all listed as optional dependencies in
        org.hl7.fhir.utilities (and others) but are required for the CLI to work,
        so we explicitly bring them in here.
        -->
        <dependency>
            <groupId>ch.qos.logback</groupId>
            <artifactId>logback-classic</artifactId>
        </dependency>
        <dependency>
            <groupId>org.apache.commons</groupId>
            <artifactId>commons-compress</artifactId>
        </dependency>
        <dependency>
            <groupId>org.apache.httpcomponents</groupId>
            <artifactId>httpclient</artifactId>
        </dependency>
        <dependency>
            <groupId>org.fhir</groupId>
            <artifactId>ucum</artifactId>
            <version>1.0.2</version>
        </dependency>
        <dependency>
            <groupId>xpp3</groupId>
            <artifactId>xpp3</artifactId>
        </dependency>
        <dependency>
            <groupId>xpp3</groupId>
            <artifactId>xpp3_xpath</artifactId>
        </dependency>

    </dependencies>

    <build>
        <plugins>

            <!--
            Build a fatjar containing all depenedncies
            -->
            <plugin>
                <groupId>org.apache.maven.plugins</groupId>
                <artifactId>maven-dependency-plugin</artifactId>
                <executions>
                    <execution>
                        <id>unpack-dependencies</id>
                        <phase>process-classes</phase>
                        <goals>
                            <goal>unpack-dependencies</goal>
                        </goals>
                        <configuration>
<<<<<<< HEAD
                            <shadedClassifierName>standalone</shadedClassifierName>
                            <transformers>
                                <transformer
                                        implementation="org.apache.maven.plugins.shade.resource.ManifestResourceTransformer">
                                    <mainClass>org.hl7.fhir.r4.validation.Validator</mainClass>
                                </transformer>
                            </transformers>
                            <shadedArtifactAttached>true</shadedArtifactAttached>
=======
                            <excludes>**/module-info.class</excludes>
                            <outputDirectory>${project.build.directory}/classes</outputDirectory>
                            <overWriteReleases>false</overWriteReleases>
                            <overWriteSnapshots>true</overWriteSnapshots>
                            <excludeScope>test</excludeScope>
                            <includeScope>compile</includeScope>
>>>>>>> bf8a7aa3
                        </configuration>
                    </execution>
                </executions>
            </plugin>
            <plugin>
                <groupId>org.apache.maven.plugins</groupId>
                <artifactId>maven-jar-plugin</artifactId>
                <configuration>
                    <archive>
                        <manifest>
                            <addClasspath>true</addClasspath>
                            <mainClass>org.hl7.fhir.r4.validation.Validator</mainClass>
                        </manifest>
                    </archive>
                </configuration>
            </plugin>

            <!--
            These two plugins provide quality checks that don't make sense to perform
            on a fatjar.
            -->
            <plugin>
                <groupId>org.codehaus.mojo</groupId>
                <artifactId>animal-sniffer-maven-plugin</artifactId>
                <configuration>
                    <skip>true</skip>
                </configuration>
            </plugin>
            <plugin>
                <groupId>org.basepom.maven</groupId>
                <artifactId>duplicate-finder-maven-plugin</artifactId>
                <configuration>
                    <skip>true</skip>
                </configuration>
            </plugin>

        </plugins>
    </build>

</project><|MERGE_RESOLUTION|>--- conflicted
+++ resolved
@@ -70,23 +70,12 @@
                             <goal>unpack-dependencies</goal>
                         </goals>
                         <configuration>
-<<<<<<< HEAD
-                            <shadedClassifierName>standalone</shadedClassifierName>
-                            <transformers>
-                                <transformer
-                                        implementation="org.apache.maven.plugins.shade.resource.ManifestResourceTransformer">
-                                    <mainClass>org.hl7.fhir.r4.validation.Validator</mainClass>
-                                </transformer>
-                            </transformers>
-                            <shadedArtifactAttached>true</shadedArtifactAttached>
-=======
                             <excludes>**/module-info.class</excludes>
                             <outputDirectory>${project.build.directory}/classes</outputDirectory>
                             <overWriteReleases>false</overWriteReleases>
                             <overWriteSnapshots>true</overWriteSnapshots>
                             <excludeScope>test</excludeScope>
                             <includeScope>compile</includeScope>
->>>>>>> bf8a7aa3
                         </configuration>
                     </execution>
                 </executions>
