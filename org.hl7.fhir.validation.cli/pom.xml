<project xmlns="http://maven.apache.org/POM/4.0.0" xmlns:xsi="http://www.w3.org/2001/XMLSchema-instance"
         xsi:schemaLocation="http://maven.apache.org/POM/4.0.0 http://maven.apache.org/xsd/maven-4.0.0.xsd">
    <modelVersion>4.0.0</modelVersion>

    <parent>
        <groupId>ca.uhn.hapi.fhir</groupId>
        <artifactId>org.hl7.fhir.core</artifactId>
<<<<<<< HEAD
        <version>5.2.8-SNAPSHOT</version>
=======
        <version>5.2.21-SNAPSHOT</version>
>>>>>>> 82edacbd
        <relativePath>../pom.xml</relativePath>
    </parent>

    <artifactId>org.hl7.fhir.validation.cli</artifactId>
    <packaging>jar</packaging>

    <dependencies>
        <dependency>
            <groupId>ca.uhn.hapi.fhir</groupId>
            <artifactId>org.hl7.fhir.validation</artifactId>
            <version>${project.version}</version>
        </dependency>

        <!--
        The following dependencies are all listed as optional dependencies in
        org.hl7.fhir.utilities (and others) but are required for the CLI to work,
        so we explicitly bring them in here.
        -->
        <dependency>
            <groupId>ch.qos.logback</groupId>
            <artifactId>logback-classic</artifactId>
        </dependency>
        <dependency>
            <groupId>org.apache.commons</groupId>
            <artifactId>commons-compress</artifactId>
        </dependency>
        <dependency>
            <groupId>org.apache.httpcomponents</groupId>
            <artifactId>httpclient</artifactId>
        </dependency>
        <dependency>
            <groupId>org.fhir</groupId>
            <artifactId>ucum</artifactId>
            <version>1.0.3</version>
        </dependency>
        <dependency>
            <groupId>xpp3</groupId>
            <artifactId>xpp3</artifactId>
        </dependency>
        <dependency>
            <groupId>xpp3</groupId>
            <artifactId>xpp3_xpath</artifactId>
        </dependency>
        <dependency>
            <groupId>com.squareup.okhttp3</groupId>
            <artifactId>okhttp</artifactId>
            <version>4.9.0</version>
      </dependency>
    </dependencies>
    <build>
        <plugins>

            <!--
            Build a fatjar containing all depenedncies
            -->
            <plugin>
                <groupId>org.apache.maven.plugins</groupId>
                <artifactId>maven-dependency-plugin</artifactId>
                <executions>
                    <execution>
                        <id>unpack-dependencies</id>
                        <phase>process-classes</phase>
                        <goals>
                            <goal>unpack-dependencies</goal>
                        </goals>
                        <configuration>
                            <excludes>**/module-info.class</excludes>
                            <outputDirectory>${project.build.directory}/classes</outputDirectory>
                            <overWriteReleases>false</overWriteReleases>
                            <overWriteSnapshots>true</overWriteSnapshots>
                            <excludeScope>test</excludeScope>
                            <includeScope>compile</includeScope>
                        </configuration>
                    </execution>
                </executions>
            </plugin>
            <plugin>
                <groupId>org.apache.maven.plugins</groupId>
                <artifactId>maven-jar-plugin</artifactId>
                <version>3.1.2</version>
                <configuration>
                    <archive>
                        <manifest>
                            <addClasspath>true</addClasspath>
                            <mainClass>org.hl7.fhir.validation.ValidatorCli</mainClass>
                        </manifest>
                    </archive>
                </configuration>
            </plugin>

            <!--
            These two plugins provide quality checks that don't make sense to perform
            on a fatjar.
            -->
            <plugin>
                <groupId>org.codehaus.mojo</groupId>
                <artifactId>animal-sniffer-maven-plugin</artifactId>
                <configuration>
                    <skip>true</skip>
                </configuration>
            </plugin>
            <plugin>
                <groupId>org.basepom.maven</groupId>
                <artifactId>duplicate-finder-maven-plugin</artifactId>
                <configuration>
                    <skip>true</skip>
                </configuration>
            </plugin>

        </plugins>
        <pluginManagement>
        	<plugins>
        		<!--This plugin's configuration is used to store Eclipse m2e settings only. It has no influence on the Maven build itself.-->
        		<plugin>
        			<groupId>org.eclipse.m2e</groupId>
        			<artifactId>lifecycle-mapping</artifactId>
        			<version>1.0.0</version>
        			<configuration>
        				<lifecycleMappingMetadata>
        					<pluginExecutions>
        						<pluginExecution>
        							<pluginExecutionFilter>
        								<groupId>
        									org.apache.maven.plugins
        								</groupId>
        								<artifactId>
        									maven-dependency-plugin
        								</artifactId>
        								<versionRange>
        									[3.0.2,)
        								</versionRange>
        								<goals>
        									<goal>
        										unpack-dependencies
        									</goal>
        								</goals>
        							</pluginExecutionFilter>
        							<action>
        								<ignore></ignore>
        							</action>
        						</pluginExecution>
        					</pluginExecutions>
        				</lifecycleMappingMetadata>
        			</configuration>
        		</plugin>
                <plugin>
                    <groupId>org.sonatype.plugins</groupId>
                    <artifactId>nexus-staging-maven-plugin</artifactId>
                    <configuration>
                        <skip>true</skip>
                    </configuration>
                </plugin>
                <plugin>
                    <groupId>org.apache.maven.plugins</groupId>
                    <artifactId>maven-deploy-plugin</artifactId>
                    <configuration>
                        <skip>true</skip>
                    </configuration>
                </plugin>
        	</plugins>
        </pluginManagement>
    </build>

</project><|MERGE_RESOLUTION|>--- conflicted
+++ resolved
@@ -5,11 +5,7 @@
     <parent>
         <groupId>ca.uhn.hapi.fhir</groupId>
         <artifactId>org.hl7.fhir.core</artifactId>
-<<<<<<< HEAD
-        <version>5.2.8-SNAPSHOT</version>
-=======
         <version>5.2.21-SNAPSHOT</version>
->>>>>>> 82edacbd
         <relativePath>../pom.xml</relativePath>
     </parent>
 
