{
	"validator-tests": {
		"Json": {
			"bundle-good.json": {
				"errorCount": 0
			},
			"bundle-bad-empty.json": {
				"errorCount": 2
			},
			"group-choice-bad1.json": {
				"errorCount": 2,
				"errors": ["/Group/characteristic (line 10, col21) Unrecognised property '@value' ",
				"Group.characteristic (line 6, col6) Element 'Group.characteristic.value[x]': minimum required = 1, but only found 0"]
			},
			"group-choice-bad2.json": {
				"errorCount": 2,
				"errors": ["/Group/characteristic (line 10, col25) Unrecognised property '@valueInteger' ",
				"Group.characteristic (line 6, col6) Element 'Group.characteristic.value[x]': minimum required = 1, but only found 0 "]
			},
			"group-choice-bad3.json": {
				"errorCount": 2,
				"errors": ["/Group/characteristic/value[x] (line 10, col25) Error parsing JSON: the primitive value must be a boolean ",
				"Group.characteristic.valueBoolean (line 10, col25) boolean values must be 'true' or 'false' "]
			},
			"group-choice-empty.json": {
				"errorCount": 1,
				"errors": ["(document) Error parsing JSON: Error parsing JSON source: Unexpected JSON syntax at Line 8 (path=[//characteristic[]/characteristicvalueBoolean]) "]
			},
			"group-choice-good.json": {
				"errorCount": 0
			},
			"group-minimal-tiny.json": {
				"errorCount": 0
			},
			"group-minimal.json": {
				"errorCount": 0
			},
			"list-bad-syntax.json": {
				"errorCount": 1,
				"errors": ["(document) Error parsing JSON: Error parsing JSON source: Unexpected JSON syntax at Line 7 (path=[/_id]) "]
			},
			"list-contained-bad.json": {
				"errorCount": 3,
				"errors": [
          "List: If the resource is contained in another resource, it SHALL be referred to from elsewhere in the resource [contained.where(('#'+id in %resource.descendants().reference).not()).empty()]",
          "List.subject: Unable to resolve resource '#pat'",
          "List.subject SHALL have a local reference if the resource is provided inline ( (url: [pat]; ids: [org.hl7.fhir.dstu3.metamodel.Element@2b71e916])) [reference.startsWith('#').not() or (reference.substring(1).trace('url') in %resource.contained.id.trace('ids'))] "
        ]
			},
			"list-contained.json": {
				"errorCount": 0
			},
			"list-empty1.json": {
				"errorCount": 2,
				"errors": ["/List/entry (line 7, col6) Object must have some content ",
				"List.entry (line 7, col6) Element 'List.entry.item': minimum required = 1, but only found 0 "]
			},
			"list-empty2.json": {
				"errorCount": 0
			},
			"list-extension1.json": {
				"errorCount": 0
			},
			"list-extension2.json": {
				"errorCount": 2,
				"errors": ["/List/status/extension (line 18, col8) Unrecognised property '@valueCodeX' ", "List.status.extension (line 15, col8) Must have either extensions or value[x], not both [extension.exists() != value.exists()]"]
			},
			"list-minimal.json": {
				"errorCount": 0
			},
			"list-unknown-prop.json": {
				"errorCount": 1,
				"errors": ["/List (line 12, col23) Unrecognised property '@other' "]
			},
			"list-wrong-code.json": {
				"errorCount": 1,
				"errors": ["List.status (line 4, col24) The value provided ('current1') is not in the value set http://hl7.org/fhir/ValueSet/list-status (http://hl7.org/fhir/ValueSet/list-status, and a code is required from this value set "]
			},
			"list-wrong-order.json": {
				"errorCount": 0
			},
			"list-xhtml-attribute.json": {
				"errorCount": 1,
				"errors": ["List.text.div (line 15, col4) Illegal attribute name in the XHTML ('onClick' on 'p') "]
			},
			"list-xhtml-correct1.json": {
				"errorCount": 0
			},
			"list-xhtml-correct2.json": {
				"errorCount": 0
			},
			"primitive-good-ws.json": {
				"errorCount": 0,
				"warningCount": 1
			},
			"list-xhtml-element.json": {
				"errorCount": 2,
				"errors": ["List.text.div (line 15, col4) Illegal element name in the XHTML ('object') ",
				"List.text.div (line 15, col4) Illegal attribute name in the XHTML ('value' on 'object') "]
			},
			"list-xhtml-syntax.json": {
				"errorCount": 1,
				"errors": ["/List/text/div (line 15, col4) Error parsing XHTML: Malformed XHTML: Found \"</pa>\" expecting \"</p>\" at line 2 column 37 "]
			},
			"list-xhtml-wrongns1.json": {
				"errorCount": 1,
				"errors": ["List.text.div (line 15, col4) Wrong namespace on the XHTML ('http://www.w3.org/1999/xhtmlx') "]
			},
			"list-xhtml-wrongns2.json": {
				"errorCount": 1,
				"errors": ["List.text.div (line 15, col4) Wrong namespace on the XHTML ('null') "]
			},
			"list-xhtml-xxe.json": {
				"errorCount": 1,
				"errors": ["/List/text/div (line 7, col4) Error parsing XHTML: Malformed XHTML: Found a DocType declaration, and these are not allowed (XXE security vulnerability protection) "]
			},
			"synthea.json": {
				"errorCount": 2
			}, 
      "patient-good.json" : {
        "errorCount": 0,
        "warningCount": 0
      }, 
      "patient-lang1.json" : {
        "errorCount": 0,
        "warningCount": 1
      }, 
      "patient-lang2.json" : {
        "errorCount": 0,
        "warningCount": 0
      }, 
      "patient-lang3.json" : {
        "errorCount": 0,
        "warningCount": 1
      }, 
      "patient-au-5.json" : {
        "errorCount": 0,
        "warningCount": 0,
        "profile" : {
          "source" : "profile-patient-au.xml", 
          "errorCount": 0
        }
      }
		},
		"Xml": {
			"bundle-good.xml": {
				"errorCount": 0
			},
      "primitive-good.xml" : {
				"errorCount": 0
      },
      "primitive-bad.xml" : {
				"errorCount": 49
      },
      "primitive-bad-empty.xml" : {
				"errorCount": 3
      },
			"group-choice-bad1.xml": {
				"errorCount": 2,
				"errors": ["Undefined element \'value\"",
				"Element \'Group.characteristic.value[x]\': minimum required = 1, but only found 0"]
			},
			"group-choice-bad3.xml": {
				"errorCount": 1,
				"errors": ["boolean values must be \'true\' or \'false\'"]
			},
			"group-choice-empty.xml": {
				"errorCount": 1,
				"errors": ["Element must have some content"]
			},
			"group-choice-good.xml": {
				"errorCount": 0
			},
			"group-minimal.xml": {
				"errorCount": 0
			},
			"list-bad-syntax.xml": {
				"errorCount": 1,
				"errors": ["org.xml.sax.SAXParseException; lineNumber: 7; columnNumber: 3; The element type \"id\" must be terminated by the matching end-tag \"</id>\"."]
			},
			"list-contained-bad.xml": {
				"errorCount": 3,
				"errors": [
          "List: If the resource is contained in another resource, it SHALL be referred to from elsewhere in the resource [contained.where(('#'+id in %resource.descendants().reference).not()).empty()]",
          "List.subject: Unable to resolve resource '#pat'",
          "List.subject SHALL have a local reference if the resource is provided inline ( (url: [pat]; ids: [org.hl7.fhir.dstu3.metamodel.Element@2b71e916])) [reference.startsWith('#').not() or (reference.substring(1).trace('url') in %resource.contained.id.trace('ids'))] "
        ]
			},
			"list-contained.xml": {
				"errorCount": 0
			},
			"list-empty1.xml": {
				"errorCount": 2,
				"errors": ["Element must have some content",
				"Element \'List.entry.item\': minimum required = 1, but only found 0"]
			},
			"list-empty2.xml": {
				"errorCount": 2,
				"errors": ["Element must have some content",
				"Element \'List.entry.item\': minimum required = 1, but only found 0"]
			},
			"list-extension.xml": {
				"errorCount": 0
			},
			"list-minimal.xml": {
				"errorCount": 0
			},
			"list-text.xml": {
				"errorCount": 1,
				"errors": ["Text should not be present"]
			},
			"list-unknown-attr.xml": {
				"errorCount": 1,
				"errors": ["Undefined attribute \'@other\'"]
			},
			"list-unknown-element.xml": {
				"errorCount": 1,
				"errors": ["Undefined element \'mode1\""]
			},
			"list-wrong-code.xml": {
				"errorCount": 1,
				"errors": ["The value provided (\'current1\') is not in the value set http://hl7.org/fhir/ValueSet/list-status (http://hl7.org/fhir/ValueSet/list-status, and a code is required from this value set"]
			},
			"list-wrong-ns.xml": {
				"errorCount": 1,
				"errors": ["This does not appear to be a FHIR resource (unknown namespace/name \'http://hl7.org/fhir1::List\')"]
			},
			"list-wrong-ns1.xml": {
				"errorCount": 1,
				"errors": ["Wrong namespace - expected \'http://hl7.org/fhir\'"]
			},
			"list-wrong-ns2.xml": {
				"errorCount": 1,
				"errors": ["Wrong namespace - expected \'http://hl7.org/fhir\'"]
			},
			"list-wrong-order.xml": {
				"errorCount": 1,
				"errors": ["Element \"status\" is out of order"]
			},
			"list-xhtml-attribute.xml": {
				"errorCount": 1,
				"errors": ["Illegal attribute name in the XHTML (\'onClick\' on \'p\')"]
			},
			"list-xhtml-correct1.xml": {
				"errorCount": 0
			},
			"list-xhtml-correct2.xml": {
				"errorCount": 0
			},
			"list-xhtml-element.xml": {
				"errorCount": 2,
				"errors": ["Illegal element name in the XHTML (\'object\')",
				"Illegal attribute name in the XHTML (\'value\' on \'object\')"]
			},
			"list-xhtml-wrongns1.xml": {
				"errorCount": 1,
				"errors": ["Wrong namespace on the XHTML (\'http://www.w3.org/1999/xhtmlx\')"]
			},
			"list-xhtml-wrongns2.xml": {
				"errorCount": 1,
				"errors": ["Wrong namespace on the XHTML (\'http://www.w3.org/1999/xhtmlx\')"]
			},
			"list-xhtml-wrongns3.xml": {
				"errorCount": 1,
				"errors": ["Wrong namespace on the XHTML (\'http://hl7.org/fhir\')"]
			},
			"list-xhtml-xxe1.xml": {
				"errorCount": 1,
				"errors": ["org.xml.sax.SAXParseException; lineNumber: 1; columnNumber: 10; DOCTYPE is disallowed when the feature \"http://apache.org/xml/features/disallow-doctype-decl\" set to true."]
			},
			"list-xhtml-xxe2.xml": {
				"errorCount": 1,
				"errors": ["Error reported by XML parser processing null: Scanner State 24 not Recognized "]
			},
			"slice-by-polymorphic-type.xml": {
			  "errorCount": 0,
        "profile" : {
          "source" : "slice-by-polymorphic-type-profile.xml", 
          "errorCount": 0
        }
			},
      "code-correct.xml" : {
        "tx-dependent" : true,
        "errorCount": 0
      },
      "code-wrong-display.xml" : {
        "tx-dependent" : true,
        "errorCount": 0,
        "warningCount" : 1
      },
      "code-wrong-system.xml" : {
        "tx-dependent" : true,
        "errorCount": 1
      },
      "code-wrong-system-vs.xml" : {
        "tx-dependent" : true,
        "errorCount": 1
      },
      "ccda-example.xml" : {
        "use-test" : true,
        "allowed-extension-domain" : "http://hl7.org/fhir/ccda/StructureDefinition/",
        "errorCount": 0,
        "profile" : {
          "source" : "ccda-profile.xml", 
          "errorCount": 0          
        }
      },
      "ccda-example-bad.xml" : {
        "use-test" : true,
        "allowed-extension-domain" : "http://hl7.org/fhir/ccda/StructureDefinition/",
        "errorCount": 0,
        "profile" : {
          "source" : "ccda-profile.xml", 
          "errorCount": 1
        }
      },
      "string-extensions-and-constraints-example.xml" : {
        "use-test" : true,
        "allowed-extension-domain" : "http://hl7.org/fhir/ccda/StructureDefinition/",
        "errorCount": 0,
        "profile" : {
          "source" : "string-extensions-and-constraints-profile.xml", 
          "errorCount": 4
        }
      },
      "slicing-types-by-string.xml" : {
        "errorCount": 0,
        "profile" : {
          "source" : "slicing-types-by-string-profile.xml", 
          "errorCount": 0
        }
      },
      "uk-nhs-pat.xml" : {
        "version" : "1.0",
        "use-test" : false,
        "allowed-extension-domain" : "http://hl7.org/fhir/ccda/StructureDefinition/",
        "errorCount": 0,
        "profile" : {
          "source" : "uk-nhs-sd-pat.xml", 
          "errorCount": 1
        }
      },
      "entry-resource-bad1.xml" : {
          "errorCount": 0,
          "x-errors": ["Resource ID does not match the ID in the entry full URL"]
      },
      "reference-good.xml" : {
          "validate" : "CHECK_EXISTS_AND_TYPE",
          "errorCount": 0
      },
      "reference-bad.xml" : {
          "validate" : "CHECK_EXISTS_AND_TYPE",
          "errorCount": 1
      },
      "reference-good-contained.xml" : {
          "validate" : "CHECK_EXISTS_AND_TYPE",
          "errorCount": 0
      },
      "reference-good-typed.xml" : {
          "validate" : "CHECK_EXISTS_AND_TYPE",
          "errorCount": 0
      },
      "reference-good-logical.xml" : {
          "validate" : "CHECK_EXISTS_AND_TYPE",
          "errorCount": 0
      },
      "reference-bad-logical.xml" : {
          "validate" : "CHECK_EXISTS_AND_TYPE",
          "errorCount": 1
      },
      "reference-bad-typed.xml" : {
          "validate" : "CHECK_EXISTS_AND_TYPE",
          "errorCount": 1
      }, 
      "primitive-good-ws.xml" : {
 			  "errorCount": 0,
        "warningCount": 1
      }, 
      "qr.xml" : {
        "questionnaire" : "q.xml",
        "errorCount": 2
      }, 
      "patient-good.xml" : {
        "errorCount": 0,
        "warningCount": 0
      }, 
      "patient-lang1.xml" : {
        "errorCount": 0,
        "warningCount": 1
      }, 
      "patient-lang2.xml" : {
        "errorCount": 0,
        "warningCount": 0
      }, 
      "patient-lang3.xml" : {
        "errorCount": 0,
        "warningCount": 1
      },
      "patient-conform-profile.xml" : {
        "errorCount": 0,
        "warningCount": 1
      },
      "patient-bad-gender.xml" : {
        "errorCount": 1,
        "warningCount": 0,
        "profile" : {
          "source" : "patient-conform-profile.xml", 
          "errorCount": 2,
          "warningCount": 0
        }
      },
      "patient-warning-maritalstatus.xml" : {
        "errorCount": 0,
        "warningCount": 1,
        "profile" : {
          "source" : "patient-conform-profile.xml", 
          "errorCount": 0,
          "warningCount": 1
        }
      },
      "document-good.xml" : {
        "errorCount": 0,
        "profiles" : ["document-section-library.xml"],
        "profile" : {
          "source" : "document-structure.xml", 
          "errorCount": 0
        }
      },
      "document-bad-no-sections.xml" : {
        "errorCount": 0,
        "profiles" : ["document-section-library.xml"],
        "profile" : {
          "source" : "document-structure.xml", 
          "errorCount": 2
        }
      },
      "document-bad-bad-sections.xml" : {
        "errorCount": 0,
        "profiles" : ["document-section-library.xml"],
        "profile" : {
          "source" : "document-structure.xml", 
          "errorCount": 3
        }
      },
      "message-infinite-loop.xml" : {
        "errorCount": 34
      },
      "slice-profile-and-local-patient.xml" : {
        "errorCount": 0,
        "profile" : {
          "source" : "slice-profile-and-local-profile.xml", 
          "errorCount": 0
        }
      }, 
      "questionnaireResponse-enableWhen-test.xml" : {
        "questionnaire" : "questionnaire-enableWhen-test.xml",
        "errorCount": 0
      }, 
      "questionnaireResponse-enableWhen-test3.xml" : {
        "version" : "3.0",
        "questionnaire" : "questionnaire-enableWhen-test3.xml",
        "errorCount": 0
      },
<<<<<<< HEAD
      "slice-by-polymorphic-type2.xml" : {
        "errorCount": 0,
        "profile" : {
          "source" : "slice-by-polymorphic-type2-profile.xml", 
          "errorCount": 0
=======
      "extension-slice.xml" : {
        "errorCount": 0,
        "profile" : {
          "source" : "extension-slice-profile.xml", 
          "errorCount": 0          
>>>>>>> ae26c829
        }
      }
		}
	}
}<|MERGE_RESOLUTION|>--- conflicted
+++ resolved
@@ -461,19 +461,11 @@
         "questionnaire" : "questionnaire-enableWhen-test3.xml",
         "errorCount": 0
       },
-<<<<<<< HEAD
-      "slice-by-polymorphic-type2.xml" : {
-        "errorCount": 0,
-        "profile" : {
-          "source" : "slice-by-polymorphic-type2-profile.xml", 
-          "errorCount": 0
-=======
       "extension-slice.xml" : {
         "errorCount": 0,
         "profile" : {
           "source" : "extension-slice-profile.xml", 
           "errorCount": 0          
->>>>>>> ae26c829
         }
       }
 		}
