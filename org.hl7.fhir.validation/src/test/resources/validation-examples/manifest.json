--- conflicted
+++ resolved
@@ -561,22 +561,21 @@
           "errorCount": 16
         }
       },
-<<<<<<< HEAD
-       "patient-translated-codes.xml" : {
+      "patient-translated-codes.xml" : {
         "errorCount": 0,
         "warningCount": 4,
         "profile" : {
           "source" : "patient-translated-codes.profile.xml", 
           "errorCount": 0,
           "warningCount": 0
-=======
-       "patient-contained-org.xml" : {
-        "errorCount": 0,
-        "profile" : {
-          "source" : "patient-contained-org-profile.xml", 
-          "errorCount": 1
->>>>>>> 2cc62df9
-        }
+      },
+      "patient-contained-org.xml" : {
+         "errorCount": 0,
+         "profile" : {
+           "source" : "patient-contained-org-profile.xml", 
+           "errorCount": 1
+         }
+        } 
       }
     }
 	}
