package org.hl7.fhir.validation.instance;

/*-
 * #%L
 * org.hl7.fhir.validation
 * %%
 * Copyright (C) 2014 - 2019 Health Level 7
 * %%
 * Licensed under the Apache License, Version 2.0 (the "License");
 * you may not use this file except in compliance with the License.
 * You may obtain a copy of the License at
 *
 *      http://www.apache.org/licenses/LICENSE-2.0
 *
 * Unless required by applicable law or agreed to in writing, software
 * distributed under the License is distributed on an "AS IS" BASIS,
 * WITHOUT WARRANTIES OR CONDITIONS OF ANY KIND, either express or implied.
 * See the License for the specific language governing permissions and
 * limitations under the License.
 * #L%
 */

import static org.apache.commons.lang3.StringUtils.isBlank;
import static org.apache.commons.lang3.StringUtils.isNotBlank;

import java.io.ByteArrayOutputStream;
import java.io.IOException;
import java.io.InputStream;
import java.util.ArrayList;
import java.util.Calendar;
import java.util.Collection;
import java.util.HashMap;
import java.util.HashSet;
import java.util.List;
import java.util.Locale;
import java.util.Map;
import java.util.ResourceBundle;
import java.util.Set;
import java.util.UUID;

import org.apache.commons.lang3.NotImplementedException;
import org.apache.commons.lang3.StringUtils;
import org.hl7.fhir.r5.model.Reference;
import org.hl7.fhir.convertors.*;
import org.hl7.fhir.exceptions.DefinitionException;
import org.hl7.fhir.exceptions.FHIRException;
import org.hl7.fhir.exceptions.PathEngineException;
import org.hl7.fhir.exceptions.TerminologyServiceException;
import org.hl7.fhir.r5.conformance.ProfileUtilities;
import org.hl7.fhir.r5.context.IWorkerContext;
import org.hl7.fhir.r5.context.IWorkerContext.ValidationResult;
import org.hl7.fhir.r5.elementmodel.Element;
import org.hl7.fhir.r5.elementmodel.Element.SpecialElement;
import org.hl7.fhir.r5.elementmodel.JsonParser;
import org.hl7.fhir.r5.elementmodel.Manager;
import org.hl7.fhir.r5.elementmodel.Manager.FhirFormat;
import org.hl7.fhir.r5.elementmodel.ObjectConverter;
import org.hl7.fhir.r5.elementmodel.ParserBase;
import org.hl7.fhir.r5.elementmodel.ParserBase.ValidationPolicy;
import org.hl7.fhir.r5.elementmodel.XmlParser;
import org.hl7.fhir.r5.formats.FormatUtilities;
import org.hl7.fhir.r5.formats.IParser.OutputStyle;
import org.hl7.fhir.r5.model.Address;
import org.hl7.fhir.r5.model.Attachment;
import org.hl7.fhir.r5.model.Base;
import org.hl7.fhir.r5.model.BooleanType;
import org.hl7.fhir.r5.model.CanonicalResource;
import org.hl7.fhir.r5.model.CanonicalType;
import org.hl7.fhir.r5.model.CodeSystem;
import org.hl7.fhir.r5.model.CodeSystem.ConceptDefinitionComponent;
import org.hl7.fhir.r5.model.CodeableConcept;
import org.hl7.fhir.r5.model.Coding;
import org.hl7.fhir.r5.model.Constants;
import org.hl7.fhir.r5.model.ContactPoint;
import org.hl7.fhir.r5.model.DateTimeType;
import org.hl7.fhir.r5.model.DateType;
import org.hl7.fhir.r5.model.DecimalType;
import org.hl7.fhir.r5.model.DomainResource;
import org.hl7.fhir.r5.model.ElementDefinition;
import org.hl7.fhir.r5.model.ElementDefinition.AggregationMode;
import org.hl7.fhir.r5.model.ElementDefinition.ConstraintSeverity;
import org.hl7.fhir.r5.model.ElementDefinition.DiscriminatorType;
import org.hl7.fhir.r5.model.ElementDefinition.ElementDefinitionBindingComponent;
import org.hl7.fhir.r5.model.ElementDefinition.ElementDefinitionConstraintComponent;
import org.hl7.fhir.r5.model.ElementDefinition.ElementDefinitionMappingComponent;
import org.hl7.fhir.r5.model.ElementDefinition.ElementDefinitionSlicingDiscriminatorComponent;
import org.hl7.fhir.r5.model.ElementDefinition.PropertyRepresentation;
import org.hl7.fhir.r5.model.ElementDefinition.TypeRefComponent;
import org.hl7.fhir.r5.model.Enumeration;
import org.hl7.fhir.r5.model.Enumerations.BindingStrength;
import org.hl7.fhir.r5.model.Enumerations.FHIRVersion;
import org.hl7.fhir.r5.model.ExpressionNode;
import org.hl7.fhir.r5.model.Extension;
import org.hl7.fhir.r5.model.FhirPublication;
import org.hl7.fhir.r5.model.HumanName;
import org.hl7.fhir.r5.model.Identifier;
import org.hl7.fhir.r5.model.InstantType;
import org.hl7.fhir.r5.model.IntegerType;
import org.hl7.fhir.r5.model.Period;
import org.hl7.fhir.r5.model.Quantity;
import org.hl7.fhir.r5.model.Questionnaire;
import org.hl7.fhir.r5.model.Questionnaire.QuestionnaireItemAnswerOptionComponent;
import org.hl7.fhir.r5.model.Questionnaire.QuestionnaireItemComponent;
import org.hl7.fhir.r5.model.Questionnaire.QuestionnaireItemType;
import org.hl7.fhir.r5.model.Range;
import org.hl7.fhir.r5.model.Ratio;
import org.hl7.fhir.r5.model.Resource;
import org.hl7.fhir.r5.model.SampledData;
import org.hl7.fhir.r5.model.SearchParameter;
import org.hl7.fhir.r5.model.StringType;
import org.hl7.fhir.r5.model.StructureDefinition;
import org.hl7.fhir.r5.model.StructureDefinition.ExtensionContextType;
import org.hl7.fhir.r5.model.StructureDefinition.StructureDefinitionContextComponent;
import org.hl7.fhir.r5.model.StructureDefinition.StructureDefinitionKind;
import org.hl7.fhir.r5.model.StructureDefinition.StructureDefinitionMappingComponent;
import org.hl7.fhir.r5.model.StructureDefinition.StructureDefinitionSnapshotComponent;
import org.hl7.fhir.r5.model.StructureDefinition.TypeDerivationRule;
import org.hl7.fhir.r5.model.TimeType;
import org.hl7.fhir.r5.model.Timing;
import org.hl7.fhir.r5.model.DataType;
import org.hl7.fhir.r5.model.TypeDetails;
import org.hl7.fhir.r5.model.UriType;
import org.hl7.fhir.r5.model.ValueSet;
import org.hl7.fhir.r5.model.ValueSet.ValueSetExpansionContainsComponent;
import org.hl7.fhir.r5.terminologies.ValueSetUtilities;
import org.hl7.fhir.r5.utils.FHIRLexer.FHIRLexerException;
import org.hl7.fhir.r5.utils.FHIRPathEngine;
import org.hl7.fhir.r5.utils.FHIRPathEngine.IEvaluationContext;
import org.hl7.fhir.r5.utils.IResourceValidator;
import org.hl7.fhir.r5.utils.ToolingExtensions;
import org.hl7.fhir.validation.BaseValidator;
import org.hl7.fhir.validation.instance.EnableWhenEvaluator.QStack;
import org.hl7.fhir.validation.XVerExtensionManager;
import org.hl7.fhir.utilities.CommaSeparatedStringBuilder;
import org.hl7.fhir.utilities.Utilities;
import org.hl7.fhir.utilities.Utilities.DecimalStatus;
import org.hl7.fhir.utilities.VersionUtilities;
import org.hl7.fhir.utilities.validation.ValidationOptions;
import org.hl7.fhir.utilities.validation.ValidationMessage;
import org.hl7.fhir.utilities.validation.ValidationMessage.IssueSeverity;
import org.hl7.fhir.utilities.validation.ValidationMessage.IssueType;
import org.hl7.fhir.utilities.validation.ValidationMessage.Source;
import org.hl7.fhir.utilities.xhtml.NodeType;
import org.hl7.fhir.utilities.xhtml.XhtmlNode;
import org.hl7.fhir.validation.instance.utils.ChildIterator;
import org.hl7.fhir.validation.instance.utils.ElementInfo;
import org.hl7.fhir.validation.instance.utils.EntrySummary;
import org.hl7.fhir.validation.instance.utils.IndexedElement;
import org.hl7.fhir.validation.instance.utils.ResolvedReference;
import org.hl7.fhir.validation.instance.utils.ResourceValidationTracker;
import org.hl7.fhir.validation.instance.utils.ValidatorHostContext;
import org.w3c.dom.Document;

import com.google.gson.Gson;
import com.google.gson.JsonObject;

import ca.uhn.fhir.util.ObjectUtil;


/**
 * Thinking of using this in a java program? Don't!
 * You should use one of the wrappers instead. Either in HAPI, or use ValidationEngine
 * <p>
 * Validation todo:
 * - support @default slices
 *
 * @author Grahame Grieve
 */
/*
 * todo:
 * check urn's don't start oid: or uuid:
 * check MetadataResource.url is absolute
 */

public class InstanceValidator extends BaseValidator implements IResourceValidator {

  private class ValidatorHostServices implements IEvaluationContext {

    @Override
    public Base resolveConstant(Object appContext, String name, boolean beforeContext) throws PathEngineException {
      ValidatorHostContext c = (ValidatorHostContext) appContext;
      if (externalHostServices != null)
        return externalHostServices.resolveConstant(c.getAppContext(), name, beforeContext);
      else
        return null;
    }

    @Override
    public TypeDetails resolveConstantType(Object appContext, String name) throws PathEngineException {
      ValidatorHostContext c = (ValidatorHostContext) appContext;
      if (externalHostServices != null)
        return externalHostServices.resolveConstantType(c.getAppContext(), name);
      else
        return null;
    }

    @Override
    public boolean log(String argument, List<Base> focus) {
      if (externalHostServices != null)
        return externalHostServices.log(argument, focus);
      else
        return false;
    }

    @Override
    public FunctionDetails resolveFunction(String functionName) {
      throw new Error("Not done yet (ValidatorHostServices.resolveFunction): " + functionName);
    }

    @Override
    public TypeDetails checkFunction(Object appContext, String functionName, List<TypeDetails> parameters) throws PathEngineException {
      throw new Error("Not done yet (ValidatorHostServices.checkFunction)");
    }

    @Override
    public List<Base> executeFunction(Object appContext, String functionName, List<List<Base>> parameters) {
      throw new Error("Not done yet (ValidatorHostServices.executeFunction)");
    }

    @Override
    public Base resolveReference(Object appContext, String url, Base refContext) throws FHIRException {
      ValidatorHostContext c = (ValidatorHostContext) appContext;

      if (refContext != null && refContext.hasUserData("validator.bundle.resolution")) {
        return (Base) refContext.getUserData("validator.bundle.resolution");
      }

      if (c.getAppContext() instanceof Element) {
        Element bnd = (Element) c.getAppContext();
        Base res = resolveInBundle(url, bnd);
        if (res != null)
          return res;
      }
      Base res = resolveInBundle(url, c.getResource());
      if (res != null)
        return res;
      res = resolveInBundle(url, c.getContainer());
      if (res != null)
        return res;

      if (externalHostServices != null)
        return externalHostServices.resolveReference(c.getAppContext(), url, refContext);
      else if (fetcher != null)
        try {
          return fetcher.fetch(c.getAppContext(), url);
        } catch (IOException e) {
          throw new FHIRException(e);
        }
      else
        throw new Error("Not done yet - resolve " + url + " locally (2)");

    }

    public Base resolveInBundle(String url, Element bnd) {
      if (bnd == null)
        return null;
      if (bnd.fhirType().equals("Bundle")) {
        for (Element be : bnd.getChildrenByName("entry")) {
          Element res = be.getNamedChild("resource");
          if (res != null) {
            String fullUrl = be.getChildValue("fullUrl");
            String rt = res.fhirType();
            String id = res.getChildValue("id");
            if (url.equals(fullUrl))
              return res;
            if (url.equals(rt + "/" + id))
              return res;
          }
        }
      }
      return null;
    }

    @Override
    public boolean conformsToProfile(Object appContext, Base item, String url) throws FHIRException {
      ValidatorHostContext ctxt = (ValidatorHostContext) appContext;
      StructureDefinition sd = context.fetchResource(StructureDefinition.class, url);
      if (sd == null) {
        throw new FHIRException("Unable to resolve " + url);
      }
      InstanceValidator self = InstanceValidator.this;
      List<ValidationMessage> valerrors = new ArrayList<ValidationMessage>();
      if (item instanceof Resource) {
        try {
          Element e = new ObjectConverter(context).convert((Resource) item);
          self.validateResource(new ValidatorHostContext(ctxt.getAppContext(), e), valerrors, e, e, sd, IdStatus.OPTIONAL, new NodeStack(e));
        } catch (IOException e1) {
          throw new FHIRException(e1);
        }
      } else if (item instanceof Element) {
        Element e = (Element) item;
        if (e.isResource()) {
          self.validateResource(new ValidatorHostContext(ctxt.getAppContext(), e), valerrors, e, e, sd, IdStatus.OPTIONAL, new NodeStack(e));
        } else {
          throw new FHIRException("Not supported yet");
        }
      } else
        throw new NotImplementedException("Not done yet (ValidatorHostServices.conformsToProfile), when item is not an element");
      boolean ok = true;
      List<ValidationMessage> record = new ArrayList<>();
      for (ValidationMessage v : valerrors) {
        ok = ok && !v.getLevel().isError();
        if (v.getLevel().isError() || v.isSlicingHint()) {
          record.add(v);
        }
      }
      if (!ok && !record.isEmpty()) {
        ctxt.sliceNotes(url, record);
      }
      return ok;
    }

    @Override
    public ValueSet resolveValueSet(Object appContext, String url) {
      ValidatorHostContext c = (ValidatorHostContext) appContext;
      if (c.getProfile() != null && url.startsWith("#")) {
        for (Resource r : c.getProfile().getContained()) {
          if (r.getId().equals(url.substring(1))) {
            if (r instanceof ValueSet)
              return (ValueSet) r;
            else
              throw new FHIRException("Reference " + url + " refers to a " + r.fhirType() + " not a ValueSet");
          }
        }
        return null;
      }
      return context.fetchResource(ValueSet.class, url);
    }

  }

  private IWorkerContext context;
  private FHIRPathEngine fpe;

  // configuration items
  private CheckDisplayOption checkDisplay;
  private boolean anyExtensionsAllowed;
  private boolean errorForUnknownProfiles;
  private boolean noInvariantChecks;
  private boolean noTerminologyChecks;
  private boolean hintAboutNonMustSupport;
  private boolean showMessagesFromReferences;
  private BestPracticeWarningLevel bpWarnings;
  private String validationLanguage;
  private boolean baseOnly;

  private List<String> extensionDomains = new ArrayList<String>();

  private IdStatus resourceIdRule;
  private boolean allowXsiLocation;

  // used during the build process to keep the overall volume of messages down
  private boolean suppressLoincSnomedMessages;

  // time tracking
  private long overall = 0;
  private long txTime = 0;
  private long sdTime = 0;
  private long loadTime = 0;
  private long fpeTime = 0;

  private boolean noBindingMsgSuppressed;
  private boolean debug;
  private Map<String, Element> fetchCache = new HashMap<>();
  private HashMap<Element, ResourceValidationTracker> resourceTracker = new HashMap<>();
  private IValidatorResourceFetcher fetcher;
  long time = 0;
  private IEvaluationContext externalHostServices;
  private boolean noExtensibleWarnings;
  private String serverBase;

  private EnableWhenEvaluator myEnableWhenEvaluator = new EnableWhenEvaluator();
  private String executionId;
  private XVerExtensionManager xverManager;
  private IValidationProfileUsageTracker tracker;
  private ValidatorHostServices validatorServices;
  private boolean assumeValidRestReferences;
  private boolean allowExamples;
  private ResourceBundle messages =
    ResourceBundle.getBundle("Messages", Locale.US);

  public InstanceValidator(IWorkerContext theContext, IEvaluationContext hostServices) {
    super();
    this.context = theContext;
    this.externalHostServices = hostServices;
    fpe = new FHIRPathEngine(context);
    validatorServices = new ValidatorHostServices();
    fpe.setHostServices(validatorServices);
    if (theContext.getVersion().startsWith("3.0") || theContext.getVersion().startsWith("1.0"))
      fpe.setLegacyMode(true);
    source = Source.InstanceValidator;
  }

  @Override
  public boolean isNoExtensibleWarnings() {
    return noExtensibleWarnings;
  }

  @Override
  public IResourceValidator setNoExtensibleWarnings(boolean noExtensibleWarnings) {
    this.noExtensibleWarnings = noExtensibleWarnings;
    return this;
  }

  @Override
  public boolean isShowMessagesFromReferences() {
    return showMessagesFromReferences;
  }

  @Override
  public void setShowMessagesFromReferences(boolean showMessagesFromReferences) {
    this.showMessagesFromReferences = showMessagesFromReferences;
  }

  @Override
  public boolean isNoInvariantChecks() {
    return noInvariantChecks;
  }

  @Override
  public IResourceValidator setNoInvariantChecks(boolean value) {
    this.noInvariantChecks = value;
    return this;
  }

  public IValidatorResourceFetcher getFetcher() {
    return this.fetcher;
  }

  public IResourceValidator setFetcher(IValidatorResourceFetcher value) {
    this.fetcher = value;
    return this;
  }

  public IValidationProfileUsageTracker getTracker() {
    return this.tracker;
  }

  public IResourceValidator setTracker(IValidationProfileUsageTracker value) {
    this.tracker = value;
    return this;
  }


  public boolean isHintAboutNonMustSupport() {
    return hintAboutNonMustSupport;
  }

  public void setHintAboutNonMustSupport(boolean hintAboutNonMustSupport) {
    this.hintAboutNonMustSupport = hintAboutNonMustSupport;
  }

  public boolean isAssumeValidRestReferences() {
    return this.assumeValidRestReferences;
  }

  public void setAssumeValidRestReferences(boolean value) {
    this.assumeValidRestReferences = value;
  }

  public boolean isAllowExamples() {
    return this.allowExamples;
  }

  public void setAllowExamples(boolean value) {
    this.allowExamples = value;
  }


  private boolean allowUnknownExtension(String url) {
    if ((allowExamples && (url.contains("example.org") || url.contains("acme.com"))) || url.contains("nema.org") || url.startsWith("http://hl7.org/fhir/tools/StructureDefinition/") || url.equals("http://hl7.org/fhir/StructureDefinition/structuredefinition-expression"))
      // Added structuredefinition-expression explicitly because it wasn't defined in the version of the spec it needs to be used with
      return true;
    for (String s : extensionDomains)
      if (url.startsWith(s))
        return true;
    return anyExtensionsAllowed;
  }

  private boolean isKnownExtension(String url) {
    // Added structuredefinition-expression and following extensions explicitly because they weren't defined in the version of the spec they need to be used with
    if ((allowExamples && (url.contains("example.org") || url.contains("acme.com"))) || url.contains("nema.org") || url.startsWith("http://hl7.org/fhir/tools/StructureDefinition/") || url.equals("http://hl7.org/fhir/StructureDefinition/structuredefinition-expression") || url.equals(VersionConvertorConstants.IG_DEPENDSON_PACKAGE_EXTENSION))
      return true;
    for (String s : extensionDomains)
      if (url.startsWith(s))
        return true;
    return false;
  }

  private void bpCheck(List<ValidationMessage> errors, IssueType invalid, int line, int col, String literalPath, boolean test, String message) {
    if (bpWarnings != null) {
      switch (bpWarnings) {
        case Error:
          rule(errors, invalid, line, col, literalPath, test, message);
          break;
        case Warning:
          warning(errors, invalid, line, col, literalPath, test, message);
          break;
        case Hint:
          hint(errors, invalid, line, col, literalPath, test, message);
          break;
        default: // do nothing
          break;
      }
    }
  }

  @Override
  public org.hl7.fhir.r5.elementmodel.Element validate(Object appContext, List<ValidationMessage> errors, InputStream stream, FhirFormat format) throws FHIRException {
    return validate(appContext, errors, stream, format, new ArrayList<>());
  }

  @Override
  public org.hl7.fhir.r5.elementmodel.Element validate(Object appContext, List<ValidationMessage> errors, InputStream stream, FhirFormat format, String profile) throws FHIRException {
    ArrayList<StructureDefinition> profiles = new ArrayList<>();
    if (profile != null) {
      profiles.add(getSpecifiedProfile(profile));
    }
    return validate(appContext, errors, stream, format, profiles);
  }

  private StructureDefinition getSpecifiedProfile(String profile) {
    StructureDefinition sd = context.fetchResource(StructureDefinition.class, profile);
    if (sd == null) {
      throw new FHIRException("Unable to locate the profile '" + profile + "' in order to validate against it");
    }
    return sd;
  }

  @Override
  public org.hl7.fhir.r5.elementmodel.Element validate(Object appContext, List<ValidationMessage> errors, InputStream stream, FhirFormat format, List<StructureDefinition> profiles) throws FHIRException {
    ParserBase parser = Manager.makeParser(context, format);
    if (parser instanceof XmlParser)
      ((XmlParser) parser).setAllowXsiLocation(allowXsiLocation);
    parser.setupValidation(ValidationPolicy.EVERYTHING, errors);
    long t = System.nanoTime();
    Element e;
    try {
      e = parser.parse(stream);
    } catch (IOException e1) {
      throw new FHIRException(e1);
    }
    loadTime = System.nanoTime() - t;
    if (e != null)
      validate(appContext, errors, e, profiles);
    return e;
  }

  @Override
  public org.hl7.fhir.r5.elementmodel.Element validate(Object appContext, List<ValidationMessage> errors, Resource resource) throws FHIRException {
    return validate(appContext, errors, resource, new ArrayList<>());
  }

  @Override
  public org.hl7.fhir.r5.elementmodel.Element validate(Object appContext, List<ValidationMessage> errors, Resource resource, String profile) throws FHIRException {
    ArrayList<StructureDefinition> profiles = new ArrayList<>();
    if (profile != null) {
      profiles.add(getSpecifiedProfile(profile));
    }
    return validate(appContext, errors, resource, profiles);
  }

  @Override
  public org.hl7.fhir.r5.elementmodel.Element validate(Object appContext, List<ValidationMessage> errors, Resource resource, List<StructureDefinition> profiles) throws FHIRException {
    long t = System.nanoTime();
    Element e;
    try {
      e = new ObjectConverter(context).convert(resource);
    } catch (IOException e1) {
      throw new FHIRException(e1);
    }
    loadTime = System.nanoTime() - t;
    validate(appContext, errors, e, profiles);
    return e;
  }

  @Override
  public org.hl7.fhir.r5.elementmodel.Element validate(Object appContext, List<ValidationMessage> errors, org.w3c.dom.Element element) throws FHIRException {
    return validate(appContext, errors, element, new ArrayList<>());
  }

  @Override
  public org.hl7.fhir.r5.elementmodel.Element validate(Object appContext, List<ValidationMessage> errors, org.w3c.dom.Element element, String profile) throws FHIRException {
    ArrayList<StructureDefinition> profiles = new ArrayList<>();
    if (profile != null) {
      profiles.add(getSpecifiedProfile(profile));
    }
    return validate(appContext, errors, element, profiles);
  }

  @Override
  public org.hl7.fhir.r5.elementmodel.Element validate(Object appContext, List<ValidationMessage> errors, org.w3c.dom.Element element, List<StructureDefinition> profiles) throws FHIRException {
    XmlParser parser = new XmlParser(context);
    parser.setupValidation(ValidationPolicy.EVERYTHING, errors);
    long t = System.nanoTime();
    Element e;
    try {
      e = parser.parse(element);
    } catch (IOException e1) {
      throw new FHIRException(e1);
    }
    loadTime = System.nanoTime() - t;
    if (e != null)
      validate(appContext, errors, e, profiles);
    return e;
  }

  @Override
  public org.hl7.fhir.r5.elementmodel.Element validate(Object appContext, List<ValidationMessage> errors, Document document) throws FHIRException {
    return validate(appContext, errors, document, new ArrayList<>());
  }

  @Override
  public org.hl7.fhir.r5.elementmodel.Element validate(Object appContext, List<ValidationMessage> errors, Document document, String profile) throws FHIRException {
    ArrayList<StructureDefinition> profiles = new ArrayList<>();
    if (profile != null) {
      profiles.add(getSpecifiedProfile(profile));
    }
    return validate(appContext, errors, document, profiles);
  }

  @Override
  public org.hl7.fhir.r5.elementmodel.Element validate(Object appContext, List<ValidationMessage> errors, Document document, List<StructureDefinition> profiles) throws FHIRException {
    XmlParser parser = new XmlParser(context);
    parser.setupValidation(ValidationPolicy.EVERYTHING, errors);
    long t = System.nanoTime();
    Element e;
    try {
      e = parser.parse(document);
    } catch (IOException e1) {
      throw new FHIRException(e1);
    }
    loadTime = System.nanoTime() - t;
    if (e != null)
      validate(appContext, errors, e, profiles);
    return e;
  }

  @Override
  public org.hl7.fhir.r5.elementmodel.Element validate(Object appContext, List<ValidationMessage> errors, JsonObject object) throws FHIRException {
    return validate(appContext, errors, object, new ArrayList<>());
  }

  @Override
  public org.hl7.fhir.r5.elementmodel.Element validate(Object appContext, List<ValidationMessage> errors, JsonObject object, String profile) throws FHIRException {
    ArrayList<StructureDefinition> profiles = new ArrayList<>();
    if (profile != null) {
      profiles.add(getSpecifiedProfile(profile));
    }
    return validate(appContext, errors, object, profiles);
  }

  @Override
  public org.hl7.fhir.r5.elementmodel.Element validate(Object appContext, List<ValidationMessage> errors, JsonObject object, List<StructureDefinition> profiles) throws FHIRException {
    JsonParser parser = new JsonParser(context);
    parser.setupValidation(ValidationPolicy.EVERYTHING, errors);
    long t = System.nanoTime();
    Element e = parser.parse(object);
    loadTime = System.nanoTime() - t;
    if (e != null)
      validate(appContext, errors, e, profiles);
    return e;
  }

  @Override
  public void validate(Object appContext, List<ValidationMessage> errors, Element element) throws FHIRException {
    validate(appContext, errors, element, new ArrayList<>());
  }

  @Override
  public void validate(Object appContext, List<ValidationMessage> errors, Element element, String profile) throws FHIRException {
    ArrayList<StructureDefinition> profiles = new ArrayList<>();
    if (profile != null) {
      profiles.add(getSpecifiedProfile(profile));
    }
    validate(appContext, errors, element, profiles);
  }

  @Override
  public void validate(Object appContext, List<ValidationMessage> errors, Element element, List<StructureDefinition> profiles) throws FHIRException {
    // this is the main entry point; all the other public entry points end up here coming here...
    // so the first thing to do is to clear the internal state
    fetchCache.clear();
    fetchCache.put(element.fhirType() + "/" + element.getIdBase(), element);
    resourceTracker.clear();
    executionId = UUID.randomUUID().toString();
    baseOnly = profiles.isEmpty();

    long t = System.nanoTime();
    if (profiles == null || profiles.isEmpty()) {
      validateResource(new ValidatorHostContext(appContext, element), errors, element, element, null, resourceIdRule, new NodeStack(element));
    } else {
      for (StructureDefinition defn : profiles) {
        validateResource(new ValidatorHostContext(appContext, element), errors, element, element, defn, resourceIdRule, new NodeStack(element));
      }
    }
    if (hintAboutNonMustSupport) {
      checkElementUsage(errors, element, new NodeStack(element));
    }
    overall = System.nanoTime() - t;
  }

  private void checkElementUsage(List<ValidationMessage> errors, Element element, NodeStack stack) {
    String elementUsage = element.getUserString("elementSupported");
    hint(errors, IssueType.INFORMATIONAL, element.line(), element.col(), stack.getLiteralPath(), elementUsage == null || elementUsage.equals("Y"),messages.getString("The_element__is_not_marked_as_mustSupport_in_the_profile__Consider_not_using_the_element_or_marking_the_element_as_mustSupport_in_the_profile"), element.getName(), element.getProperty().getStructure().getUrl());

    if (element.hasChildren()) {
      String prevName = "";
      int elementCount = 0;
      for (Element ce : element.getChildren()) {
        if (ce.getName().equals(prevName))
          elementCount++;
        else {
          elementCount = 1;
          prevName = ce.getName();
        }
        checkElementUsage(errors, ce, stack.push(ce, elementCount, null, null));
      }
    }
  }

  private boolean check(String v1, String v2) {
    return v1 == null ? Utilities.noString(v1) : v1.equals(v2);
  }

  private void checkAddress(List<ValidationMessage> errors, String path, Element focus, Address fixed, String fixedSource, boolean pattern) {
    checkFixedValue(errors, path + ".use", focus.getNamedChild("use"), fixed.getUseElement(), fixedSource, "use", focus, pattern);
    checkFixedValue(errors, path + ".text", focus.getNamedChild("text"), fixed.getTextElement(), fixedSource, "text", focus, pattern);
    checkFixedValue(errors, path + ".city", focus.getNamedChild("city"), fixed.getCityElement(), fixedSource, "city", focus, pattern);
    checkFixedValue(errors, path + ".state", focus.getNamedChild("state"), fixed.getStateElement(), fixedSource, "state", focus, pattern);
    checkFixedValue(errors, path + ".country", focus.getNamedChild("country"), fixed.getCountryElement(), fixedSource, "country", focus, pattern);
    checkFixedValue(errors, path + ".zip", focus.getNamedChild("zip"), fixed.getPostalCodeElement(), fixedSource, "postalCode", focus, pattern);

    List<Element> lines = new ArrayList<Element>();
    focus.getNamedChildren("line", lines);
    if (rule(errors, IssueType.VALUE, focus.line(), focus.col(), path, lines.size() == fixed.getLine().size(),messages.getString("Expected__but_found__line_elements"), Integer.toString(fixed.getLine().size()), Integer.toString(lines.size()))) {
      for (int i = 0; i < lines.size(); i++)
        checkFixedValue(errors, path + ".coding", lines.get(i), fixed.getLine().get(i), fixedSource, "coding", focus, pattern);
    }
  }

  private void checkAttachment(List<ValidationMessage> errors, String path, Element focus, Attachment fixed, String fixedSource, boolean pattern) {
    checkFixedValue(errors, path + ".contentType", focus.getNamedChild("contentType"), fixed.getContentTypeElement(), fixedSource, "contentType", focus, pattern);
    checkFixedValue(errors, path + ".language", focus.getNamedChild("language"), fixed.getLanguageElement(), fixedSource, "language", focus, pattern);
    checkFixedValue(errors, path + ".data", focus.getNamedChild("data"), fixed.getDataElement(), fixedSource, "data", focus, pattern);
    checkFixedValue(errors, path + ".url", focus.getNamedChild("url"), fixed.getUrlElement(), fixedSource, "url", focus, pattern);
    checkFixedValue(errors, path + ".size", focus.getNamedChild("size"), fixed.getSizeElement(), fixedSource, "size", focus, pattern);
    checkFixedValue(errors, path + ".hash", focus.getNamedChild("hash"), fixed.getHashElement(), fixedSource, "hash", focus, pattern);
    checkFixedValue(errors, path + ".title", focus.getNamedChild("title"), fixed.getTitleElement(), fixedSource, "title", focus, pattern);
  }

  // public API
  private boolean checkCode(List<ValidationMessage> errors, Element element, String path, String code, String system, String display, boolean checkDisplay, NodeStack stack) throws TerminologyServiceException {
    long t = System.nanoTime();
    boolean ss = context.supportsSystem(system);
    txTime = txTime + (System.nanoTime() - t);
    if (ss) {
      t = System.nanoTime();
      ValidationResult s = context.validateCode(new ValidationOptions(stack.workingLang), system, code, checkDisplay ? display : null);
      txTime = txTime + (System.nanoTime() - t);
      if (s == null)
        return true;
      if (s.isOk()) {
        if (s.getMessage() != null)
          txWarning(errors, s.getTxLink(), IssueType.CODEINVALID, element.line(), element.col(), path, s == null, s.getMessage());
        return true;
      }
      if (s.getErrorClass() != null && s.getErrorClass().isInfrastructure())
        txWarning(errors, s.getTxLink(), IssueType.CODEINVALID, element.line(), element.col(), path, s == null, s.getMessage());
      else if (s.getSeverity() == IssueSeverity.INFORMATION)
        txHint(errors, s.getTxLink(), IssueType.CODEINVALID, element.line(), element.col(), path, s == null, s.getMessage());
      else if (s.getSeverity() == IssueSeverity.WARNING)
        txWarning(errors, s.getTxLink(), IssueType.CODEINVALID, element.line(), element.col(), path, s == null, s.getMessage());
      else
        return txRule(errors, s.getTxLink(), IssueType.CODEINVALID, element.line(), element.col(), path, s == null,messages.getString("_for_"), s.getMessage(), system, code);
      return true;
    } else if (system.startsWith("http://hl7.org/fhir")) {
      if (Utilities.existsInList(system, "http://hl7.org/fhir/sid/icd-10", "http://hl7.org/fhir/sid/cvx", "http://hl7.org/fhir/sid/icd-10", "http://hl7.org/fhir/sid/icd-10-cm", "http://hl7.org/fhir/sid/icd-9", "http://hl7.org/fhir/sid/ndc", "http://hl7.org/fhir/sid/srt"))
        return true; // else don't check these (for now)
      else if (system.startsWith("http://hl7.org/fhir/test"))
        return true; // we don't validate these
      else {
        CodeSystem cs = getCodeSystem(system);
        if (rule(errors, IssueType.CODEINVALID, element.line(), element.col(), path, cs != null,messages.getString("Unknown_Code_System_"), system)) {
          ConceptDefinitionComponent def = getCodeDefinition(cs, code);
          if (warning(errors, IssueType.CODEINVALID, element.line(), element.col(), path, def != null,messages.getString("Unknown_Code_"), system, code))
            return warning(errors, IssueType.CODEINVALID, element.line(), element.col(), path, display == null || display.equals(def.getDisplay()),messages.getString("Display_should_be_"), def.getDisplay());
        }
        return false;
      }
    } else if (context.isNoTerminologyServer() && Utilities.existsInList(system, "http://loinc.org", "http://unitsofmeasure.org", "http://snomed.info/sct", "http://www.nlm.nih.gov/research/umls/rxnorm")) {
      return true; // no checks in this case
    } else if (startsWithButIsNot(system, "http://snomed.info/sct", "http://loinc.org", "http://unitsofmeasure.org", "http://www.nlm.nih.gov/research/umls/rxnorm")) {
      rule(errors, IssueType.CODEINVALID, element.line(), element.col(), path, false,messages.getString("Invalid_System_URI_"), system);
      return false;
    } else {
      try {
        if (context.fetchResourceWithException(ValueSet.class, system) != null) {
          rule(errors, IssueType.CODEINVALID, element.line(), element.col(), path, false,messages.getString("Invalid_System_URI___cannot_use_a_value_set_URI_as_a_system"), system);
          // Lloyd: This error used to prohibit checking for downstream issues, but there are some cases where that checking needs to occur.  Please talk to me before changing the code back.
        }
        hint(errors, IssueType.UNKNOWN, element.line(), element.col(), path, false,messages.getString("Code_System_URI__is_unknown_so_the_code_cannot_be_validated"), system);
        return true;
      } catch (Exception e) {
        return true;
      }
    }
  }

  private boolean startsWithButIsNot(String system, String... uri) {
    for (String s : uri)
      if (!system.equals(s) && system.startsWith(s))
        return true;
    return false;
  }


  private boolean hasErrors(List<ValidationMessage> errors) {
    if (errors != null) {
      for (ValidationMessage vm : errors) {
        if (vm.getLevel() == IssueSeverity.FATAL || vm.getLevel() == IssueSeverity.ERROR) {
          return true;
        }
      }
    }
    return false;
  }

  private void checkCodeableConcept(List<ValidationMessage> errors, String path, Element focus, CodeableConcept fixed, String fixedSource, boolean pattern) {
    checkFixedValue(errors, path + ".text", focus.getNamedChild("text"), fixed.getTextElement(), fixedSource, "text", focus, pattern);
    List<Element> codings = new ArrayList<Element>();
    focus.getNamedChildren("coding", codings);
    if (pattern) {
      if (rule(errors, IssueType.VALUE, focus.line(), focus.col(), path, codings.size() >= fixed.getCoding().size(),messages.getString("Expected__but_found__coding_elements"), Integer.toString(fixed.getCoding().size()), Integer.toString(codings.size()))) {
        for (int i = 0; i < fixed.getCoding().size(); i++) {
          Coding fixedCoding = fixed.getCoding().get(i);
          boolean found = false;
          List<ValidationMessage> allErrorsFixed = new ArrayList<>();
          List<ValidationMessage> errorsFixed;
          for (int j = 0; j < codings.size() && !found; ++j) {
            errorsFixed = new ArrayList<>();
            checkFixedValue(errorsFixed, path + ".coding", codings.get(j), fixedCoding, fixedSource, "coding", focus, pattern);
            if (!hasErrors(errorsFixed)) {
              found = true;
            } else {
              errorsFixed
                .stream()
                .filter(t -> t.getLevel().ordinal() >= IssueSeverity.ERROR.ordinal())
                .forEach(t -> allErrorsFixed.add(t));
            }
          }
          if (!found) {
            // The argonaut DSTU2 labs profile requires userSelected=false on the category.coding and this
            // needs to produce an understandable error message
            String message = "Expected CodeableConcept " + (pattern ? "pattern" : "fixed value") + " not found for" +
              " system: " + fixedCoding.getSystemElement().asStringValue() +
              " code: " + fixedCoding.getCodeElement().asStringValue() +
              " display: " + fixedCoding.getDisplayElement().asStringValue();
            if (fixedCoding.hasUserSelected()) {
              message += " userSelected: " + fixedCoding.getUserSelected();
            }
            message += " - Issues: " + allErrorsFixed;
            rule(errors, IssueType.VALUE, focus.line(), focus.col(), path, false, message);
          }
        }
      }
    } else {
      if (rule(errors, IssueType.VALUE, focus.line(), focus.col(), path, codings.size() == fixed.getCoding().size(),messages.getString("Expected__but_found__coding_elements"), Integer.toString(fixed.getCoding().size()), Integer.toString(codings.size()))) {
        for (int i = 0; i < codings.size(); i++)
          checkFixedValue(errors, path + ".coding", codings.get(i), fixed.getCoding().get(i), fixedSource, "coding", focus);
      }
    }
  }

  private boolean checkCodeableConcept(List<ValidationMessage> errors, String path, Element element, StructureDefinition profile, ElementDefinition theElementCntext, NodeStack stack) {
    boolean res = true;
    if (!noTerminologyChecks && theElementCntext != null && theElementCntext.hasBinding()) {
      ElementDefinitionBindingComponent binding = theElementCntext.getBinding();
      if (warning(errors, IssueType.CODEINVALID, element.line(), element.col(), path, binding != null,messages.getString("Binding_for__missing_cc"), path)) {
        if (binding.hasValueSet()) {
          ValueSet valueset = resolveBindingReference(profile, binding.getValueSet(), profile.getUrl());
          if (warning(errors, IssueType.CODEINVALID, element.line(), element.col(), path, valueset != null,messages.getString("ValueSet__not_found_by_validator"), describeReference(binding.getValueSet()))) {
            try {
              CodeableConcept cc = ObjectConverter.readAsCodeableConcept(element);
              if (!cc.hasCoding()) {
                if (binding.getStrength() == BindingStrength.REQUIRED)
                  rule(errors, IssueType.CODEINVALID, element.line(), element.col(), path, false,messages.getString("No_code_provided_and_a_code_is_required_from_the_value_set__"), describeReference(binding.getValueSet()), valueset.getUrl());
                else if (binding.getStrength() == BindingStrength.EXTENSIBLE) {
                  if (binding.hasExtension("http://hl7.org/fhir/StructureDefinition/elementdefinition-maxValueSet"))
                    rule(errors, IssueType.CODEINVALID, element.line(), element.col(), path, false,messages.getString("No_code_provided_and_a_code_must_be_provided_from_the_value_set__max_value_set_"), describeReference(ToolingExtensions.readStringExtension(binding, "http://hl7.org/fhir/StructureDefinition/elementdefinition-maxValueSet")), valueset.getUrl());
                  else
                    warning(errors, IssueType.CODEINVALID, element.line(), element.col(), path, false,messages.getString("No_code_provided_and_a_code_should_be_provided_from_the_value_set__"), describeReference(binding.getValueSet()), valueset.getUrl());
                }
              } else {
                long t = System.nanoTime();

                // Check whether the codes are appropriate for the type of binding we have
                boolean bindingsOk = true;
                if (binding.getStrength() != BindingStrength.EXAMPLE) {
                  boolean atLeastOneSystemIsSupported = false;
                  for (Coding nextCoding : cc.getCoding()) {
                    String nextSystem = nextCoding.getSystem();
                    if (isNotBlank(nextSystem) && context.supportsSystem(nextSystem)) {
                      atLeastOneSystemIsSupported = true;
                      break;
                    }
                  }

                  if (!atLeastOneSystemIsSupported && binding.getStrength() == BindingStrength.EXAMPLE) {
                    // ignore this since we can't validate but it doesn't matter..
                  } else {
                    ValidationResult vr = context.validateCode(new ValidationOptions(stack.workingLang).checkValueSetOnly(), cc, valueset); // we're going to validate the codings directly, so only check the valueset
                    if (!vr.isOk()) {
                      bindingsOk = false;
                      if (vr.getErrorClass() != null && vr.getErrorClass().isInfrastructure()) {
                        if (binding.getStrength() == BindingStrength.REQUIRED)
                          txWarning(errors, vr.getTxLink(), IssueType.CODEINVALID, element.line(), element.col(), path, false,messages.getString("Could_not_confirm_that_the_codes_provided_are_in_the_value_set__and_a_code_from_this_value_set_is_required_class__"), describeReference(binding.getValueSet()), vr.getErrorClass().toString());
                        else if (binding.getStrength() == BindingStrength.EXTENSIBLE) {
                          if (binding.hasExtension("http://hl7.org/fhir/StructureDefinition/elementdefinition-maxValueSet"))
                            checkMaxValueSet(errors, path, element, profile, ToolingExtensions.readStringExtension(binding, "http://hl7.org/fhir/StructureDefinition/elementdefinition-maxValueSet"), cc, stack);
                          else if (!noExtensibleWarnings)
                            txWarning(errors, vr.getTxLink(), IssueType.CODEINVALID, element.line(), element.col(), path, false,messages.getString("Could_not_confirm_that_the_codes_provided_are_in_the_value_set__and_a_code_should_come_from_this_value_set_unless_it_has_no_suitable_code_class__"), describeReference(binding.getValueSet()), vr.getErrorClass().toString());
                        } else if (binding.getStrength() == BindingStrength.PREFERRED) {
                          if (baseOnly) {
                            txHint(errors, vr.getTxLink(), IssueType.CODEINVALID, element.line(), element.col(), path, false,messages.getString("Could_not_confirm_that_the_codes_provided_are_in_the_value_set__and_a_code_is_recommended_to_come_from_this_value_set_class__"), describeReference(binding.getValueSet()), vr.getErrorClass().toString());
                          }
                        }
                      } else {
                        if (binding.getStrength() == BindingStrength.REQUIRED)
                          txRule(errors, vr.getTxLink(), IssueType.CODEINVALID, element.line(), element.col(), path, false,messages.getString("None_of_the_codes_provided_are_in_the_value_set___and_a_code_from_this_value_set_is_required_codes__"), describeReference(binding.getValueSet()), valueset.getUrl(), ccSummary(cc));
                        else if (binding.getStrength() == BindingStrength.EXTENSIBLE) {
                          if (binding.hasExtension("http://hl7.org/fhir/StructureDefinition/elementdefinition-maxValueSet"))
                            checkMaxValueSet(errors, path, element, profile, ToolingExtensions.readStringExtension(binding, "http://hl7.org/fhir/StructureDefinition/elementdefinition-maxValueSet"), cc, stack);
                          if (!noExtensibleWarnings)
                            txWarning(errors, vr.getTxLink(), IssueType.CODEINVALID, element.line(), element.col(), path, false,messages.getString("None_of_the_codes_provided_are_in_the_value_set___and_a_code_should_come_from_this_value_set_unless_it_has_no_suitable_code_codes__"), describeReference(binding.getValueSet()), valueset.getUrl(), ccSummary(cc));
                        } else if (binding.getStrength() == BindingStrength.PREFERRED) {
                          if (baseOnly) {
                            txHint(errors, vr.getTxLink(), IssueType.CODEINVALID, element.line(), element.col(), path, false,messages.getString("None_of_the_codes_provided_are_in_the_value_set___and_a_code_is_recommended_to_come_from_this_value_set_codes__"), describeReference(binding.getValueSet()), valueset.getUrl(), ccSummary(cc));
                          }
                        }
                      }
                    } else if (vr.getMessage() != null) {
                      res = false;
                      txWarning(errors, vr.getTxLink(), IssueType.CODEINVALID, element.line(), element.col(), path, false, vr.getMessage());
                    } else {
                      res = false;
                    }
                  }
                  // Then, for any codes that are in code systems we are able
                  // to validate, we'll validate that the codes actually exist
                  if (bindingsOk) {
                    for (Coding nextCoding : cc.getCoding()) {
                      if (isNotBlank(nextCoding.getCode()) && isNotBlank(nextCoding.getSystem()) && context.supportsSystem(nextCoding.getSystem())) {
                        ValidationResult vr = context.validateCode(new ValidationOptions(stack.workingLang).noCheckValueSetMembership(), nextCoding, valueset);
                        if (vr.getSeverity() != null) {
                          if (vr.getSeverity() == IssueSeverity.INFORMATION) {
                            txHint(errors, vr.getTxLink(), IssueType.CODEINVALID, element.line(), element.col(), path, false, vr.getMessage());
                          } else if (vr.getSeverity() == IssueSeverity.WARNING) {
                            txWarning(errors, vr.getTxLink(), IssueType.CODEINVALID, element.line(), element.col(), path, false, vr.getMessage());
                          } else {
                            txRule(errors, vr.getTxLink(), IssueType.CODEINVALID, element.line(), element.col(), path, false, vr.getMessage());
                          }
                        }
                      }
                    }
                  }
                  txTime = txTime + (System.nanoTime() - t);
                }
              }
            } catch (Exception e) {
              warning(errors, IssueType.CODEINVALID, element.line(), element.col(), path, false,messages.getString("Error__validating_CodeableConcept"), e.getMessage());
            }
          }
        } else if (binding.hasValueSet()) {
          hint(errors, IssueType.CODEINVALID, element.line(), element.col(), path, false,messages.getString("Binding_by_URI_reference_cannot_be_checked"));
        } else if (!noBindingMsgSuppressed) {
          hint(errors, IssueType.CODEINVALID, element.line(), element.col(), path, false,messages.getString("Binding_for_path__has_no_source_so_cant_be_checked"), path);
        }
      }
    }
    return res;
  }

<<<<<<< HEAD
  private boolean checkTerminologyCodeableConcept(List<ValidationMessage> errors, String path, Element element, StructureDefinition profile, ElementDefinition theElementCntext, NodeStack stack, StructureDefinition logical) {
    boolean res = true;
    if (!noTerminologyChecks && theElementCntext != null && theElementCntext.hasBinding()) {
      ElementDefinitionBindingComponent binding = theElementCntext.getBinding();
      if (warning(errors, IssueType.CODEINVALID, element.line(), element.col(), path, binding != null,messages.getString("Binding_for__missing_cc"), path)) {
        if (binding.hasValueSet()) {
          ValueSet valueset = resolveBindingReference(profile, binding.getValueSet(), profile.getUrl());
          if (warning(errors, IssueType.CODEINVALID, element.line(), element.col(), path, valueset != null,messages.getString("ValueSet__not_found_by_validator"), describeReference(binding.getValueSet()))) {
            try {
              CodeableConcept cc = convertToCodeableConcept(element, logical);
              if (!cc.hasCoding()) {
                if (binding.getStrength() == BindingStrength.REQUIRED)
                  rule(errors, IssueType.CODEINVALID, element.line(), element.col(), path, false,messages.getString("No_code_provided_and_a_code_is_required_from_the_value_set__"), describeReference(binding.getValueSet()), valueset.getUrl());
                else if (binding.getStrength() == BindingStrength.EXTENSIBLE) {
                  if (binding.hasExtension("http://hl7.org/fhir/StructureDefinition/elementdefinition-maxValueSet"))
                    rule(errors, IssueType.CODEINVALID, element.line(), element.col(), path, false,messages.getString("No_code_provided_and_a_code_must_be_provided_from_the_value_set__max_value_set_"), describeReference(ToolingExtensions.readStringExtension(binding, "http://hl7.org/fhir/StructureDefinition/elementdefinition-maxValueSet")), valueset.getUrl());
                  else
                    warning(errors, IssueType.CODEINVALID, element.line(), element.col(), path, false,messages.getString("No_code_provided_and_a_code_should_be_provided_from_the_value_set__"), describeReference(binding.getValueSet()), valueset.getUrl());
=======
    private void checkMaxValueSet(List<ValidationMessage> errors, String path, Element element, StructureDefinition profile, String maxVSUrl, CodeableConcept cc, NodeStack stack) {
        // TODO Auto-generated method stub
        ValueSet valueset = resolveBindingReference(profile, maxVSUrl, profile.getUrl());
        if (warning(errors, IssueType.CODEINVALID, element.line(), element.col(), path, valueset != null, "ValueSet " + describeReference(maxVSUrl) + " not found by validator")) {
            try {
                long t = System.nanoTime();
                ValidationResult vr = context.validateCode(new ValidationOptions(stack.workingLang), cc, valueset);
                txTime = txTime + (System.nanoTime() - t);
                if (!vr.isOk()) {
                    if (vr.getErrorClass() != null && vr.getErrorClass().isInfrastructure())
                        txWarning(errors, vr.getTxLink(), IssueType.CODEINVALID, element.line(), element.col(), path, false, "None of the codes provided could be validated against the maximum value set " + describeReference(maxVSUrl) + " (" + valueset.getUrl() + "), (error = " + vr.getMessage() + ")");
                    else
                        txRule(errors, vr.getTxLink(), IssueType.CODEINVALID, element.line(), element.col(), path, false, "None of the codes provided are in the maximum value set " + describeReference(maxVSUrl) + " (" + valueset.getUrl() + ", and a code from this value set is required) (codes = " + ccSummary(cc) + ")");
                }
            } catch (Exception e) {
                warning(errors, IssueType.CODEINVALID, element.line(), element.col(), path, false, "Error " + e.getMessage() + " validating CodeableConcept using maxValueSet");
            }
        }
    }

    private void checkMaxValueSet(List<ValidationMessage> errors, String path, Element element, StructureDefinition profile, String maxVSUrl, Coding c, NodeStack stack) {
        // TODO Auto-generated method stub
        ValueSet valueset = resolveBindingReference(profile, maxVSUrl, profile.getUrl());
        if (warning(errors, IssueType.CODEINVALID, element.line(), element.col(), path, valueset != null, "ValueSet " + describeReference(maxVSUrl) + " not found by validator")) {
            try {
                long t = System.nanoTime();
                ValidationResult vr = context.validateCode(new ValidationOptions(stack.workingLang), c, valueset);
                txTime = txTime + (System.nanoTime() - t);
                if (!vr.isOk()) {
                    if (vr.getErrorClass() != null && vr.getErrorClass().isInfrastructure())
                        txWarning(errors, vr.getTxLink(), IssueType.CODEINVALID, element.line(), element.col(), path, false, "The code provided could not be validated against the maximum value set " + describeReference(maxVSUrl) + " (" + valueset.getUrl() + "), (error = " + vr.getMessage() + ")");
                    else
                        txRule(errors, vr.getTxLink(), IssueType.CODEINVALID, element.line(), element.col(), path, false, "The code provided is not in the maximum value set " + describeReference(maxVSUrl) + " (" + valueset.getUrl() + ", and a code from this value set is required) (code = " + c.getSystem() + "#" + c.getCode() + ")");
                }
            } catch (Exception e) {
                warning(errors, IssueType.CODEINVALID, element.line(), element.col(), path, false, "Error " + e.getMessage() + " validating CodeableConcept using maxValueSet");
            }
        }
    }

    private void checkMaxValueSet(List<ValidationMessage> errors, String path, Element element, StructureDefinition profile, String maxVSUrl, String value, NodeStack stack) {
        // TODO Auto-generated method stub
        ValueSet valueset = resolveBindingReference(profile, maxVSUrl, profile.getUrl());
        if (warning(errors, IssueType.CODEINVALID, element.line(), element.col(), path, valueset != null, "ValueSet " + describeReference(maxVSUrl) + " not found by validator")) {
            try {
                long t = System.nanoTime();
                ValidationResult vr = context.validateCode(new ValidationOptions(stack.workingLang), value, valueset);
                txTime = txTime + (System.nanoTime() - t);
                if (!vr.isOk()) {
                    if (vr.getErrorClass() != null && vr.getErrorClass().isInfrastructure())
                        txWarning(errors, vr.getTxLink(), IssueType.CODEINVALID, element.line(), element.col(), path, false, "The code provided could not be validated against the maximum value set " + describeReference(maxVSUrl) + " (" + valueset.getUrl() + "), (error = " + vr.getMessage() + ")");
                    else
                        txRule(errors, vr.getTxLink(), IssueType.CODEINVALID, element.line(), element.col(), path, false, "The code provided is not in the maximum value set " + describeReference(maxVSUrl) + " (" + valueset.getUrl() + "), and a code from this value set is required) (code = " + value + "), (error = " + vr.getMessage() + ")");
                }
            } catch (Exception e) {
                warning(errors, IssueType.CODEINVALID, element.line(), element.col(), path, false, "Error " + e.getMessage() + " validating CodeableConcept using maxValueSet");
            }
        }
    }

    private String ccSummary(CodeableConcept cc) {
        CommaSeparatedStringBuilder b = new CommaSeparatedStringBuilder();
        for (Coding c : cc.getCoding())
            b.append(c.getSystem() + "#" + c.getCode());
        return b.toString();
    }

    private void checkCoding(List<ValidationMessage> errors, String path, Element focus, Coding fixed, String fixedSource, boolean pattern) {
        checkFixedValue(errors, path + ".system", focus.getNamedChild("system"), fixed.getSystemElement(), fixedSource, "system", focus, pattern);
        checkFixedValue(errors, path + ".version", focus.getNamedChild("version"), fixed.getVersionElement(), fixedSource, "version", focus, pattern);
        checkFixedValue(errors, path + ".code", focus.getNamedChild("code"), fixed.getCodeElement(), fixedSource, "code", focus, pattern);
        checkFixedValue(errors, path + ".display", focus.getNamedChild("display"), fixed.getDisplayElement(), fixedSource, "display", focus, pattern);
        checkFixedValue(errors, path + ".userSelected", focus.getNamedChild("userSelected"), fixed.getUserSelectedElement(), fixedSource, "userSelected", focus, pattern);
    }

    private void checkCoding(List<ValidationMessage> errors, String path, Element element, StructureDefinition profile, ElementDefinition theElementCntext, boolean inCodeableConcept, boolean checkDisplay, NodeStack stack) {
        String code = element.getNamedChildValue("code");
        String system = element.getNamedChildValue("system");
        String display = element.getNamedChildValue("display");
        rule(errors, IssueType.CODEINVALID, element.line(), element.col(), path, isAbsolute(system), "Coding.system must be an absolute reference, not a local reference");

        if (system != null && code != null && !noTerminologyChecks) {
            rule(errors, IssueType.CODEINVALID, element.line(), element.col(), path, !isValueSet(system), "The Coding references a value set, not a code system (\"" + system + "\")");
            try {
                if (checkCode(errors, element, path, code, system, display, checkDisplay, stack))
                    if (theElementCntext != null && theElementCntext.hasBinding()) {
                        ElementDefinitionBindingComponent binding = theElementCntext.getBinding();
                        if (warning(errors, IssueType.CODEINVALID, element.line(), element.col(), path, binding != null, "Binding for " + path + " missing")) {
                            if (binding.hasValueSet()) {
                                ValueSet valueset = resolveBindingReference(profile, binding.getValueSet(), profile.getUrl());
                                if (warning(errors, IssueType.CODEINVALID, element.line(), element.col(), path, valueset != null, "ValueSet " + describeReference(binding.getValueSet()) + " not found by validator")) {
                                    try {
                                        Coding c = ObjectConverter.readAsCoding(element);
                                        long t = System.nanoTime();
                                        ValidationResult vr = null;
                                        if (binding.getStrength() != BindingStrength.EXAMPLE) {
                                            vr = context.validateCode(new ValidationOptions(stack.workingLang), c, valueset);
                                        }
                                        txTime = txTime + (System.nanoTime() - t);
                                        if (vr != null && !vr.isOk()) {
                                            if (vr.IsNoService())
                                                txHint(errors, vr.getTxLink(), IssueType.CODEINVALID, element.line(), element.col(), path, false, "The value provided could not be validated in the absence of a terminology server");
                                            else if (vr.getErrorClass() != null && !vr.getErrorClass().isInfrastructure()) {
                                                if (binding.getStrength() == BindingStrength.REQUIRED)
                                                    txWarning(errors, vr.getTxLink(), IssueType.CODEINVALID, element.line(), element.col(), path, false, "Could not confirm that the codes provided are in the value set " + describeReference(binding.getValueSet(), valueset) + ", and a code from this value set is required");
                                                else if (binding.getStrength() == BindingStrength.EXTENSIBLE) {
                                                    if (binding.hasExtension("http://hl7.org/fhir/StructureDefinition/elementdefinition-maxValueSet"))
                                                        checkMaxValueSet(errors, path, element, profile, ToolingExtensions.readStringExtension(binding, "http://hl7.org/fhir/StructureDefinition/elementdefinition-maxValueSet"), c, stack);
                                                    else if (!noExtensibleWarnings)
                                                        txWarning(errors, vr.getTxLink(), IssueType.CODEINVALID, element.line(), element.col(), path, false, "Could not confirm that the codes provided are in the value set " + describeReference(binding.getValueSet(), valueset) + ", and a code should come from this value set unless it has no suitable code");
                                                } else if (binding.getStrength() == BindingStrength.PREFERRED) {
                                                    if (baseOnly) {
                                                        txHint(errors, vr.getTxLink(), IssueType.CODEINVALID, element.line(), element.col(), path, false, "Could not confirm that the codes provided are in the value set " + describeReference(binding.getValueSet(), valueset) + ", and a code is recommended to come from this value set");
                                                    }
                                                }
                                            } else if (binding.getStrength() == BindingStrength.REQUIRED)
                                                txRule(errors, vr.getTxLink(), IssueType.CODEINVALID, element.line(), element.col(), path, false, "The Coding provided is not in the value set " + describeReference(binding.getValueSet(), valueset) + ", and a code is required from this value set. " + getErrorMessage(vr.getMessage()));
                                            else if (binding.getStrength() == BindingStrength.EXTENSIBLE) {
                                                if (binding.hasExtension("http://hl7.org/fhir/StructureDefinition/elementdefinition-maxValueSet"))
                                                    checkMaxValueSet(errors, path, element, profile, ToolingExtensions.readStringExtension(binding, "http://hl7.org/fhir/StructureDefinition/elementdefinition-maxValueSet"), c, stack);
                                                else
                                                    txWarning(errors, vr.getTxLink(), IssueType.CODEINVALID, element.line(), element.col(), path, false, "The Coding provided is not in the value set " + describeReference(binding.getValueSet(), valueset) + ", and a code should come from this value set unless it has no suitable code. " + getErrorMessage(vr.getMessage()));
                                            } else if (binding.getStrength() == BindingStrength.PREFERRED) {
                                                if (baseOnly) {
                                                    txHint(errors, vr.getTxLink(), IssueType.CODEINVALID, element.line(), element.col(), path, false, "The Coding provided is not in the value set " + describeReference(binding.getValueSet(), valueset) + ", and a code is recommended to come from this value set. " + getErrorMessage(vr.getMessage()));
                                                }
                                            }
                                        }
                                    } catch (Exception e) {
                                        warning(errors, IssueType.CODEINVALID, element.line(), element.col(), path, false, "Error " + e.getMessage() + " validating Coding");
                                    }
                                }
                            } else if (binding.hasValueSet()) {
                                hint(errors, IssueType.CODEINVALID, element.line(), element.col(), path, false, "Binding by URI reference cannot be checked");
                            } else if (!inCodeableConcept && !noBindingMsgSuppressed) {
                                hint(errors, IssueType.CODEINVALID, element.line(), element.col(), path, false, "Binding for path " + path + " has no source, so can't be checked");
                            }
                        }
                    }
            } catch (Exception e) {
                rule(errors, IssueType.CODEINVALID, element.line(), element.col(), path, false, "Error " + e.getMessage() + " validating Coding: " + e.toString());
            }
        }
    }

    private boolean isValueSet(String url) {
        try {
            ValueSet vs = context.fetchResourceWithException(ValueSet.class, url);
            return vs != null;
        } catch (Exception e) {
            return false;
        }
    }

    private void checkContactPoint(List<ValidationMessage> errors, String path, Element focus, ContactPoint fixed, String fixedSource, boolean pattern) {
        checkFixedValue(errors, path + ".system", focus.getNamedChild("system"), fixed.getSystemElement(), fixedSource, "system", focus, pattern);
        checkFixedValue(errors, path + ".value", focus.getNamedChild("value"), fixed.getValueElement(), fixedSource, "value", focus, pattern);
        checkFixedValue(errors, path + ".use", focus.getNamedChild("use"), fixed.getUseElement(), fixedSource, "use", focus, pattern);
        checkFixedValue(errors, path + ".period", focus.getNamedChild("period"), fixed.getPeriod(), fixedSource, "period", focus, pattern);

    }

    private StructureDefinition checkExtension(ValidatorHostContext hostContext, List<ValidationMessage> errors, String path, Element resource, Element container, Element element, ElementDefinition def, StructureDefinition profile, NodeStack stack, NodeStack containerStack, String extensionUrl) throws FHIRException {
        String url = element.getNamedChildValue("url");
        boolean isModifier = element.getName().equals("modifierExtension");

        long t = System.nanoTime();
        StructureDefinition ex = Utilities.isAbsoluteUrl(url) ? context.fetchResource(StructureDefinition.class, url) : null;
        sdTime = sdTime + (System.nanoTime() - t);
        if (ex == null) {
            if (xverManager == null) {
                xverManager = new XVerExtensionManager(context);
            }
            if (xverManager.matchingUrl(url)) {
                switch (xverManager.status(url)) {
                    case BadVersion:
                        rule(errors, IssueType.INVALID, element.line(), element.col(), path + "[url='" + url + "']", false, "Extension url '" + url + "' is not valid (invalid Version \"" + xverManager.getVersion(url) + "\")");
                        break;
                    case Unknown:
                        rule(errors, IssueType.INVALID, element.line(), element.col(), path + "[url='" + url + "']", false, "Extension url '" + url + "' is not valid (invalid Element id \"" + xverManager.getElementId(url) + "\")");
                        break;
                    case Invalid:
                        rule(errors, IssueType.INVALID, element.line(), element.col(), path + "[url='" + url + "']", false, "Extension url '" + url + "' is not valid (Element id \"" + xverManager.getElementId(url) + "\" is valid, but cannot be used in a cross-version paradigm because there has been no changes across the relevant versions)");
                        break;
                    case Valid:
                        ex = xverManager.makeDefinition(url);
                        context.generateSnapshot(ex);
                        context.cacheResource(ex);
                        break;
                    default:
                        rule(errors, IssueType.INVALID, element.line(), element.col(), path + "[url='" + url + "']", false, "Extension url '" + url + "' evaluation state illegal");
                        break;
                }
            } else if (extensionUrl != null && !isAbsolute(url)) {
                if (extensionUrl.equals(profile.getUrl())) {
                    rule(errors, IssueType.INVALID, element.line(), element.col(), path + "[url='" + url + "']", hasExtensionSlice(profile, url), "Sub-extension url '" + url + "' is not defined by the Extension " + profile.getUrl());
                }
            } else if (rule(errors, IssueType.STRUCTURE, element.line(), element.col(), path, allowUnknownExtension(url), "The extension " + url + " is unknown, and not allowed here")) {
                hint(errors, IssueType.STRUCTURE, element.line(), element.col(), path, isKnownExtension(url), "Unknown extension " + url);
            }
        }
        if (ex != null) {
            trackUsage(ex, hostContext, element);
            if (def.getIsModifier()) {
                rule(errors, IssueType.STRUCTURE, element.line(), element.col(), path + "[url='" + url + "']", ex.getSnapshot().getElement().get(0).getIsModifier(),
                        "Extension modifier mismatch: the extension element is labelled as a modifier, but the underlying extension is not");
            } else {
                rule(errors, IssueType.STRUCTURE, element.line(), element.col(), path + "[url='" + url + "']", !ex.getSnapshot().getElement().get(0).getIsModifier(),
                        "Extension modifier mismatch: the extension element is not labelled as a modifier, but the underlying extension is");
            }
            // two questions
            // 1. can this extension be used here?
            checkExtensionContext(errors, resource, container, ex, containerStack, hostContext);

            if (isModifier)
                rule(errors, IssueType.STRUCTURE, element.line(), element.col(), path + "[url='" + url + "']", ex.getSnapshot().getElement().get(0).getIsModifier(),
                        "The Extension '" + url + "' must be used as a modifierExtension");
            else
                rule(errors, IssueType.STRUCTURE, element.line(), element.col(), path + "[url='" + url + "']", !ex.getSnapshot().getElement().get(0).getIsModifier(),
                        "The Extension '" + url + "' must not be used as an extension (it's a modifierExtension)");

            // check the type of the extension:
            Set<String> allowedTypes = listExtensionTypes(ex);
            String actualType = getExtensionType(element);
            if (actualType == null)
                rule(errors, IssueType.STRUCTURE, element.line(), element.col(), path, allowedTypes.isEmpty(), "The Extension '" + url + "' definition is for a simple extension, so it must contain a value, not extensions");
            else
                rule(errors, IssueType.STRUCTURE, element.line(), element.col(), path, allowedTypes.contains(actualType), "The Extension '" + url + "' definition allows for the types " + allowedTypes.toString() + " but found type " + actualType);

            // 3. is the content of the extension valid?
            validateElement(hostContext, errors, ex, ex.getSnapshot().getElement().get(0), null, null, resource, element, "Extension", stack, false, true, url);

        }
        return ex;
    }

    private boolean hasExtensionSlice(StructureDefinition profile, String sliceName) {
        for (ElementDefinition ed : profile.getSnapshot().getElement()) {
            if (ed.getPath().equals("Extension.extension.url") && ed.hasFixed() && sliceName.equals(ed.getFixed().primitiveValue())) {
                return true;
            }
        }
        return false;
    }

    private String getExtensionType(Element element) {
        for (Element e : element.getChildren()) {
            if (e.getName().startsWith("value")) {
                String tn = e.getName().substring(5);
                String ltn = Utilities.uncapitalize(tn);
                if (isPrimitiveType(ltn))
                    return ltn;
                else
                    return tn;
            }
        }
        return null;
    }

    private Set<String> listExtensionTypes(StructureDefinition ex) {
        ElementDefinition vd = null;
        for (ElementDefinition ed : ex.getSnapshot().getElement()) {
            if (ed.getPath().startsWith("Extension.value")) {
                vd = ed;
                break;
            }
        }
        Set<String> res = new HashSet<String>();
        if (vd != null && !"0".equals(vd.getMax())) {
            for (TypeRefComponent tr : vd.getType()) {
                res.add(tr.getWorkingCode());
            }
        }
        return res;
    }

    private boolean checkExtensionContext(List<ValidationMessage> errors, Element resource, Element container, StructureDefinition definition, NodeStack stack, ValidatorHostContext hostContext) {
        String extUrl = definition.getUrl();
        boolean ok = false;
        CommaSeparatedStringBuilder contexts = new CommaSeparatedStringBuilder();
        List<String> plist = new ArrayList<>();
        plist.add(stripIndexes(stack.getLiteralPath()));
        for (String s : stack.getLogicalPaths()) {
            String p = stripIndexes(s);
            // all extensions are always allowed in ElementDefinition.example.value, and in fixed and pattern values. TODO: determine the logical paths from the path stated in the element definition....
            if (Utilities.existsInList(p, "ElementDefinition.example.value", "ElementDefinition.pattern", "ElementDefinition.fixed")) {
                return true;
            }
            plist.add(p);

        }

        for (StructureDefinitionContextComponent ctxt : fixContexts(extUrl, definition.getContext())) {
            if (ok) {
                break;
            }
            if (ctxt.getType() == ExtensionContextType.ELEMENT) {
                String en = ctxt.getExpression();
                contexts.append("e:" + en);
                if ("Element".equals(en)) {
                    ok = true;
                } else if (en.equals("Resource") && container.isResource()) {
                    ok = true;
                }
                for (String p : plist) {
                    if (ok) {
                        break;
                    }
                    if (p.equals(en)) {
                        ok = true;
                    } else {
                        String pn = p;
                        String pt = "";
                        if (p.contains(".")) {
                            pn = p.substring(0, p.indexOf("."));
                            pt = p.substring(p.indexOf("."));
                        }
                        StructureDefinition sd = context.fetchTypeDefinition(pn);
                        while (sd != null) {
                            if ((sd.getType() + pt).equals(en)) {
                                ok = true;
                                break;
                            }
                            if (sd.getBaseDefinition() != null) {
                                sd = context.fetchResource(StructureDefinition.class, sd.getBaseDefinition());
                            } else {
                                sd = null;
                            }
                        }
                    }
                }
            } else if (ctxt.getType() == ExtensionContextType.EXTENSION) {
                contexts.append("x:" + ctxt.getExpression());
                NodeStack estack = stack.parent;
                if (estack != null && estack.getElement().fhirType().equals("Extension")) {
                    String ext = estack.element.getNamedChildValue("url");
                    if (ctxt.getExpression().equals(ext)) {
                        ok = true;
                    }
                }
            } else if (ctxt.getType() == ExtensionContextType.FHIRPATH) {
                contexts.append("p:" + ctxt.getExpression());
                // The context is all elements that match the FHIRPath query found in the expression.
                List<Base> res = fpe.evaluate(hostContext, resource, hostContext.getRootResource(), container, fpe.parse(ctxt.getExpression()));
                if (res.contains(container)) {
                    ok = true;
                }
            } else {
                throw new Error("Unrecognised extension context " + ctxt.getTypeElement().asStringValue());
            }
        }
        if (!ok) {
            rule(errors, IssueType.STRUCTURE, container.line(), container.col(), stack.literalPath, false, "The extension " + extUrl + " is not allowed to be used at this point (allowed = " + contexts.toString() + "; this element is [" + plist.toString() + ")");
            return false;
        } else {
            if (definition.hasContextInvariant()) {
                for (StringType s : definition.getContextInvariant()) {
                    if (!fpe.evaluateToBoolean(hostContext, resource, hostContext.getRootResource(), container, fpe.parse(s.getValue()))) {
                        rule(errors, IssueType.STRUCTURE, container.line(), container.col(), stack.literalPath, false,
                                "The extension " + extUrl + " is not allowed to be used at this point (based on context invariant '" + s.getValue() + "')");
                        return false;
                    }
                }
            }
            return true;
        }
    }

    private List<StructureDefinitionContextComponent> fixContexts(String extUrl, List<StructureDefinitionContextComponent> list) {
        List<StructureDefinitionContextComponent> res = new ArrayList<>();
        for (StructureDefinitionContextComponent ctxt : list) {
            res.add(ctxt.copy());
        }
        if ("http://hl7.org/fhir/StructureDefinition/structuredefinition-fhir-type".equals(extUrl)) {
            list.get(0).setExpression("ElementDefinition.type");
        }
        if ("http://hl7.org/fhir/StructureDefinition/regex".equals(extUrl)) {
            list.get(1).setExpression("ElementDefinition.type");
        }
        return list;
    }

    private String stripIndexes(String path) {
        boolean skip = false;
        StringBuilder b = new StringBuilder();
        for (char c : path.toCharArray()) {
            if (skip) {
                if (c == ']') {
                    skip = false;
                }
            } else if (c == '[') {
                skip = true;
            } else {
                b.append(c);
            }
        }
        return b.toString();
    }

    private void checkFixedValue(List<ValidationMessage> errors, String path, Element focus, org.hl7.fhir.r5.model.Element fixed, String fixedSource, String propName, Element parent) {
        checkFixedValue(errors, path, focus, fixed, fixedSource, propName, parent, false);
    }

    @SuppressWarnings("rawtypes")
    private void checkFixedValue(List<ValidationMessage> errors, String path, Element focus, org.hl7.fhir.r5.model.Element fixed, String fixedSource, String propName, Element parent, boolean pattern) {
        if ((fixed == null || fixed.isEmpty()) && focus == null) {
            ; // this is all good
        } else if ((fixed == null || fixed.isEmpty()) && focus != null) {
            rule(errors, IssueType.VALUE, focus.line(), focus.col(), path, pattern, "The element " + focus.getName() + " is present in the instance but not allowed in the applicable " + (pattern ? "pattern" : "fixed value") + " specified in profile");
        } else if (fixed != null && !fixed.isEmpty() && focus == null) {
            rule(errors, IssueType.VALUE, parent == null ? -1 : parent.line(), parent == null ? -1 : parent.col(), path, false, "Missing element '" + propName + "' - required by fixed value assigned in profile " + fixedSource);
        } else {
            String value = focus.primitiveValue();
            if (fixed instanceof org.hl7.fhir.r5.model.BooleanType)
                rule(errors, IssueType.VALUE, focus.line(), focus.col(), path, check(((org.hl7.fhir.r5.model.BooleanType) fixed).asStringValue(), value),
                        "Value is '" + value + "' but must be '" + ((org.hl7.fhir.r5.model.BooleanType) fixed).asStringValue() + "'");
            else if (fixed instanceof org.hl7.fhir.r5.model.IntegerType)
                rule(errors, IssueType.VALUE, focus.line(), focus.col(), path, check(((org.hl7.fhir.r5.model.IntegerType) fixed).asStringValue(), value),
                        "Value is '" + value + "' but must be '" + ((org.hl7.fhir.r5.model.IntegerType) fixed).asStringValue() + "'");
            else if (fixed instanceof org.hl7.fhir.r5.model.DecimalType)
                rule(errors, IssueType.VALUE, focus.line(), focus.col(), path, check(((org.hl7.fhir.r5.model.DecimalType) fixed).asStringValue(), value),
                        "Value is '" + value + "' but must be '" + ((org.hl7.fhir.r5.model.DecimalType) fixed).asStringValue() + "'");
            else if (fixed instanceof org.hl7.fhir.r5.model.Base64BinaryType)
                rule(errors, IssueType.VALUE, focus.line(), focus.col(), path, check(((org.hl7.fhir.r5.model.Base64BinaryType) fixed).asStringValue(), value),
                        "Value is '" + value + "' but must be '" + ((org.hl7.fhir.r5.model.Base64BinaryType) fixed).asStringValue() + "'");
            else if (fixed instanceof org.hl7.fhir.r5.model.InstantType)
                rule(errors, IssueType.VALUE, focus.line(), focus.col(), path, check(((org.hl7.fhir.r5.model.InstantType) fixed).getValue().toString(), value),
                        "Value is '" + value + "' but must be '" + ((org.hl7.fhir.r5.model.InstantType) fixed).asStringValue() + "'");
            else if (fixed instanceof org.hl7.fhir.r5.model.CodeType)
                rule(errors, IssueType.VALUE, focus.line(), focus.col(), path, check(((org.hl7.fhir.r5.model.CodeType) fixed).getValue(), value),
                        "Value is '" + value + "' but must be '" + ((org.hl7.fhir.r5.model.CodeType) fixed).getValue() + "'");
            else if (fixed instanceof org.hl7.fhir.r5.model.Enumeration)
                rule(errors, IssueType.VALUE, focus.line(), focus.col(), path, check(((org.hl7.fhir.r5.model.Enumeration) fixed).asStringValue(), value),
                        "Value is '" + value + "' but must be '" + ((org.hl7.fhir.r5.model.Enumeration) fixed).asStringValue() + "'");
            else if (fixed instanceof org.hl7.fhir.r5.model.StringType)
                rule(errors, IssueType.VALUE, focus.line(), focus.col(), path, check(((org.hl7.fhir.r5.model.StringType) fixed).getValue(), value),
                        "Value is '" + value + "' but must be '" + ((org.hl7.fhir.r5.model.StringType) fixed).getValue() + "'");
            else if (fixed instanceof org.hl7.fhir.r5.model.UriType)
                rule(errors, IssueType.VALUE, focus.line(), focus.col(), path, check(((org.hl7.fhir.r5.model.UriType) fixed).getValue(), value),
                        "Value is '" + value + "' but must be '" + ((org.hl7.fhir.r5.model.UriType) fixed).getValue() + "'");
            else if (fixed instanceof org.hl7.fhir.r5.model.DateType)
                rule(errors, IssueType.VALUE, focus.line(), focus.col(), path, check(((org.hl7.fhir.r5.model.DateType) fixed).getValue().toString(), value),
                        "Value is '" + value + "' but must be '" + ((org.hl7.fhir.r5.model.DateType) fixed).getValue() + "'");
            else if (fixed instanceof org.hl7.fhir.r5.model.DateTimeType)
                rule(errors, IssueType.VALUE, focus.line(), focus.col(), path, check(((org.hl7.fhir.r5.model.DateTimeType) fixed).getValue().toString(), value),
                        "Value is '" + value + "' but must be '" + ((org.hl7.fhir.r5.model.DateTimeType) fixed).getValue() + "'");
            else if (fixed instanceof org.hl7.fhir.r5.model.OidType)
                rule(errors, IssueType.VALUE, focus.line(), focus.col(), path, check(((org.hl7.fhir.r5.model.OidType) fixed).getValue(), value),
                        "Value is '" + value + "' but must be '" + ((org.hl7.fhir.r5.model.OidType) fixed).getValue() + "'");
            else if (fixed instanceof org.hl7.fhir.r5.model.UuidType)
                rule(errors, IssueType.VALUE, focus.line(), focus.col(), path, check(((org.hl7.fhir.r5.model.UuidType) fixed).getValue(), value),
                        "Value is '" + value + "' but must be '" + ((org.hl7.fhir.r5.model.UuidType) fixed).getValue() + "'");
            else if (fixed instanceof org.hl7.fhir.r5.model.IdType)
                rule(errors, IssueType.VALUE, focus.line(), focus.col(), path, check(((org.hl7.fhir.r5.model.IdType) fixed).getValue(), value),
                        "Value is '" + value + "' but must be '" + ((org.hl7.fhir.r5.model.IdType) fixed).getValue() + "'");
            else if (fixed instanceof Quantity)
                checkQuantity(errors, path, focus, (Quantity) fixed, fixedSource, pattern);
            else if (fixed instanceof Address)
                checkAddress(errors, path, focus, (Address) fixed, fixedSource, pattern);
            else if (fixed instanceof ContactPoint)
                checkContactPoint(errors, path, focus, (ContactPoint) fixed, fixedSource, pattern);
            else if (fixed instanceof Attachment)
                checkAttachment(errors, path, focus, (Attachment) fixed, fixedSource, pattern);
            else if (fixed instanceof Identifier)
                checkIdentifier(errors, path, focus, (Identifier) fixed, fixedSource, pattern);
            else if (fixed instanceof Coding)
                checkCoding(errors, path, focus, (Coding) fixed, fixedSource, pattern);
            else if (fixed instanceof HumanName)
                checkHumanName(errors, path, focus, (HumanName) fixed, fixedSource, pattern);
            else if (fixed instanceof CodeableConcept)
                checkCodeableConcept(errors, path, focus, (CodeableConcept) fixed, fixedSource, pattern);
            else if (fixed instanceof Timing)
                checkTiming(errors, path, focus, (Timing) fixed, fixedSource, pattern);
            else if (fixed instanceof Period)
                checkPeriod(errors, path, focus, (Period) fixed, fixedSource, pattern);
            else if (fixed instanceof Range)
                checkRange(errors, path, focus, (Range) fixed, fixedSource, pattern);
            else if (fixed instanceof Ratio)
                checkRatio(errors, path, focus, (Ratio) fixed, fixedSource, pattern);
            else if (fixed instanceof SampledData)
                checkSampledData(errors, path, focus, (SampledData) fixed, fixedSource, pattern);

            else
                rule(errors, IssueType.EXCEPTION, focus.line(), focus.col(), path, false, "Unhandled fixed value type " + fixed.getClass().getName());
            List<Element> extensions = new ArrayList<Element>();
            focus.getNamedChildren("extension", extensions);
            if (fixed.getExtension().size() == 0) {
                rule(errors, IssueType.VALUE, focus.line(), focus.col(), path, extensions.size() == 0, "No extensions allowed, as the specified fixed value doesn't contain any extensions");
            } else if (rule(errors, IssueType.VALUE, focus.line(), focus.col(), path, extensions.size() == fixed.getExtension().size(),
                    "Extensions count mismatch: expected " + Integer.toString(fixed.getExtension().size()) + " but found " + Integer.toString(extensions.size()))) {
                for (Extension e : fixed.getExtension()) {
                    Element ex = getExtensionByUrl(extensions, e.getUrl());
                    if (rule(errors, IssueType.VALUE, focus.line(), focus.col(), path, ex != null, "Extension count mismatch: unable to find extension: " + e.getUrl())) {
                        checkFixedValue(errors, path, ex.getNamedChild("extension").getNamedChild("value"), e.getValue(), fixedSource, "extension.value", ex.getNamedChild("extension"));
                    }
                }
            }
        }
    }

    private void checkHumanName(List<ValidationMessage> errors, String path, Element focus, HumanName fixed, String fixedSource, boolean pattern) {
        checkFixedValue(errors, path + ".use", focus.getNamedChild("use"), fixed.getUseElement(), fixedSource, "use", focus, pattern);
        checkFixedValue(errors, path + ".text", focus.getNamedChild("text"), fixed.getTextElement(), fixedSource, "text", focus, pattern);
        checkFixedValue(errors, path + ".period", focus.getNamedChild("period"), fixed.getPeriod(), fixedSource, "period", focus, pattern);

        List<Element> parts = new ArrayList<Element>();
        focus.getNamedChildren("family", parts);
        if (rule(errors, IssueType.VALUE, focus.line(), focus.col(), path, parts.size() > 0 == fixed.hasFamily(),
                "Expected " + (fixed.hasFamily() ? "1" : "0") + " but found " + Integer.toString(parts.size()) + " family elements")) {
            for (int i = 0; i < parts.size(); i++)
                checkFixedValue(errors, path + ".family", parts.get(i), fixed.getFamilyElement(), fixedSource, "family", focus, pattern);
        }
        focus.getNamedChildren("given", parts);
        if (rule(errors, IssueType.VALUE, focus.line(), focus.col(), path, parts.size() == fixed.getGiven().size(),
                "Expected " + Integer.toString(fixed.getGiven().size()) + " but found " + Integer.toString(parts.size()) + " given elements")) {
            for (int i = 0; i < parts.size(); i++)
                checkFixedValue(errors, path + ".given", parts.get(i), fixed.getGiven().get(i), fixedSource, "given", focus, pattern);
        }
        focus.getNamedChildren("prefix", parts);
        if (rule(errors, IssueType.VALUE, focus.line(), focus.col(), path, parts.size() == fixed.getPrefix().size(),
                "Expected " + Integer.toString(fixed.getPrefix().size()) + " but found " + Integer.toString(parts.size()) + " prefix elements")) {
            for (int i = 0; i < parts.size(); i++)
                checkFixedValue(errors, path + ".prefix", parts.get(i), fixed.getPrefix().get(i), fixedSource, "prefix", focus, pattern);
        }
        focus.getNamedChildren("suffix", parts);
        if (rule(errors, IssueType.VALUE, focus.line(), focus.col(), path, parts.size() == fixed.getSuffix().size(),
                "Expected " + Integer.toString(fixed.getSuffix().size()) + " but found " + Integer.toString(parts.size()) + " suffix elements")) {
            for (int i = 0; i < parts.size(); i++)
                checkFixedValue(errors, path + ".suffix", parts.get(i), fixed.getSuffix().get(i), fixedSource, "suffix", focus, pattern);
        }
    }

    private void checkIdentifier(List<ValidationMessage> errors, String path, Element element, ElementDefinition context) {
        String system = element.getNamedChildValue("system");
        rule(errors, IssueType.CODEINVALID, element.line(), element.col(), path, isAbsolute(system), "Identifier.system must be an absolute reference, not a local reference");
    }

    private void checkIdentifier(List<ValidationMessage> errors, String path, Element focus, Identifier fixed, String fixedSource, boolean pattern) {
        checkFixedValue(errors, path + ".use", focus.getNamedChild("use"), fixed.getUseElement(), fixedSource, "use", focus, pattern);
        checkFixedValue(errors, path + ".type", focus.getNamedChild("type"), fixed.getType(), fixedSource, "type", focus, pattern);
        checkFixedValue(errors, path + ".system", focus.getNamedChild("system"), fixed.getSystemElement(), fixedSource, "system", focus, pattern);
        checkFixedValue(errors, path + ".value", focus.getNamedChild("value"), fixed.getValueElement(), fixedSource, "value", focus, pattern);
        checkFixedValue(errors, path + ".period", focus.getNamedChild("period"), fixed.getPeriod(), fixedSource, "period", focus, pattern);
        checkFixedValue(errors, path + ".assigner", focus.getNamedChild("assigner"), fixed.getAssigner(), fixedSource, "assigner", focus, pattern);
    }

    private void checkPeriod(List<ValidationMessage> errors, String path, Element focus, Period fixed, String fixedSource, boolean pattern) {
        checkFixedValue(errors, path + ".start", focus.getNamedChild("start"), fixed.getStartElement(), fixedSource, "start", focus, pattern);
        checkFixedValue(errors, path + ".end", focus.getNamedChild("end"), fixed.getEndElement(), fixedSource, "end", focus, pattern);
    }

    private void checkPrimitive(Object appContext, List<ValidationMessage> errors, String path, String type, ElementDefinition context, Element e, StructureDefinition profile, NodeStack node) throws FHIRException {
        if (isBlank(e.primitiveValue())) {
            if (e.primitiveValue() == null)
                rule(errors, IssueType.INVALID, e.line(), e.col(), path, e.hasChildren(), "Primitive types must have a value or must have child extensions");
            else if (e.primitiveValue().length() == 0)
                rule(errors, IssueType.INVALID, e.line(), e.col(), path, e.hasChildren(), "@value cannot be empty");
            else if (StringUtils.isWhitespace(e.primitiveValue()))
                warning(errors, IssueType.INVALID, e.line(), e.col(), path, e.hasChildren(), "Primitive types should not only be whitespace");
            return;
        }
        String regex = context.getExtensionString(ToolingExtensions.EXT_REGEX);
        if (regex != null)
            rule(errors, IssueType.INVALID, e.line(), e.col(), path, e.primitiveValue().matches(regex), "Element value '" + e.primitiveValue() + "' does not meet regex '" + regex + "'");

        if (type.equals("boolean")) {
            rule(errors, IssueType.INVALID, e.line(), e.col(), path, "true".equals(e.primitiveValue()) || "false".equals(e.primitiveValue()), "boolean values must be 'true' or 'false'");
        }
        if (type.equals("uri") || type.equals("oid") || type.equals("uuid") || type.equals("url") || type.equals("canonical")) {
            String url = e.primitiveValue();
            rule(errors, IssueType.INVALID, e.line(), e.col(), path, !url.startsWith("oid:"), "URI values cannot start with oid:");
            rule(errors, IssueType.INVALID, e.line(), e.col(), path, !url.startsWith("uuid:"), "URI values cannot start with uuid:");
            rule(errors, IssueType.INVALID, e.line(), e.col(), path, url.equals(url.trim().replace(" ", ""))
                    // work around an old invalid example in a core package
                    || "http://www.acme.com/identifiers/patient or urn:ietf:rfc:3986 if the Identifier.value itself is a full uri".equals(url), "URI values cannot have whitespace('" + url + "')");
            rule(errors, IssueType.INVALID, e.line(), e.col(), path, !context.hasMaxLength() || context.getMaxLength() == 0 || url.length() <= context.getMaxLength(), "value is longer than permitted maximum length of " + context.getMaxLength());
            rule(errors, IssueType.INVALID, e.line(), e.col(), path, !context.hasMaxLength() || context.getMaxLength() == 0 || e.primitiveValue().length() <= context.getMaxLength(), "value is longer than permitted maximum length of " + context.getMaxLength());

            if (type.equals("oid")) {
                if (rule(errors, IssueType.INVALID, e.line(), e.col(), path, url.startsWith("urn:oid:"), "OIDs must start with urn:oid:"))
                    rule(errors, IssueType.INVALID, e.line(), e.col(), path, Utilities.isOid(url.substring(8)), "OIDs must be valid");
            }
            if (type.equals("uuid")) {
                rule(errors, IssueType.INVALID, e.line(), e.col(), path, url.startsWith("urn:uuid:"), "UUIDs must start with urn:uuid:");
                try {
                    UUID.fromString(url.substring(8));
                } catch (Exception ex) {
                    rule(errors, IssueType.INVALID, e.line(), e.col(), path, false, "UUIDs must be valid (" + ex.getMessage() + ")");
                }
            }

            // now, do we check the URI target?
            if (fetcher != null) {
                boolean found;
                try {
                    found = isDefinitionURL(url) || (allowExamples && (url.contains("example.org") || url.contains("acme.com"))) || (url.startsWith("http://hl7.org/fhir/tools")) || fetcher.resolveURL(appContext, path, url);
                } catch (IOException e1) {
                    found = false;
                }
                rule(errors, IssueType.INVALID, e.line(), e.col(), path, found, "URL value '" + url + "' does not resolve");
            }
        }
        if (type.equals("id")) {
            // work around an old issue with ElementDefinition.id
            if (!context.getPath().equals("ElementDefinition.id") && !VersionUtilities.versionsCompatible("1.4", this.context.getVersion())) {
                rule(errors, IssueType.INVALID, e.line(), e.col(), path, FormatUtilities.isValidId(e.primitiveValue()), "id value '" + e.primitiveValue() + "' is not valid");
            }
        }
        if (type.equalsIgnoreCase("string") && e.hasPrimitiveValue()) {
            if (rule(errors, IssueType.INVALID, e.line(), e.col(), path, e.primitiveValue() == null || e.primitiveValue().length() > 0, "@value cannot be empty")) {
                warning(errors, IssueType.INVALID, e.line(), e.col(), path, e.primitiveValue() == null || e.primitiveValue().trim().equals(e.primitiveValue()), "value should not start or finish with whitespace");
                if (rule(errors, IssueType.INVALID, e.line(), e.col(), path, e.primitiveValue().length() <= 1048576, "value is longer than permitted maximum length of 1 MB (1048576 bytes)")) {
                    rule(errors, IssueType.INVALID, e.line(), e.col(), path, !context.hasMaxLength() || context.getMaxLength() == 0 || e.primitiveValue().length() <= context.getMaxLength(), "value is longer than permitted maximum length of " + context.getMaxLength());
                }
            }
        }
        if (type.equals("dateTime")) {
            warning(errors, IssueType.INVALID, e.line(), e.col(), path, yearIsValid(e.primitiveValue()), "The value '" + e.primitiveValue() + "' is outside the range of reasonable years - check for data entry error");
            rule(errors, IssueType.INVALID, e.line(), e.col(), path,
                    e.primitiveValue()
                            .matches("([0-9]([0-9]([0-9][1-9]|[1-9]0)|[1-9]00)|[1-9]000)(-(0[1-9]|1[0-2])(-(0[1-9]|[1-2][0-9]|3[0-1])(T([01][0-9]|2[0-3]):[0-5][0-9]:([0-5][0-9]|60)(\\.[0-9]+)?(Z|(\\+|-)((0[0-9]|1[0-3]):[0-5][0-9]|14:00))?)?)?)?"),
                    "Not a valid date time");
            rule(errors, IssueType.INVALID, e.line(), e.col(), path, !hasTime(e.primitiveValue()) || hasTimeZone(e.primitiveValue()), "if a date has a time, it must have a timezone");
            rule(errors, IssueType.INVALID, e.line(), e.col(), path, !context.hasMaxLength() || context.getMaxLength() == 0 || e.primitiveValue().length() <= context.getMaxLength(), "value is longer than permitted maximum length of " + context.getMaxLength());
            try {
                DateTimeType dt = new DateTimeType(e.primitiveValue());
            } catch (Exception ex) {
                rule(errors, IssueType.INVALID, e.line(), e.col(), path, false, "Not a valid date/time (" + ex.getMessage() + ")");
            }
        }
        if (type.equals("time")) {
            rule(errors, IssueType.INVALID, e.line(), e.col(), path,
                    e.primitiveValue()
                            .matches("([01][0-9]|2[0-3]):[0-5][0-9]:([0-5][0-9]|60)"),
                    "Not a valid time");
            try {
                TimeType dt = new TimeType(e.primitiveValue());
            } catch (Exception ex) {
                rule(errors, IssueType.INVALID, e.line(), e.col(), path, false, "Not a valid time (" + ex.getMessage() + ")");
            }
        }
        if (type.equals("date")) {
            warning(errors, IssueType.INVALID, e.line(), e.col(), path, yearIsValid(e.primitiveValue()), "The value '" + e.primitiveValue() + "' is outside the range of reasonable years - check for data entry error");
            rule(errors, IssueType.INVALID, e.line(), e.col(), path, e.primitiveValue().matches("([0-9]([0-9]([0-9][1-9]|[1-9]0)|[1-9]00)|[1-9]000)(-(0[1-9]|1[0-2])(-(0[1-9]|[1-2][0-9]|3[0-1]))?)?"),
                    "Not a valid date");
            rule(errors, IssueType.INVALID, e.line(), e.col(), path, !context.hasMaxLength() || context.getMaxLength() == 0 || e.primitiveValue().length() <= context.getMaxLength(), "value is longer than permitted maximum value of " + context.getMaxLength());
            try {
                DateType dt = new DateType(e.primitiveValue());
            } catch (Exception ex) {
                rule(errors, IssueType.INVALID, e.line(), e.col(), path, false, "Not a valid date (" + ex.getMessage() + ")");
            }
        }
        if (type.equals("base64Binary")) {
            String encoded = e.primitiveValue();
            if (isNotBlank(encoded)) {
                /*
                 * Technically this is not bulletproof as some invalid base64 won't be caught,
                 * but I think it's good enough. The original code used Java8 Base64 decoder
                 * but I've replaced it with a regex for 2 reasons:
                 * 1. This code will run on any version of Java
                 * 2. This code doesn't actually decode, which is much easier on memory use for big payloads
                 */
                int charCount = 0;
                for (int i = 0; i < encoded.length(); i++) {
                    char nextChar = encoded.charAt(i);
                    if (Character.isWhitespace(nextChar)) {
                        continue;
                    }
                    if (Character.isLetterOrDigit(nextChar)) {
                        charCount++;
                    }
                    if (nextChar == '/' || nextChar == '=' || nextChar == '+') {
                        charCount++;
                    }
                }

                if (charCount > 0 && charCount % 4 != 0) {
                    String value = encoded.length() < 100 ? encoded : "(snip)";
                    rule(errors, IssueType.INVALID, e.line(), e.col(), path, false, "The value \"{0}\" is not a valid Base64 value", value);
                }
            }
        }
        if (type.equals("integer") || type.equals("unsignedInt") || type.equals("positiveInt")) {
            if (rule(errors, IssueType.INVALID, e.line(), e.col(), path, Utilities.isInteger(e.primitiveValue()), "The value '" + e.primitiveValue() + "' is not a valid integer")) {
                Integer v = new Integer(e.getValue()).intValue();
                rule(errors, IssueType.INVALID, e.line(), e.col(), path, !context.hasMaxValueIntegerType() || !context.getMaxValueIntegerType().hasValue() || (context.getMaxValueIntegerType().getValue() >= v), "value is greater than permitted maximum value of " + (context.hasMaxValueIntegerType() ? context.getMaxValueIntegerType() : ""));
                rule(errors, IssueType.INVALID, e.line(), e.col(), path, !context.hasMinValueIntegerType() || !context.getMinValueIntegerType().hasValue() || (context.getMinValueIntegerType().getValue() <= v), "value is less than permitted minimum value of " + (context.hasMinValueIntegerType() ? context.getMinValueIntegerType() : ""));
                if (type.equals("unsignedInt"))
                    rule(errors, IssueType.INVALID, e.line(), e.col(), path, v >= 0, "value is less than permitted minimum value of 0");
                if (type.equals("positiveInt"))
                    rule(errors, IssueType.INVALID, e.line(), e.col(), path, v > 0, "value is less than permitted minimum value of 1");
            }
        }
        if (type.equals("integer64")) {
            if (rule(errors, IssueType.INVALID, e.line(), e.col(), path, Utilities.isLong(e.primitiveValue()), "The value '" + e.primitiveValue() + "' is not a valid integer64")) {
                Long v = new Long(e.getValue()).longValue();
                rule(errors, IssueType.INVALID, e.line(), e.col(), path, !context.hasMaxValueInteger64Type() || !context.getMaxValueInteger64Type().hasValue() || (context.getMaxValueInteger64Type().getValue() >= v), "value is greater than permitted maximum value of " + (context.hasMaxValueInteger64Type() ? context.getMaxValueInteger64Type() : ""));
                rule(errors, IssueType.INVALID, e.line(), e.col(), path, !context.hasMinValueInteger64Type() || !context.getMinValueInteger64Type().hasValue() || (context.getMinValueInteger64Type().getValue() <= v), "value is less than permitted minimum value of " + (context.hasMinValueInteger64Type() ? context.getMinValueInteger64Type() : ""));
                if (type.equals("unsignedInt"))
                    rule(errors, IssueType.INVALID, e.line(), e.col(), path, v >= 0, "value is less than permitted minimum value of 0");
                if (type.equals("positiveInt"))
                    rule(errors, IssueType.INVALID, e.line(), e.col(), path, v > 0, "value is less than permitted minimum value of 1");
            }
        }
        if (type.equals("decimal")) {
            if (e.primitiveValue() != null) {
                DecimalStatus ds = Utilities.checkDecimal(e.primitiveValue(), true, false);
                if (rule(errors, IssueType.INVALID, e.line(), e.col(), path, ds == DecimalStatus.OK || ds == DecimalStatus.RANGE, "The value '" + e.primitiveValue() + "' is not a valid decimal"))
                    warning(errors, IssueType.VALUE, e.line(), e.col(), path, ds != DecimalStatus.RANGE, "The value '" + e.primitiveValue() + "' is outside the range of commonly/reasonably supported decimals");
            }
        }
        if (type.equals("instant")) {
            rule(errors, IssueType.INVALID, e.line(), e.col(), path,
                    e.primitiveValue().matches("-?[0-9]{4}-(0[1-9]|1[0-2])-(0[1-9]|[1-2][0-9]|3[0-1])T([01][0-9]|2[0-3]):[0-5][0-9]:([0-5][0-9]|60)(\\.[0-9]+)?(Z|(\\+|-)((0[0-9]|1[0-3]):[0-5][0-9]|14:00))"),
                    "The instant '" + e.primitiveValue() + "' is not valid (by regex)");
            warning(errors, IssueType.INVALID, e.line(), e.col(), path, yearIsValid(e.primitiveValue()), "The value '" + e.primitiveValue() + "' is outside the range of reasonable years - check for data entry error");
            try {
                InstantType dt = new InstantType(e.primitiveValue());
            } catch (Exception ex) {
                rule(errors, IssueType.INVALID, e.line(), e.col(), path, false, "Not a valid instant (" + ex.getMessage() + ")");
            }
        }

        if (type.equals("code") && e.primitiveValue() != null) {
            // Technically, a code is restricted to string which has at least one character and no leading or trailing whitespace, and where there is no whitespace
            // other than single spaces in the contents
            rule(errors, IssueType.INVALID, e.line(), e.col(), path, passesCodeWhitespaceRules(e.primitiveValue()), "The code '" + e.primitiveValue() + "' is not valid (whitespace rules)");
            rule(errors, IssueType.INVALID, e.line(), e.col(), path, !context.hasMaxLength() || context.getMaxLength() == 0 || e.primitiveValue().length() <= context.getMaxLength(), "value is longer than permitted maximum length of " + context.getMaxLength());
        }

        if (context.hasBinding() && e.primitiveValue() != null) {
            checkPrimitiveBinding(errors, path, type, context, e, profile, node);
        }

        if (type.equals("xhtml")) {
            XhtmlNode xhtml = e.getXhtml();
            if (xhtml != null) { // if it is null, this is an error already noted in the parsers
                // check that the namespace is there and correct.
                String ns = xhtml.getNsDecl();
                rule(errors, IssueType.INVALID, e.line(), e.col(), path, FormatUtilities.XHTML_NS.equals(ns), "Wrong namespace on the XHTML ('" + ns + "', should be '" + FormatUtilities.XHTML_NS + "')");
                // check that inner namespaces are all correct
                checkInnerNS(errors, e, path, xhtml.getChildNodes());
                rule(errors, IssueType.INVALID, e.line(), e.col(), path, "div".equals(xhtml.getName()), "Wrong name on the XHTML ('" + ns + "') - must start with div");
                // check that no illegal elements and attributes have been used
                checkInnerNames(errors, e, path, xhtml.getChildNodes());
            }
        }

        if (context.hasFixed()) {
            checkFixedValue(errors, path, e, context.getFixed(), profile.getUrl(), context.getSliceName(), null, false);
        }
        if (context.hasPattern()) {
            checkFixedValue(errors, path, e, context.getPattern(), profile.getUrl(), context.getSliceName(), null, true);
        }

        // for nothing to check
    }

    private boolean isDefinitionURL(String url) {
        return Utilities.existsInList(url, "http://hl7.org/fhirpath/System.Boolean", "http://hl7.org/fhirpath/System.String", "http://hl7.org/fhirpath/System.Integer",
                "http://hl7.org/fhirpath/System.Decimal", "http://hl7.org/fhirpath/System.Date", "http://hl7.org/fhirpath/System.Time", "http://hl7.org/fhirpath/System.DateTime", "http://hl7.org/fhirpath/System.Quantity");
    }

    private void checkInnerNames(List<ValidationMessage> errors, Element e, String path, List<XhtmlNode> list) {
        for (XhtmlNode node : list) {
            if (node.getNodeType() == NodeType.Element) {
                rule(errors, IssueType.INVALID, e.line(), e.col(), path, Utilities.existsInList(node.getName(),
                        "p", "br", "div", "h1", "h2", "h3", "h4", "h5", "h6", "a", "span", "b", "em", "i", "strong",
                        "small", "big", "tt", "small", "dfn", "q", "var", "abbr", "acronym", "cite", "blockquote", "hr", "address", "bdo", "kbd", "q", "sub", "sup",
                        "ul", "ol", "li", "dl", "dt", "dd", "pre", "table", "caption", "colgroup", "col", "thead", "tr", "tfoot", "tbody", "th", "td",
                        "code", "samp", "img", "map", "area"

                ), "Illegal element name in the XHTML ('" + node.getName() + "')");
                for (String an : node.getAttributes().keySet()) {
                    boolean ok = an.startsWith("xmlns") || Utilities.existsInList(an,
                            "title", "style", "class", "id", "lang", "xml:lang", "dir", "accesskey", "tabindex",
                            // tables
                            "span", "width", "align", "valign", "char", "charoff", "abbr", "axis", "headers", "scope", "rowspan", "colspan") ||

                            Utilities.existsInList(node.getName() + "." + an, "a.href", "a.name", "img.src", "img.border", "div.xmlns", "blockquote.cite", "q.cite",
                                    "a.charset", "a.type", "a.name", "a.href", "a.hreflang", "a.rel", "a.rev", "a.shape", "a.coords", "img.src",
                                    "img.alt", "img.longdesc", "img.height", "img.width", "img.usemap", "img.ismap", "map.name", "area.shape",
                                    "area.coords", "area.href", "area.nohref", "area.alt", "table.summary", "table.width", "table.border",
                                    "table.frame", "table.rules", "table.cellspacing", "table.cellpadding", "pre.space", "td.nowrap"
                            );
                    if (!ok)
                        rule(errors, IssueType.INVALID, e.line(), e.col(), path, false, "Illegal attribute name in the XHTML ('" + an + "' on '" + node.getName() + "')");
                }
                checkInnerNames(errors, e, path, node.getChildNodes());
            }
        }
    }

    private void checkInnerNS(List<ValidationMessage> errors, Element e, String path, List<XhtmlNode> list) {
        for (XhtmlNode node : list) {
            if (node.getNodeType() == NodeType.Element) {
                String ns = node.getNsDecl();
                rule(errors, IssueType.INVALID, e.line(), e.col(), path, ns == null || FormatUtilities.XHTML_NS.equals(ns), "Wrong namespace on the XHTML ('" + ns + "', should be '" + FormatUtilities.XHTML_NS + "')");
                checkInnerNS(errors, e, path, node.getChildNodes());
            }
        }
    }

    private void checkPrimitiveBinding(List<ValidationMessage> errors, String path, String type, ElementDefinition elementContext, Element element, StructureDefinition profile, NodeStack stack) {
        // We ignore bindings that aren't on string, uri or code
        if (!element.hasPrimitiveValue() || !("code".equals(type) || "string".equals(type) || "uri".equals(type) || "url".equals(type) || "canonical".equals(type))) {
            return;
        }
        if (noTerminologyChecks)
            return;

        String value = element.primitiveValue();
        // System.out.println("check "+value+" in "+path);

        // firstly, resolve the value set
        ElementDefinitionBindingComponent binding = elementContext.getBinding();
        if (binding.hasValueSet()) {
            ValueSet vs = resolveBindingReference(profile, binding.getValueSet(), profile.getUrl());
            if (warning(errors, IssueType.CODEINVALID, element.line(), element.col(), path, vs != null, "ValueSet {0} not found by validator", describeReference(binding.getValueSet()))) {
                long t = System.nanoTime();
                ValidationResult vr = null;
                if (binding.getStrength() != BindingStrength.EXAMPLE) {
                    vr = context.validateCode(new ValidationOptions(stack.workingLang), value, vs);
                }
                txTime = txTime + (System.nanoTime() - t);
                if (vr != null && !vr.isOk()) {
                    if (vr.IsNoService())
                        txHint(errors, vr.getTxLink(), IssueType.CODEINVALID, element.line(), element.col(), path, false, "The value provided ('" + value + "') could not be validated in the absence of a terminology server");
                    else if (binding.getStrength() == BindingStrength.REQUIRED)
                        txRule(errors, vr.getTxLink(), IssueType.CODEINVALID, element.line(), element.col(), path, false, "The value provided ('" + value + "') is not in the value set " + describeReference(binding.getValueSet()) + " (" + vs.getUrl() + ", and a code is required from this value set)" + getErrorMessage(vr.getMessage()));
                    else if (binding.getStrength() == BindingStrength.EXTENSIBLE) {
                        if (binding.hasExtension("http://hl7.org/fhir/StructureDefinition/elementdefinition-maxValueSet"))
                            checkMaxValueSet(errors, path, element, profile, ToolingExtensions.readStringExtension(binding, "http://hl7.org/fhir/StructureDefinition/elementdefinition-maxValueSet"), value, stack);
                        else if (!noExtensibleWarnings)
                            txWarning(errors, vr.getTxLink(), IssueType.CODEINVALID, element.line(), element.col(), path, false, "The value provided ('" + value + "') is not in the value set " + describeReference(binding.getValueSet()) + " (" + vs.getUrl() + ", and a code should come from this value set unless it has no suitable code)" + getErrorMessage(vr.getMessage()));
                    } else if (binding.getStrength() == BindingStrength.PREFERRED) {
                        if (baseOnly) {
                            txHint(errors, vr.getTxLink(), IssueType.CODEINVALID, element.line(), element.col(), path, false, "The value provided ('" + value + "') is not in the value set " + describeReference(binding.getValueSet()) + " (" + vs.getUrl() + ", and a code is recommended to come from this value set)" + getErrorMessage(vr.getMessage()));
                        }
                    }
                }
            }
        } else if (!noBindingMsgSuppressed)
            hint(errors, IssueType.CODEINVALID, element.line(), element.col(), path, !type.equals("code"), "Binding has no source, so can't be checked");
    }

    private void checkQuantity(List<ValidationMessage> errors, String path, Element focus, Quantity fixed, String fixedSource, boolean pattern) {
        checkFixedValue(errors, path + ".value", focus.getNamedChild("value"), fixed.getValueElement(), fixedSource, "value", focus, pattern);
        checkFixedValue(errors, path + ".comparator", focus.getNamedChild("comparator"), fixed.getComparatorElement(), fixedSource, "comparator", focus, pattern);
        checkFixedValue(errors, path + ".units", focus.getNamedChild("unit"), fixed.getUnitElement(), fixedSource, "units", focus, pattern);
        checkFixedValue(errors, path + ".system", focus.getNamedChild("system"), fixed.getSystemElement(), fixedSource, "system", focus, pattern);
        checkFixedValue(errors, path + ".code", focus.getNamedChild("code"), fixed.getCodeElement(), fixedSource, "code", focus, pattern);
    }

    // implementation

    private void checkRange(List<ValidationMessage> errors, String path, Element focus, Range fixed, String fixedSource, boolean pattern) {
        checkFixedValue(errors, path + ".low", focus.getNamedChild("low"), fixed.getLow(), fixedSource, "low", focus, pattern);
        checkFixedValue(errors, path + ".high", focus.getNamedChild("high"), fixed.getHigh(), fixedSource, "high", focus, pattern);

    }

    private void checkRatio(List<ValidationMessage> errors, String path, Element focus, Ratio fixed, String fixedSource, boolean pattern) {
        checkFixedValue(errors, path + ".numerator", focus.getNamedChild("numerator"), fixed.getNumerator(), fixedSource, "numerator", focus, pattern);
        checkFixedValue(errors, path + ".denominator", focus.getNamedChild("denominator"), fixed.getDenominator(), fixedSource, "denominator", focus, pattern);
    }

    private void checkReference(ValidatorHostContext hostContext, List<ValidationMessage> errors, String path, Element element, StructureDefinition profile, ElementDefinition container, String parentType, NodeStack stack) throws FHIRException {
        Reference reference = ObjectConverter.readAsReference(element);

        String ref = reference.getReference();
        if (Utilities.noString(ref)) {
            if (Utilities.noString(reference.getIdentifier().getSystem()) && Utilities.noString(reference.getIdentifier().getValue())) {
                warning(errors, IssueType.STRUCTURE, element.line(), element.col(), path, !Utilities.noString(element.getNamedChildValue("display")), "A Reference without an actual reference or identifier should have a display");
            }
            return;
        } else if (Utilities.existsInList(ref, "http://tools.ietf.org/html/bcp47")) {
            // special known URLs that can't be validated but are known to be valid
            return;
        }

        ResolvedReference we = localResolve(ref, stack, errors, path, (Element) hostContext.getAppContext(), element);
        String refType;
        if (ref.startsWith("#")) {
            refType = "contained";
        } else {
            if (we == null) {
                refType = "remote";
            } else {
                refType = "bundled";
            }
        }
        ReferenceValidationPolicy pol = refType.equals("contained") || refType.equals("bundled") ? ReferenceValidationPolicy.CHECK_VALID : fetcher == null ? ReferenceValidationPolicy.IGNORE : fetcher.validationPolicy(hostContext.getAppContext(), path, ref);

        if (pol.checkExists()) {
            if (we == null) {
                if (fetcher == null) {
                    if (!refType.equals("contained"))
                        throw new FHIRException("Resource resolution services not provided");
                } else {
                    Element ext = null;
                    if (fetchCache.containsKey(ref)) {
                        ext = fetchCache.get(ref);
                    } else {
                        try {
                            ext = fetcher.fetch(hostContext.getAppContext(), ref);
                        } catch (IOException e) {
                            throw new FHIRException(e);
                        }
                        if (ext != null) {
                            fetchCache.put(ref, ext);
                        }
                    }
                    we = ext == null ? null : makeExternalRef(ext, path);
                }
            }
            rule(errors, IssueType.STRUCTURE, element.line(), element.col(), path, (allowExamples && (ref.contains("example.org") || ref.contains("acme.com"))) || (we != null || pol == ReferenceValidationPolicy.CHECK_TYPE_IF_EXISTS), "Unable to resolve resource '" + ref + "'");
        }

        String ft;
        if (we != null)
            ft = we.getType();
        else
            ft = tryParse(ref);

        if (reference.hasType()) { // R4 onwards...
            // the type has to match the specified
            String tu = isAbsolute(reference.getType()) ? reference.getType() : "http://hl7.org/fhir/StructureDefinition/" + reference.getType();
            TypeRefComponent containerType = container.getType("Reference");
            if (!containerType.hasTargetProfile(tu) && !containerType.hasTargetProfile("http://hl7.org/fhir/StructureDefinition/Resource")) {
                boolean matchingResource = false;
                for (CanonicalType target : containerType.getTargetProfile()) {
                    StructureDefinition sd = resolveProfile(profile, target.asStringValue());
                    if (("http://hl7.org/fhir/StructureDefinition/" + sd.getType()).equals(tu)) {
                        matchingResource = true;
                        break;
                    }
                }
                rule(errors, IssueType.STRUCTURE, element.line(), element.col(), path, matchingResource,
                        "The type '" + reference.getType() + "' is not a valid Target for this element (must be one of " + container.getType("Reference").getTargetProfile() + ")");

            }
            // the type has to match the actual
            rule(errors, IssueType.STRUCTURE, element.line(), element.col(), path, ft == null || ft.equals(reference.getType()), "The specified type '" + reference.getType() + "' does not match the found type '" + ft + "'");
        }

        if (we != null && pol.checkType()) {
            if (warning(errors, IssueType.STRUCTURE, element.line(), element.col(), path, ft != null, "Unable to determine type of target resource")) {
                // we validate as much as we can. First, can we infer a type from the profile?
                boolean ok = false;
                TypeRefComponent type = getReferenceTypeRef(container.getType());
                if (type.hasTargetProfile() && !type.hasTargetProfile("http://hl7.org/fhir/StructureDefinition/Resource")) {
                    Set<String> types = new HashSet<>();
                    List<StructureDefinition> profiles = new ArrayList<>();
                    for (UriType u : type.getTargetProfile()) {
                        StructureDefinition sd = resolveProfile(profile, u.getValue());
                        if (rule(errors, IssueType.STRUCTURE, element.line(), element.col(), path, sd != null, "Unable to resolve the profile reference '" + u.getValue() + "'")) {
                            types.add(sd.getType());
                            if (ft.equals(sd.getType())) {
                                ok = true;
                                profiles.add(sd);
                            }
                        }
                    }
                    if (!pol.checkValid()) {
                        rule(errors, IssueType.STRUCTURE, element.line(), element.col(), path, profiles.size() > 0, "Unable to find matching profile for " + ref + " (by type) among choices: " + StringUtils.join("; ", type.getTargetProfile()));
                    } else {
                        Map<StructureDefinition, List<ValidationMessage>> badProfiles = new HashMap<StructureDefinition, List<ValidationMessage>>();
                        Map<StructureDefinition, List<ValidationMessage>> goodProfiles = new HashMap<StructureDefinition, List<ValidationMessage>>();
                        int goodCount = 0;
                        for (StructureDefinition pr : profiles) {
                            List<ValidationMessage> profileErrors = new ArrayList<ValidationMessage>();
                            validateResource(we.hostContext(hostContext, pr), profileErrors, we.getResource(), we.getFocus(), pr, IdStatus.OPTIONAL, we.getStack());
                            if (!hasErrors(profileErrors)) {
                                goodCount++;
                                goodProfiles.put(pr, profileErrors);
                                trackUsage(pr, hostContext, element);
                            } else {
                                badProfiles.put(pr, profileErrors);
                            }
                        }
                        if (goodCount == 1) {
                            if (showMessagesFromReferences) {
                                for (ValidationMessage vm : goodProfiles.values().iterator().next()) {
                                    if (!errors.contains(vm)) {
                                        errors.add(vm);
                                    }
                                }
                            }

                        } else if (goodProfiles.size() == 0) {
                            if (!isShowMessagesFromReferences()) {
                                rule(errors, IssueType.STRUCTURE, element.line(), element.col(), path, areAllBaseProfiles(profiles), "Unable to find matching profile for " + ref + " among choices: " + asList(type.getTargetProfile()));
                                for (StructureDefinition sd : badProfiles.keySet()) {
                                    slicingHint(errors, IssueType.STRUCTURE, element.line(), element.col(), path, false, "Details for " + ref + " matching against Profile" + sd.getUrl(), errorSummaryForSlicingAsHtml(badProfiles.get(sd)));
                                }
                            } else {
                                rule(errors, IssueType.STRUCTURE, element.line(), element.col(), path, profiles.size() == 1, "Unable to find matching profile for " + ref + " among choices: " + asList(type.getTargetProfile()));
                                for (List<ValidationMessage> messages : badProfiles.values()) {
                                    for (ValidationMessage vm : messages) {
                                        if (!errors.contains(vm)) {
                                            errors.add(vm);
                                        }
                                    }
                                }
                            }
                        } else {
                            if (!isShowMessagesFromReferences()) {
                                warning(errors, IssueType.STRUCTURE, element.line(), element.col(), path, false, "Found multiple matching profiles for " + ref + " among choices: " + asListByUrl(goodProfiles.keySet()));
                                for (StructureDefinition sd : badProfiles.keySet()) {
                                    slicingHint(errors, IssueType.STRUCTURE, element.line(), element.col(), path, false, "Details for " + ref + " matching against Profile" + sd.getUrl(), errorSummaryForSlicingAsHtml(badProfiles.get(sd)));
                                }
                            } else {
                                warning(errors, IssueType.STRUCTURE, element.line(), element.col(), path, false, "Found multiple matching profiles for " + ref + " among choices: " + asListByUrl(goodProfiles.keySet()));
                                for (List<ValidationMessage> messages : goodProfiles.values()) {
                                    for (ValidationMessage vm : messages) {
                                        if (!errors.contains(vm)) {
                                            errors.add(vm);
                                        }
                                    }
                                }
                            }
                        }
                    }
                    rule(errors, IssueType.STRUCTURE, element.line(), element.col(), path, ok, "Invalid Resource target type. Found " + ft + ", but expected one of (" + types.toString() + ")");
                }
                if (type.hasAggregation()) {
                    boolean modeOk = false;
                    for (Enumeration<AggregationMode> mode : type.getAggregation()) {
                        if (mode.getValue().equals(AggregationMode.CONTAINED) && refType.equals("contained"))
                            modeOk = true;
                        else if (mode.getValue().equals(AggregationMode.BUNDLED) && refType.equals("bundled"))
                            modeOk = true;
                        else if (mode.getValue().equals(AggregationMode.REFERENCED) && (refType.equals("bundled") || refType.equals("remote")))
                            modeOk = true;
                    }
                    rule(errors, IssueType.STRUCTURE, element.line(), element.col(), path, modeOk, "Reference is " + refType + " which isn't supported by the specified aggregation mode(s) for the reference");
                }
            }
        }
        if (we == null) {
            TypeRefComponent type = getReferenceTypeRef(container.getType());
            boolean okToRef = !type.hasAggregation() || type.hasAggregation(AggregationMode.REFERENCED);
            rule(errors, IssueType.REQUIRED, -1, -1, path, okToRef, "Bundled or contained reference not found within the bundle/resource " + ref);
        }
        if (we == null && ft != null && assumeValidRestReferences) {
            // if we == null, we inferred ft from the reference. if we are told to treat this as gospel
            TypeRefComponent type = getReferenceTypeRef(container.getType());
            Set<String> types = new HashSet<>();
            for (CanonicalType tp : type.getTargetProfile()) {
                StructureDefinition sd = context.fetchResource(StructureDefinition.class, tp.getValue());
                if (sd != null) {
                    types.add(sd.getType());
                }
            }
            rule(errors, IssueType.STRUCTURE, element.line(), element.col(), path, types.isEmpty() || types.contains(ft), "The type '" + ft + "' implied by the reference URL " + ref + " is not a valid Target for this element (must be one of " + types + ")");

        }
        if (pol == ReferenceValidationPolicy.CHECK_VALID) {
            // todo....
        }
    }

    private String asListByUrl(Collection<StructureDefinition> list) {
        CommaSeparatedStringBuilder b = new CommaSeparatedStringBuilder();
        for (StructureDefinition sd : list) {
            b.append(sd.getUrl());
        }
        return b.toString();
    }

    private String asList(Collection<CanonicalType> list) {
        CommaSeparatedStringBuilder b = new CommaSeparatedStringBuilder();
        for (CanonicalType c : list) {
            b.append(c.getValue());
        }
        return b.toString();
    }

    private boolean areAllBaseProfiles(List<StructureDefinition> profiles) {
        for (StructureDefinition sd : profiles) {
            if (!sd.getUrl().startsWith("http://hl7.org/fhir/StructureDefinition/")) {
                return false;
            }
        }
        return true;
    }

    private String errorSummaryForSlicing(List<ValidationMessage> list) {
        CommaSeparatedStringBuilder b = new CommaSeparatedStringBuilder();
        for (ValidationMessage vm : list) {
            if (vm.getLevel() == IssueSeverity.ERROR || vm.getLevel() == IssueSeverity.FATAL || vm.isSlicingHint()) {
                b.append(vm.getLocation() + ": " + vm.getMessage());
            }
        }
        return b.toString();
    }

    private String errorSummaryForSlicingAsHtml(List<ValidationMessage> list) {
        CommaSeparatedStringBuilder b = new CommaSeparatedStringBuilder();
        for (ValidationMessage vm : list) {
            if (vm.isSlicingHint()) {
                b.append("<li>" + vm.getLocation() + ": " + vm.getSliceHtml() + "</li>");
            } else if (vm.getLevel() == IssueSeverity.ERROR || vm.getLevel() == IssueSeverity.FATAL) {
                b.append("<li>" + vm.getLocation() + ": " + vm.getHtml() + "</li>");
            }
        }
        return "<ul>" + b.toString() + "</ul>";
    }

    private TypeRefComponent getReferenceTypeRef(List<TypeRefComponent> types) {
        for (TypeRefComponent tr : types) {
            if ("Reference".equals(tr.getCode())) {
                return tr;
            }
        }
        return null;
    }

    private String checkResourceType(String type) {
        long t = System.nanoTime();
        try {
            if (context.fetchResource(StructureDefinition.class, "http://hl7.org/fhir/StructureDefinition/" + type) != null)
                return type;
            else
                return null;
        } finally {
            sdTime = sdTime + (System.nanoTime() - t);
        }
    }

    private void checkSampledData(List<ValidationMessage> errors, String path, Element focus, SampledData fixed, String fixedSource, boolean pattern) {
        checkFixedValue(errors, path + ".origin", focus.getNamedChild("origin"), fixed.getOrigin(), fixedSource, "origin", focus, pattern);
        checkFixedValue(errors, path + ".period", focus.getNamedChild("period"), fixed.getPeriodElement(), fixedSource, "period", focus, pattern);
        checkFixedValue(errors, path + ".factor", focus.getNamedChild("factor"), fixed.getFactorElement(), fixedSource, "factor", focus, pattern);
        checkFixedValue(errors, path + ".lowerLimit", focus.getNamedChild("lowerLimit"), fixed.getLowerLimitElement(), fixedSource, "lowerLimit", focus, pattern);
        checkFixedValue(errors, path + ".upperLimit", focus.getNamedChild("upperLimit"), fixed.getUpperLimitElement(), fixedSource, "upperLimit", focus, pattern);
        checkFixedValue(errors, path + ".dimensions", focus.getNamedChild("dimensions"), fixed.getDimensionsElement(), fixedSource, "dimensions", focus, pattern);
        checkFixedValue(errors, path + ".data", focus.getNamedChild("data"), fixed.getDataElement(), fixedSource, "data", focus, pattern);
    }

    private void checkTiming(List<ValidationMessage> errors, String path, Element focus, Timing fixed, String fixedSource, boolean pattern) {
        checkFixedValue(errors, path + ".repeat", focus.getNamedChild("repeat"), fixed.getRepeat(), fixedSource, "value", focus, pattern);

        List<Element> events = new ArrayList<Element>();
        focus.getNamedChildren("event", events);
        if (rule(errors, IssueType.VALUE, focus.line(), focus.col(), path, events.size() == fixed.getEvent().size(),
                "Expected " + Integer.toString(fixed.getEvent().size()) + " but found " + Integer.toString(events.size()) + " event elements")) {
            for (int i = 0; i < events.size(); i++)
                checkFixedValue(errors, path + ".event", events.get(i), fixed.getEvent().get(i), fixedSource, "event", focus, pattern);
        }
    }

    private boolean codeinExpansion(ValueSetExpansionContainsComponent cnt, String system, String code) {
        for (ValueSetExpansionContainsComponent c : cnt.getContains()) {
            if (code.equals(c.getCode()) && system.equals(c.getSystem().toString()))
                return true;
            if (codeinExpansion(c, system, code))
                return true;
        }
        return false;
    }

    private boolean codeInExpansion(ValueSet vs, String system, String code) {
        for (ValueSetExpansionContainsComponent c : vs.getExpansion().getContains()) {
            if (code.equals(c.getCode()) && (system == null || system.equals(c.getSystem())))
                return true;
            if (codeinExpansion(c, system, code))
                return true;
        }
        return false;
    }

    private String describeReference(String reference) {
        if (reference == null)
            return "null";
        return reference;
    }

    private String describeReference(String reference, CanonicalResource target) {
        if (reference == null && target == null)
            return "null";
        if (reference == null) {
            return target.getUrl();
        }
        if (target == null) {
            return reference;
        }
        if (reference.equals(target.getUrl())) {
            return reference;
        }
        return reference + "(which actually refers to " + target.getUrl() + ")";
    }

    private String describeTypes(List<TypeRefComponent> types) {
        CommaSeparatedStringBuilder b = new CommaSeparatedStringBuilder();
        for (TypeRefComponent t : types) {
            b.append(t.getWorkingCode());
        }
        return b.toString();
    }

    protected ElementDefinition findElement(StructureDefinition profile, String name) {
        for (ElementDefinition c : profile.getSnapshot().getElement()) {
            if (c.getPath().equals(name)) {
                return c;
            }
        }
        return null;
    }

    public BestPracticeWarningLevel getBestPracticeWarningLevel() {
        return bpWarnings;
    }

    @Override
    public CheckDisplayOption getCheckDisplay() {
        return checkDisplay;
    }

    private ConceptDefinitionComponent getCodeDefinition(ConceptDefinitionComponent c, String code) {
        if (code.equals(c.getCode()))
            return c;
        for (ConceptDefinitionComponent g : c.getConcept()) {
            ConceptDefinitionComponent r = getCodeDefinition(g, code);
            if (r != null)
                return r;
        }
        return null;
    }

    private ConceptDefinitionComponent getCodeDefinition(CodeSystem cs, String code) {
        for (ConceptDefinitionComponent c : cs.getConcept()) {
            ConceptDefinitionComponent r = getCodeDefinition(c, code);
            if (r != null)
                return r;
        }
        return null;
    }

    private IndexedElement getContainedById(Element container, String id) {
        List<Element> contained = new ArrayList<Element>();
        container.getNamedChildren("contained", contained);
        for (int i = 0; i < contained.size(); i++) {
            Element we = contained.get(i);
            if (id.equals(we.getNamedChildValue("id"))) {
                return new IndexedElement(i, we, null);
            }
        }
        return null;
    }

    public IWorkerContext getContext() {
        return context;
    }

    private List<ElementDefinition> getCriteriaForDiscriminator(String path, ElementDefinition element, String discriminator, StructureDefinition profile, boolean removeResolve) throws FHIRException {
        List<ElementDefinition> elements = new ArrayList<ElementDefinition>();
        if ("value".equals(discriminator) && element.hasFixed()) {
            elements.add(element);
            return elements;
        }

        if (removeResolve) {  // if we're doing profile slicing, we don't want to walk into the last resolve.. we need the profile on the source not the target
            if (discriminator.equals("resolve()")) {
                elements.add(element);
                return elements;
            }
            if (discriminator.endsWith(".resolve()"))
                discriminator = discriminator.substring(0, discriminator.length() - 10);
        }

        ElementDefinition ed = null;
        ExpressionNode expr = fpe.parse(fixExpr(discriminator));
        long t2 = System.nanoTime();
        ed = fpe.evaluateDefinition(expr, profile, element);
        sdTime = sdTime + (System.nanoTime() - t2);
        if (ed != null)
            elements.add(ed);

        for (TypeRefComponent type : element.getType()) {
            for (CanonicalType p : type.getProfile()) {
                String id = p.hasExtension(ToolingExtensions.EXT_PROFILE_ELEMENT) ? p.getExtensionString(ToolingExtensions.EXT_PROFILE_ELEMENT) : null;
                StructureDefinition sd = context.fetchResource(StructureDefinition.class, p.getValue());
                if (sd == null)
                    throw new DefinitionException("Unable to resolve profile " + p);
                profile = sd;
                if (id == null)
                    element = sd.getSnapshot().getElementFirstRep();
                else {
                    element = null;
                    for (ElementDefinition t : sd.getSnapshot().getElement()) {
                        if (id.equals(t.getId()))
                            element = t;
                    }
                    if (element == null)
                        throw new DefinitionException("Unable to resolve element " + id + " in profile " + p);
                }
                expr = fpe.parse(fixExpr(discriminator));
                t2 = System.nanoTime();
                ed = fpe.evaluateDefinition(expr, profile, element);
                sdTime = sdTime + (System.nanoTime() - t2);
                if (ed != null)
                    elements.add(ed);
            }
        }
        return elements;
    }


    private Element getExtensionByUrl(List<Element> extensions, String urlSimple) {
        for (Element e : extensions) {
            if (urlSimple.equals(e.getNamedChildValue("url")))
                return e;
        }
        return null;
    }

    public List<String> getExtensionDomains() {
        return extensionDomains;
    }

    private IndexedElement getFromBundle(Element bundle, String ref, String fullUrl, List<ValidationMessage> errors, String path, String type, boolean isTransaction) {
        String targetUrl = null;
        String version = "";
        String resourceType = null;
        if (ref.startsWith("http") || ref.startsWith("urn")) {
            // We've got an absolute reference, no need to calculate
            if (ref.contains("/_history/")) {
                targetUrl = ref.substring(0, ref.indexOf("/_history/") - 1);
                version = ref.substring(ref.indexOf("/_history/") + 10);
            } else
                targetUrl = ref;

        } else if (fullUrl == null) {
            //This isn't a problem for signatures - if it's a signature, we won't have a resolution for a relative reference.  For anything else, this is an error
            // but this rule doesn't apply for batches or transactions
            rule(errors, IssueType.REQUIRED, -1, -1, path, Utilities.existsInList(type, "batch-response", "transaction-response") || path.startsWith("Bundle.signature"), "Relative Reference appears inside Bundle whose entry is missing a fullUrl");
            return null;

        } else if (ref.split("/").length != 2 && ref.split("/").length != 4) {
            if (isTransaction) {
                rule(errors, IssueType.INVALID, -1, -1, path, isSearchUrl(ref), "Relative URLs must be of the format [ResourceName]/[id], or a search ULR is allowed ([type]?parameters.  Encountered " + ref);
            } else {
                rule(errors, IssueType.INVALID, -1, -1, path, false, "Relative URLs must be of the format [ResourceName]/[id].  Encountered " + ref);
            }
            return null;

        } else {
            String base = "";
            if (fullUrl.startsWith("urn")) {
                String[] parts = fullUrl.split("\\:");
                for (int i = 0; i < parts.length - 1; i++) {
                    base = base + parts[i] + ":";
                }
            } else {
                String[] parts;
                parts = fullUrl.split("/");
                for (int i = 0; i < parts.length - 2; i++) {
                    base = base + parts[i] + "/";
                }
            }

            String id = null;
            if (ref.contains("/_history/")) {
                version = ref.substring(ref.indexOf("/_history/") + 10);
                String[] refBaseParts = ref.substring(0, ref.indexOf("/_history/")).split("/");
                resourceType = refBaseParts[0];
                id = refBaseParts[1];
            } else if (base.startsWith("urn")) {
                resourceType = ref.split("/")[0];
                id = ref.split("/")[1];
            } else
                id = ref;

            targetUrl = base + id;
        }

        List<Element> entries = new ArrayList<Element>();
        bundle.getNamedChildren("entry", entries);
        Element match = null;
        int matchIndex = -1;
        for (int i = 0; i < entries.size(); i++) {
            Element we = entries.get(i);
            if (targetUrl.equals(we.getChildValue("fullUrl"))) {
                Element r = we.getNamedChild("resource");
                if (version.isEmpty()) {
                    rule(errors, IssueType.FORBIDDEN, -1, -1, path, match == null, "Multiple matches in bundle for reference " + ref);
                    match = r;
                    matchIndex = i;
                } else {
                    try {
                        if (version.equals(r.getChildren("meta").get(0).getChildValue("versionId"))) {
                            rule(errors, IssueType.FORBIDDEN, -1, -1, path, match == null, "Multiple matches in bundle for reference " + ref);
                            match = r;
                            matchIndex = i;
                        }
                    } catch (Exception e) {
                        warning(errors, IssueType.REQUIRED, -1, -1, path, r.getChildren("meta").size() == 1 && r.getChildren("meta").get(0).getChildValue("versionId") != null, "Entries matching fullURL " + targetUrl + " should declare meta/versionId because there are version-specific references");
                        // If one of these things is null
                    }
                }
            }
        }

        if (match != null && resourceType != null)
            rule(errors, IssueType.REQUIRED, -1, -1, path, match.getType().equals(resourceType), "Matching reference for reference " + ref + " has resourceType " + match.getType());
        if (match == null)
            warning(errors, IssueType.REQUIRED, -1, -1, path, !ref.startsWith("urn"), "URN reference is not locally contained within the bundle " + ref);
        return match == null ? null : new IndexedElement(matchIndex, match, entries.get(matchIndex));
    }

    private boolean isSearchUrl(String ref) {
        if (Utilities.noString(ref) || !ref.contains("?")) {
            return false;
        }
        String tn = ref.substring(0, ref.indexOf("?"));
        String q = ref.substring(ref.indexOf("?") + 1);
        if (!context.getResourceNames().contains(tn)) {
            return false;
        } else {
            return q.matches("([_a-zA-Z][_a-zA-Z0-9]*=[^=&]+)(&([_a-zA-Z][_a-zA-Z0-9]*=[^=&]+))*");
        }
    }

    private StructureDefinition getProfileForType(String type, List<TypeRefComponent> list) {
        for (TypeRefComponent tr : list) {
            String url = tr.getWorkingCode();
            if (!Utilities.isAbsoluteUrl(url))
                url = "http://hl7.org/fhir/StructureDefinition/" + url;
            long t = System.nanoTime();
            StructureDefinition sd = context.fetchResource(StructureDefinition.class, url);
            sdTime = sdTime + (System.nanoTime() - t);
            if (sd != null && (sd.getType().equals(type) || sd.getUrl().equals(type)) && sd.hasSnapshot())
                return sd;
        }
        return null;
    }

    private Element getValueForDiscriminator(Object appContext, List<ValidationMessage> errors, Element element, String discriminator, ElementDefinition criteria, NodeStack stack) throws FHIRException, IOException {
        String p = stack.getLiteralPath() + "." + element.getName();
        Element focus = element;
        String[] dlist = discriminator.split("\\.");
        for (String d : dlist) {
            if (focus.fhirType().equals("Reference") && d.equals("reference")) {
                String url = focus.getChildValue("reference");
                if (Utilities.noString(url))
                    throw new FHIRException("No reference resolving discriminator " + discriminator + " from " + element.getProperty().getName());
                // Note that we use the passed in stack here. This might be a problem if the discriminator is deep enough?
                Element target = resolve(appContext, url, stack, errors, p);
                if (target == null)
                    throw new FHIRException("Unable to find resource " + url + " at " + d + " resolving discriminator " + discriminator + " from " + element.getProperty().getName());
                focus = target;
            } else if (d.equals("value") && focus.isPrimitive()) {
                return focus;
            } else {
                List<Element> children = focus.getChildren(d);
                if (children.isEmpty())
                    throw new FHIRException("Unable to find " + d + " resolving discriminator " + discriminator + " from " + element.getProperty().getName());
                if (children.size() > 1)
                    throw new FHIRException("Found " + Integer.toString(children.size()) + " items for " + d + " resolving discriminator " + discriminator + " from " + element.getProperty().getName());
                focus = children.get(0);
                p = p + "." + d;
            }
        }
        return focus;
    }

    private CodeSystem getCodeSystem(String system) {
        long t = System.nanoTime();
        try {
            return context.fetchCodeSystem(system);
        } finally {
            txTime = txTime + (System.nanoTime() - t);
        }
    }

    private boolean hasTime(String fmt) {
        return fmt.contains("T");
    }

    private boolean hasTimeZone(String fmt) {
        return fmt.length() > 10 && (fmt.substring(10).contains("-") || fmt.substring(10).contains("+") || fmt.substring(10).contains("Z"));
    }

    private boolean isAbsolute(String uri) {
        return Utilities.noString(uri) || uri.startsWith("http:") || uri.startsWith("https:") || uri.startsWith("urn:uuid:") || uri.startsWith("urn:oid:") || uri.startsWith("urn:ietf:")
                || uri.startsWith("urn:iso:") || uri.startsWith("urn:iso-astm:") || isValidFHIRUrn(uri);
    }

    private boolean isValidFHIRUrn(String uri) {
        return (uri.equals("urn:x-fhir:uk:id:nhs-number")) || uri.startsWith("urn:"); // Anyone can invent a URN, so why should we complain?
    }

    public boolean isAnyExtensionsAllowed() {
        return anyExtensionsAllowed;
    }

    public boolean isErrorForUnknownProfiles() {
        return errorForUnknownProfiles;
    }

    public void setErrorForUnknownProfiles(boolean errorForUnknownProfiles) {
        this.errorForUnknownProfiles = errorForUnknownProfiles;
    }

    private boolean isParametersEntry(String path) {
        String[] parts = path.split("\\.");
        return parts.length > 2 && parts[parts.length - 1].equals("resource") && (pathEntryHasName(parts[parts.length - 2], "parameter") || pathEntryHasName(parts[parts.length - 2], "part"));
    }

    private boolean isBundleEntry(String path) {
        String[] parts = path.split("\\.");
        return parts.length > 2 && parts[parts.length - 1].equals("resource") && pathEntryHasName(parts[parts.length - 2], "entry");
    }

    private boolean isBundleOutcome(String path) {
        String[] parts = path.split("\\.");
        return parts.length > 2 && parts[parts.length - 1].equals("outcome") && pathEntryHasName(parts[parts.length - 2], "response");
    }


    private static boolean pathEntryHasName(String thePathEntry, String theName) {
        if (thePathEntry.equals(theName)) {
            return true;
        }
        if (thePathEntry.length() >= theName.length() + 3) {
            if (thePathEntry.startsWith(theName)) {
                if (thePathEntry.charAt(theName.length()) == '[') {
                    return true;
                }
            }
        }
        return false;
    }

    public boolean isPrimitiveType(String code) {
        StructureDefinition sd = context.fetchTypeDefinition(code);
        return sd != null && sd.getKind() == StructureDefinitionKind.PRIMITIVETYPE;
    }

    private String getErrorMessage(String message) {
        return message != null ? " (error message = " + message + ")" : "";
    }

    public boolean isSuppressLoincSnomedMessages() {
        return suppressLoincSnomedMessages;
    }

    private boolean nameMatches(String name, String tail) {
        if (tail.endsWith("[x]"))
            return name.startsWith(tail.substring(0, tail.length() - 3));
        else
            return (name.equals(tail));
    }

    private boolean passesCodeWhitespaceRules(String v) {
        if (!v.trim().equals(v))
            return false;
        boolean lastWasSpace = true;
        for (char c : v.toCharArray()) {
            if (c == ' ') {
                if (lastWasSpace)
                    return false;
                else
                    lastWasSpace = true;
            } else if (Character.isWhitespace(c))
                return false;
            else
                lastWasSpace = false;
        }
        return true;
    }

    private ResolvedReference localResolve(String ref, NodeStack stack, List<ValidationMessage> errors, String path, Element hostContext, Element source) {
        if (ref.startsWith("#")) {
            // work back through the parent list.
            // really, there should only be one level for this (contained resources cannot contain
            // contained resources), but we'll leave that to some other code to worry about
            while (stack != null && stack.getElement() != null) {
                if (stack.getElement().getProperty().isResource()) {
                    // ok, we'll try to find the contained reference
                    IndexedElement res = getContainedById(stack.getElement(), ref.substring(1));
                    if (res != null) {
                        ResolvedReference rr = new ResolvedReference();
                        rr.setResource(stack.getElement());
                        rr.setFocus(res.getMatch());
                        rr.setExternal(false);
                        rr.setStack(stack.push(res.getMatch(), res.getIndex(), res.getMatch().getProperty().getDefinition(), res.getMatch().getProperty().getDefinition()));
                        return rr;
                    }
                }
                if (stack.getElement().getSpecial() == SpecialElement.BUNDLE_ENTRY) {
                    return null; // we don't try to resolve contained references across this boundary
                }
                stack = stack.parent;
            }
            return null;
        } else {
            // work back through the parent list - if any of them are bundles, try to resolve
            // the resource in the bundle
            String fullUrl = null; // we're going to try to work this out as we go up
            while (stack != null && stack.getElement() != null) {
                if (stack.getElement().getSpecial() == SpecialElement.BUNDLE_ENTRY && fullUrl == null && stack.parent != null && stack.parent.getElement().getName().equals("entry")) {
                    String type = stack.parent.parent.element.getChildValue("type");
                    fullUrl = stack.parent.getElement().getChildValue("fullUrl"); // we don't try to resolve contained references across this boundary
                    if (fullUrl == null)
                        rule(errors, IssueType.REQUIRED, stack.parent.getElement().line(), stack.parent.getElement().col(), stack.parent.getLiteralPath(),
                                Utilities.existsInList(type, "batch-response", "transaction-response") || fullUrl != null, "Bundle entry missing fullUrl");
                }
                if ("Bundle".equals(stack.getElement().getType())) {
                    String type = stack.getElement().getChildValue("type");
                    IndexedElement res = getFromBundle(stack.getElement(), ref, fullUrl, errors, path, type, "transaction".equals(type));
                    if (res == null) {
                        return null;
                    } else {
                        ResolvedReference rr = new ResolvedReference();
                        rr.setResource(res.getMatch());
                        rr.setFocus(res.getMatch());
                        rr.setExternal(false);
                        rr.setStack(stack.push(res.getEntry(), res.getIndex(), res.getEntry().getProperty().getDefinition(),
                                res.getEntry().getProperty().getDefinition()).push(res.getMatch(), -1,
                                res.getMatch().getProperty().getDefinition(), res.getMatch().getProperty().getDefinition()));
                        return rr;
                    }
                }
                stack = stack.parent;
            }
            // we can get here if we got called via FHIRPath conformsTo which breaks the stack continuity.
            if (hostContext != null && "Bundle".equals(hostContext.fhirType())) {
                String type = hostContext.getChildValue("type");
                Element entry = getEntryForSource(hostContext, source);
                fullUrl = entry.getChildValue("fullUrl");
                IndexedElement res = getFromBundle(hostContext, ref, fullUrl, errors, path, type, "transaction".equals(type));
                if (res == null) {
                    return null;
                } else {
                    ResolvedReference rr = new ResolvedReference();
                    rr.setResource(res.getMatch());
                    rr.setFocus(res.getMatch());
                    rr.setExternal(false);
                    rr.setStack(new NodeStack(hostContext).push(res.getEntry(), res.getIndex(), res.getEntry().getProperty().getDefinition(),
                            res.getEntry().getProperty().getDefinition()).push(res.getMatch(), -1,
                            res.getMatch().getProperty().getDefinition(), res.getMatch().getProperty().getDefinition()));
                    return rr;
                }
            }
        }
        return null;
    }

    private Element getEntryForSource(Element bundle, Element element) {
        List<Element> entries = new ArrayList<Element>();
        bundle.getNamedChildren("entry", entries);
        for (Element entry : entries) {
            if (entry.hasDescendant(element)) {
                return entry;
            }
        }
        return null;
    }

    private ResolvedReference makeExternalRef(Element external, String path) {
        ResolvedReference res = new ResolvedReference();
        res.setResource(external);
        res.setFocus(external);
        res.setExternal(true);
        res.setStack(new NodeStack(external, path));
        return res;
    }


    private Element resolve(Object appContext, String ref, NodeStack stack, List<ValidationMessage> errors, String path) throws IOException, FHIRException {
        Element local = localResolve(ref, stack, errors, path, null, null).getFocus();
        if (local != null)
            return local;
        if (fetcher == null)
            return null;
        if (fetchCache.containsKey(ref)) {
            return fetchCache.get(ref);
        } else {
            Element res = fetcher.fetch(appContext, ref);
            fetchCache.put(ref, res);
            return res;
        }
    }

    private ValueSet resolveBindingReference(DomainResource ctxt, String reference, String uri) {
        if (reference != null) {
            if (reference.startsWith("#")) {
                for (Resource c : ctxt.getContained()) {
                    if (c.getId().equals(reference.substring(1)) && (c instanceof ValueSet))
                        return (ValueSet) c;
                }
                return null;
            } else {
                long t = System.nanoTime();
                ValueSet fr = context.fetchResource(ValueSet.class, reference);
                if (fr == null) {
                    if (!Utilities.isAbsoluteUrl(reference)) {
                        reference = resolve(uri, reference);
                        fr = context.fetchResource(ValueSet.class, reference);
                    }
                }
                if (fr == null)
                    fr = ValueSetUtilities.generateImplicitValueSet(reference);
                txTime = txTime + (System.nanoTime() - t);
                return fr;
            }
        } else
            return null;
    }

    private String resolve(String uri, String ref) {
        if (isBlank(uri)) {
            return ref;
        }
        String[] up = uri.split("\\/");
        String[] rp = ref.split("\\/");
        if (context.getResourceNames().contains(up[up.length - 2]) && context.getResourceNames().contains(rp[0])) {
            StringBuilder b = new StringBuilder();
            for (int i = 0; i < up.length - 2; i++) {
                b.append(up[i]);
                b.append("/");
            }
            b.append(ref);
            return b.toString();
        } else
            return ref;
    }

    private Element resolveInBundle(List<Element> entries, String ref, String fullUrl, String type, String id) {
        if (Utilities.isAbsoluteUrl(ref)) {
            // if the reference is absolute, then you resolve by fullUrl. No other thinking is required.
            for (Element entry : entries) {
                String fu = entry.getNamedChildValue("fullUrl");
                if (ref.equals(fu))
                    return entry;
            }
            return null;
        } else {
            // split into base, type, and id
            String u = null;
            if (fullUrl != null && fullUrl.endsWith(type + "/" + id))
                // fullUrl = complex
                u = fullUrl.substring(0, fullUrl.length() - (type + "/" + id).length()) + ref;
//        u = fullUrl.substring((type+"/"+id).length())+ref;
            String[] parts = ref.split("\\/");
            if (parts.length >= 2) {
                String t = parts[0];
                String i = parts[1];
                for (Element entry : entries) {
                    String fu = entry.getNamedChildValue("fullUrl");
                    if (fu != null && fu.equals(u))
                        return entry;
                    if (u == null) {
                        Element resource = entry.getNamedChild("resource");
                        if (resource != null) {
                            String et = resource.getType();
                            String eid = resource.getNamedChildValue("id");
                            if (t.equals(et) && i.equals(eid))
                                return entry;
                        }
                    }
                }
            }
            return null;
        }
    }

    private ElementDefinition resolveNameReference(StructureDefinitionSnapshotComponent snapshot, String contentReference) {
        for (ElementDefinition ed : snapshot.getElement())
            if (contentReference.equals("#" + ed.getId()))
                return ed;
        return null;
    }

    private StructureDefinition resolveProfile(StructureDefinition profile, String pr) {
        if (pr.startsWith("#")) {
            for (Resource r : profile.getContained()) {
                if (r.getId().equals(pr.substring(1)) && r instanceof StructureDefinition)
                    return (StructureDefinition) r;
            }
            return null;
        } else {
            long t = System.nanoTime();
            StructureDefinition fr = context.fetchResource(StructureDefinition.class, pr);
            sdTime = sdTime + (System.nanoTime() - t);
            return fr;
        }
    }

    private ElementDefinition resolveType(String type, List<TypeRefComponent> list) {
        for (TypeRefComponent tr : list) {
            String url = tr.getWorkingCode();
            if (!Utilities.isAbsoluteUrl(url))
                url = "http://hl7.org/fhir/StructureDefinition/" + url;
            long t = System.nanoTime();
            StructureDefinition sd = context.fetchResource(StructureDefinition.class, url);
            sdTime = sdTime + (System.nanoTime() - t);
            if (sd != null && (sd.getType().equals(type) || sd.getUrl().equals(type)) && sd.hasSnapshot())
                return sd.getSnapshot().getElement().get(0);
        }
        return null;
    }

    public void setAnyExtensionsAllowed(boolean anyExtensionsAllowed) {
        this.anyExtensionsAllowed = anyExtensionsAllowed;
    }

    public IResourceValidator setBestPracticeWarningLevel(BestPracticeWarningLevel value) {
        bpWarnings = value;
        return this;
    }

    @Override
    public void setCheckDisplay(CheckDisplayOption checkDisplay) {
        this.checkDisplay = checkDisplay;
    }

    public void setSuppressLoincSnomedMessages(boolean suppressLoincSnomedMessages) {
        this.suppressLoincSnomedMessages = suppressLoincSnomedMessages;
    }

    public IdStatus getResourceIdRule() {
        return resourceIdRule;
    }

    public void setResourceIdRule(IdStatus resourceIdRule) {
        this.resourceIdRule = resourceIdRule;
    }


    public boolean isAllowXsiLocation() {
        return allowXsiLocation;
    }

    public void setAllowXsiLocation(boolean allowXsiLocation) {
        this.allowXsiLocation = allowXsiLocation;
    }

    /**
     * @param element - the candidate that might be in the slice
     * @param path    - for reporting any errors. the XPath for the element
     * @param slicer  - the definition of how slicing is determined
     * @param ed      - the slice for which to test membership
     * @param errors
     * @param stack
     * @return
     * @throws DefinitionException
     * @throws DefinitionException
     * @throws IOException
     * @throws FHIRException
     */
    private boolean sliceMatches(ValidatorHostContext hostContext, Element element, String path, ElementDefinition slicer, ElementDefinition ed, StructureDefinition profile, List<ValidationMessage> errors, List<ValidationMessage> sliceInfo, NodeStack stack) throws DefinitionException, FHIRException {
        if (!slicer.getSlicing().hasDiscriminator())
            return false; // cannot validate in this case

        ExpressionNode n = (ExpressionNode) ed.getUserData("slice.expression.cache");
        if (n == null) {
            long t = System.nanoTime();
            // GG: this approach is flawed because it treats discriminators individually rather than collectively
            StringBuilder expression = new StringBuilder("true");
            boolean anyFound = false;
            Set<String> discriminators = new HashSet<>();
            for (ElementDefinitionSlicingDiscriminatorComponent s : slicer.getSlicing().getDiscriminator()) {
                String discriminator = s.getPath();
                discriminators.add(discriminator);

                List<ElementDefinition> criteriaElements = getCriteriaForDiscriminator(path, ed, discriminator, profile, s.getType() == DiscriminatorType.PROFILE);
                boolean found = false;
                for (ElementDefinition criteriaElement : criteriaElements) {
                    found = true;
                    if (s.getType() == DiscriminatorType.TYPE) {
                        String type = null;
                        if (!criteriaElement.getPath().contains("[") && discriminator.contains("[")) {
                            discriminator = discriminator.substring(0, discriminator.indexOf('['));
                            String lastNode = tail(discriminator);
                            type = tail(criteriaElement.getPath()).substring(lastNode.length());
                            type = type.substring(0, 1).toLowerCase() + type.substring(1);
                        } else if (!criteriaElement.hasType() || criteriaElement.getType().size() == 1) {
                            if (discriminator.contains("["))
                                discriminator = discriminator.substring(0, discriminator.indexOf('['));
                            type = criteriaElement.getType().get(0).getWorkingCode();
                        } else if (criteriaElement.getType().size() > 1) {
                            throw new DefinitionException("Discriminator (" + discriminator + ") is based on type, but slice " + ed.getId() + " in " + profile.getUrl() + " has multiple types: " + criteriaElement.typeSummary());
                        } else
                            throw new DefinitionException("Discriminator (" + discriminator + ") is based on type, but slice " + ed.getId() + " in " + profile.getUrl() + " has no types");
                        if (discriminator.isEmpty())
                            expression.append(" and $this is " + type);
                        else
                            expression.append(" and " + discriminator + " is " + type);
                    } else if (s.getType() == DiscriminatorType.PROFILE) {
                        if (criteriaElement.getType().size() == 0) {
                            throw new DefinitionException("Profile based discriminators must have a type (" + criteriaElement.getId() + " in profile " + profile.getUrl() + ")");
                        }
                        if (criteriaElement.getType().size() != 1) {
                            throw new DefinitionException("Profile based discriminators must have only one type (" + criteriaElement.getId() + " in profile " + profile.getUrl() + ")");
                        }
                        List<CanonicalType> list = discriminator.endsWith(".resolve()") || discriminator.equals("resolve()") ? criteriaElement.getType().get(0).getTargetProfile() : criteriaElement.getType().get(0).getProfile();
                        if (list.size() == 0) {
                            throw new DefinitionException("Profile based discriminators must have a type with a profile (" + criteriaElement.getId() + " in profile " + profile.getUrl() + ")");
                        } else if (list.size() > 1) {
                            CommaSeparatedStringBuilder b = new CommaSeparatedStringBuilder(" or ");
                            for (CanonicalType c : list) {
                                b.append(discriminator + ".conformsTo('" + c.getValue() + "')");
                            }
                            expression.append(" and (" + b + ")");
                        } else {
                            expression.append(" and " + discriminator + ".conformsTo('" + list.get(0).getValue() + "')");
                        }
                    } else if (s.getType() == DiscriminatorType.EXISTS) {
                        if (criteriaElement.hasMin() && criteriaElement.getMin() >= 1)
                            expression.append(" and (" + discriminator + ".exists())");
                        else if (criteriaElement.hasMax() && criteriaElement.getMax().equals("0"))
                            expression.append(" and (" + discriminator + ".exists().not())");
                        else
                            throw new FHIRException("Discriminator (" + discriminator + ") is based on element existence, but slice " + ed.getId() + " neither sets min>=1 or max=0");
                    } else if (criteriaElement.hasFixed()) {
                        buildFixedExpression(ed, expression, discriminator, criteriaElement);
                    } else if (criteriaElement.hasPattern()) {
                        buildPattternExpression(ed, expression, discriminator, criteriaElement);
                    } else if (criteriaElement.hasBinding() && criteriaElement.getBinding().hasStrength() && criteriaElement.getBinding().getStrength().equals(BindingStrength.REQUIRED) && criteriaElement.getBinding().hasValueSet()) {
                        expression.append(" and (" + discriminator + " memberOf '" + criteriaElement.getBinding().getValueSet() + "')");
                    } else {
                        found = false;
                    }
                    if (found)
                        break;
                }
                if (found)
                    anyFound = true;
            }
            if (!anyFound) {
                if (slicer.getSlicing().getDiscriminator().size() > 1)
                    throw new DefinitionException("Could not match any discriminators (" + discriminators + ") for slice " + ed.getId() + " in profile " + profile.getUrl() + " - None of the discriminator " + discriminators + " have fixed value, binding or existence assertions");
                else
                    throw new DefinitionException("Could not match discriminator (" + discriminators + ") for slice " + ed.getId() + " in profile " + profile.getUrl() + " - the discriminator " + discriminators + " does not have fixed value, binding or existence assertions");
            }

            try {
                n = fpe.parse(fixExpr(expression.toString()));
            } catch (FHIRLexerException e) {
                throw new FHIRException("Problem processing expression " + expression + " in profile " + profile.getUrl() + " path " + path + ": " + e.getMessage());
            }
            fpeTime = fpeTime + (System.nanoTime() - t);
            ed.setUserData("slice.expression.cache", n);
        }

        ValidatorHostContext shc = hostContext.forSlicing();
        boolean pass = evaluateSlicingExpression(shc, element, path, profile, n);
        if (!pass) {
            slicingHint(sliceInfo, IssueType.STRUCTURE, element.line(), element.col(), path, false, "Does not match slice'" + ed.getSliceName(), "discriminator = " + Utilities.escapeXml(n.toString()));
            for (String url : shc.getSliceRecords().keySet()) {
                slicingHint(sliceInfo, IssueType.STRUCTURE, element.line(), element.col(), path, false, "Details for " + stack.getLiteralPath() + " against profile " + url,
                        "Profile " + url + " does not match for " + stack.getLiteralPath() + " because of the following profile issues: " + errorSummaryForSlicingAsHtml(shc.getSliceRecords().get(url)));
            }
        }
        return pass;
    }

    public boolean evaluateSlicingExpression(ValidatorHostContext hostContext, Element element, String path, StructureDefinition profile, ExpressionNode n) throws FHIRException {
        String msg;
        boolean ok;
        try {
            long t = System.nanoTime();
            ok = fpe.evaluateToBoolean(hostContext.forProfile(profile), hostContext.getResource(), hostContext.getRootResource(), element, n);
            fpeTime = fpeTime + (System.nanoTime() - t);
            msg = fpe.forLog();
        } catch (Exception ex) {
            ex.printStackTrace();
            throw new FHIRException("Problem evaluating slicing expression for element in profile " + profile.getUrl() + " path " + path + " (fhirPath = " + n + "): " + ex.getMessage());
        }
        return ok;
    }

    private void buildPattternExpression(ElementDefinition ed, StringBuilder expression, String discriminator, ElementDefinition criteriaElement) throws DefinitionException {
        DataType pattern = criteriaElement.getPattern();
        if (pattern instanceof CodeableConcept) {
            CodeableConcept cc = (CodeableConcept) pattern;
            expression.append(" and ");
            buildCodeableConceptExpression(ed, expression, discriminator, cc);
        } else if (pattern instanceof Coding) {
          Coding c = (Coding) pattern;
          expression.append(" and ");
          buildCodingExpression(ed, expression, discriminator, c);
        } else if (pattern instanceof Identifier) {
            Identifier ii = (Identifier) pattern;
            expression.append(" and ");
            buildIdentifierExpression(ed, expression, discriminator, ii);
        } else
            throw new DefinitionException("Unsupported fixed pattern type for discriminator(" + discriminator + ") for slice " + ed.getId() + ": " + pattern.getClass().getName());
    }

    private void buildIdentifierExpression(ElementDefinition ed, StringBuilder expression, String discriminator, Identifier ii)
            throws DefinitionException {
        if (ii.hasExtension())
            throw new DefinitionException("Unsupported Identifier pattern - extensions are not allowed - for discriminator(" + discriminator + ") for slice " + ed.getId());
        boolean first = true;
        expression.append(discriminator + ".where(");
        if (ii.hasSystem()) {
            first = false;
            expression.append("system = '" + ii.getSystem() + "'");
        }
        if (ii.hasValue()) {
            if (first)
                first = false;
            else
                expression.append(" and ");
            expression.append("value = '" + ii.getValue() + "'");
        }
        if (ii.hasUse()) {
            if (first)
                first = false;
            else
                expression.append(" and ");
            expression.append("use = '" + ii.getUse() + "'");
        }
        if (ii.hasType()) {
            if (first)
                first = false;
            else
                expression.append(" and ");
            buildCodeableConceptExpression(ed, expression, "type", ii.getType());
        }
        expression.append(").exists()");
    }

    private void buildCodeableConceptExpression(ElementDefinition ed, StringBuilder expression, String discriminator, CodeableConcept cc)
            throws DefinitionException {
        if (cc.hasText())
            throw new DefinitionException("Unsupported CodeableConcept pattern - using text - for discriminator(" + discriminator + ") for slice " + ed.getId());
        if (!cc.hasCoding())
            throw new DefinitionException("Unsupported CodeableConcept pattern - must have at least one coding - for discriminator(" + discriminator + ") for slice " + ed.getId());
        if (cc.hasExtension())
            throw new DefinitionException("Unsupported CodeableConcept pattern - extensions are not allowed - for discriminator(" + discriminator + ") for slice " + ed.getId());
        boolean firstCoding = true;
        for (Coding c : cc.getCoding()) {
            if (c.hasExtension())
                throw new DefinitionException("Unsupported CodeableConcept pattern - extensions are not allowed - for discriminator(" + discriminator + ") for slice " + ed.getId());
            if (firstCoding) firstCoding = false;
            else expression.append(" and ");
            expression.append(discriminator + ".coding.where(");
            boolean first = true;
            if (c.hasSystem()) {
                first = false;
                expression.append("system = '" + c.getSystem() + "'");
            }
            if (c.hasVersion()) {
                if (first) first = false;
                else expression.append(" and ");
                expression.append("version = '" + c.getVersion() + "'");
            }
            if (c.hasCode()) {
                if (first) first = false;
                else expression.append(" and ");
                expression.append("code = '" + c.getCode() + "'");
            }
            if (c.hasDisplay()) {
                if (first) first = false;
                else expression.append(" and ");
                expression.append("display = '" + c.getDisplay() + "'");
            }
            expression.append(").exists()");
        }
    }

    private void buildCodingExpression(ElementDefinition ed, StringBuilder expression, String discriminator, Coding c)
        throws DefinitionException {
      if (c.hasExtension())
        throw new DefinitionException("Unsupported CodeableConcept pattern - extensions are not allowed - for discriminator(" + discriminator + ") for slice " + ed.getId());
      expression.append(discriminator + ".where(");
      boolean first = true;
      if (c.hasSystem()) {
        first = false;
        expression.append("system = '" + c.getSystem() + "'");
      }
      if (c.hasVersion()) {
        if (first) first = false;
        else expression.append(" and ");
        expression.append("version = '" + c.getVersion() + "'");
      }
      if (c.hasCode()) {
        if (first) first = false;
        else expression.append(" and ");
        expression.append("code = '" + c.getCode() + "'");
      }
      if (c.hasDisplay()) {
        if (first) first = false;
        else expression.append(" and ");
        expression.append("display = '" + c.getDisplay() + "'");
      }
      expression.append(").exists()");
    }

    private void buildFixedExpression(ElementDefinition ed, StringBuilder expression, String discriminator, ElementDefinition criteriaElement) throws DefinitionException {
        DataType fixed = criteriaElement.getFixed();
        if (fixed instanceof CodeableConcept) {
            CodeableConcept cc = (CodeableConcept) fixed;
            expression.append(" and ");
            buildCodeableConceptExpression(ed, expression, discriminator, cc);
        } else if (fixed instanceof Identifier) {
            Identifier ii = (Identifier) fixed;
            expression.append(" and ");
            buildIdentifierExpression(ed, expression, discriminator, ii);
        } else if (fixed instanceof Coding) {
          Coding c = (Coding) fixed;
          expression.append(" and ");
          buildCodingExpression(ed, expression, discriminator, c);
        } else {
            expression.append(" and (");
            if (fixed instanceof StringType) {
                Gson gson = new Gson();
                String json = gson.toJson((StringType) fixed);
                String escapedString = json.substring(json.indexOf(":") + 2);
                escapedString = escapedString.substring(0, escapedString.indexOf(",\"myStringValue") - 1);
                expression.append("'" + escapedString + "'");
            } else if (fixed instanceof UriType) {
                expression.append("'" + ((UriType) fixed).asStringValue() + "'");
            } else if (fixed instanceof IntegerType) {
                expression.append(((IntegerType) fixed).asStringValue());
            } else if (fixed instanceof DecimalType) {
                expression.append(((IntegerType) fixed).asStringValue());
            } else if (fixed instanceof BooleanType) {
                expression.append(((BooleanType) fixed).asStringValue());
            } else
                throw new DefinitionException("Unsupported fixed value type for discriminator(" + discriminator + ") for slice " + ed.getId() + ": " + fixed.getClass().getName());
            expression.append(" in " + discriminator + ")");
        }
    }

    // checkSpecials = we're only going to run these tests if we are actually validating this content (as opposed to we looked it up)
    private void start(ValidatorHostContext hostContext, List<ValidationMessage> errors, Element resource, Element element, StructureDefinition defn, NodeStack stack) throws FHIRException {
        checkLang(resource, stack);

        if ("Bundle".equals(element.fhirType())) {
            resolveBundleReferences(element, new ArrayList<Element>());
        }
        startInner(hostContext, errors, resource, element, defn, stack, hostContext.isCheckSpecials());

        List<String> res = new ArrayList<>();
        Element meta = element.getNamedChild("meta");
        if (meta != null) {
            List<Element> profiles = new ArrayList<Element>();
            meta.getNamedChildren("profile", profiles);
            int i = 0;
            for (Element profile : profiles) {
                StructureDefinition sd = context.fetchResource(StructureDefinition.class, profile.primitiveValue());
                if (!defn.getUrl().equals(profile.primitiveValue())) {
                    if (warning(errors, IssueType.STRUCTURE, element.line(), element.col(), stack.getLiteralPath() + ".meta.profile[" + i + "]", sd != null, "Profile reference '" + profile.primitiveValue() + "' could not be resolved, so has not been checked")) {
                        startInner(hostContext, errors, resource, element, sd, stack, false);
                    }
                }
                i++;
            }
        }
    }

    private void resolveBundleReferences(Element element, List<Element> bundles) {
        if (!element.hasUserData("validator.bundle.resolved")) {
            element.setUserData("validator.bundle.resolved", true);
            List<Element> list = new ArrayList<Element>();
            list.addAll(bundles);
            list.add(0, element);
            List<Element> entries = element.getChildrenByName("entry");
            for (Element entry : entries) {
                String fu = entry.getChildValue("fullUrl");
                Element r = entry.getNamedChild("resource");
                if (r != null) {
                    resolveBundleReferencesInResource(list, r, fu);
                }
            }
        }
    }

    private void resolveBundleReferencesInResource(List<Element> bundles, Element r, String fu) {
        r.setUserData("validator.bundle.resolution-resource", null);
        if ("Bundle".equals(r.fhirType())) {
            resolveBundleReferences(r, bundles);
        } else {
            for (Element child : r.getChildren()) {
                resolveBundleReferencesForElement(bundles, r, fu, child);
            }
        }
    }

    private void resolveBundleReferencesForElement(List<Element> bundles, Element resource, String fu, Element element) {
        if ("Reference".equals(element.fhirType())) {
            String ref = element.getChildValue("reference");
            if (!Utilities.noString(ref)) {
                for (Element bundle : bundles) {
                    List<Element> entries = bundle.getChildren("entry");
                    Element tgt = resolveInBundle(entries, ref, fu, resource.fhirType(), resource.getIdBase());
                    if (tgt != null) {
                        element.setUserData("validator.bundle.resolution", tgt.getNamedChild("resource"));
                        return;
                    }
                }
                element.setUserData("validator.bundle.resolution-failed", ref);
            }
        } else {
            element.setUserData("validator.bundle.resolution-noref", null);
            for (Element child : element.getChildren()) {
                resolveBundleReferencesForElement(bundles, resource, fu, child);
            }
        }

    }

    public void startInner(ValidatorHostContext hostContext, List<ValidationMessage> errors, Element resource, Element element, StructureDefinition defn, NodeStack stack, boolean checkSpecials) {
        // the first piece of business is to see if we've validated this resource against this profile before.
        // if we have (*or if we still are*), then we'll just return our existing errors
        ResourceValidationTracker resTracker = getResourceTracker(element);
        List<ValidationMessage> cachedErrors = resTracker.getOutcomes(defn);
        if (cachedErrors != null) {
            for (ValidationMessage vm : cachedErrors) {
                if (!errors.contains(vm)) {
                    errors.add(vm);
                }
            }
            return;
        }
        if (rule(errors, IssueType.STRUCTURE, element.line(), element.col(), stack.getLiteralPath(), defn.hasSnapshot(), "StructureDefinition has no snapshot - validation is against the snapshot, so it must be provided")) {
            List<ValidationMessage> localErrors = new ArrayList<ValidationMessage>();
            resTracker.startValidating(defn);
            trackUsage(defn, hostContext, element);
            validateElement(hostContext, localErrors, defn, defn.getSnapshot().getElement().get(0), null, null, resource, element, element.getName(), stack, false, true, null);
            resTracker.storeOutcomes(defn, localErrors);
            for (ValidationMessage vm : localErrors) {
                if (!errors.contains(vm)) {
                    errors.add(vm);
                }
            }
        }
        if (checkSpecials) {
            checkSpecials(hostContext, errors, element, stack, checkSpecials);
            validateResourceRules(errors, element, stack);
        }
    }

    public void checkSpecials(ValidatorHostContext hostContext, List<ValidationMessage> errors, Element element, NodeStack stack, boolean checkSpecials) {
        // specific known special validations
        if (element.getType().equals("Bundle")) {
            validateBundle(errors, element, stack, checkSpecials);
        } else if (element.getType().equals("Observation")) {
            validateObservation(errors, element, stack);
        } else if (element.getType().equals("Questionnaire")) {
            ArrayList<Element> parents = new ArrayList<>();
            parents.add(element);
            validateQuestionannaireItem(errors, element, element, stack, parents);
        } else if (element.getType().equals("QuestionnaireResponse")) {
            validateQuestionannaireResponse(hostContext, errors, element, stack);
        } else if (element.getType().equals("CapabilityStatement")) {
            validateCapabilityStatement(errors, element, stack);
        } else if (element.getType().equals("CodeSystem")) {
            validateCodeSystem(errors, element, stack);
        }
    }

    private ResourceValidationTracker getResourceTracker(Element element) {
        ResourceValidationTracker res = resourceTracker.get(element);
        if (res == null) {
            res = new ResourceValidationTracker();
            resourceTracker.put(element, res);
        }
        return res;
    }

    private void validateQuestionannaireItem(List<ValidationMessage> errors, Element element, Element questionnaire, NodeStack stack, List<Element> parents) {
        List<Element> list = getItems(element);
        for (int i = 0; i < list.size(); i++) {
            Element e = list.get(i);
            NodeStack ns = stack.push(e, i, e.getProperty().getDefinition(), e.getProperty().getDefinition());
            validateQuestionnaireElement(errors, ns, questionnaire, e, parents);
            List<Element> np = new ArrayList<Element>();
            np.add(e);
            np.addAll(parents);
            validateQuestionannaireItem(errors, e, questionnaire, ns, np);
        }
    }

    private void validateQuestionnaireElement(List<ValidationMessage> errors, NodeStack ns, Element questionnaire, Element item, List<Element> parents) {
        // R4+
        if ((FHIRVersion.isR4Plus(context.getVersion())) && (item.hasChildren("enableWhen"))) {
            List<Element> ewl = item.getChildren("enableWhen");
            for (Element ew : ewl) {
                String ql = ew.getNamedChildValue("question");
                if (rule(errors, IssueType.BUSINESSRULE, ns.literalPath, ql != null, "Questions with an enableWhen must have a value for the question link")) {
                    Element tgt = getQuestionById(item, ql);
                    if (rule(errors, IssueType.BUSINESSRULE, ns.literalPath, tgt == null, "Questions with an enableWhen cannot refer to an inner question for it's enableWhen condition")) {
                        tgt = getQuestionById(questionnaire, ql);
                        if (rule(errors, IssueType.BUSINESSRULE, ns.literalPath, tgt != null, "Unable to find target '" + ql + "' for this question enableWhen")) {
                            if (rule(errors, IssueType.BUSINESSRULE, ns.literalPath, tgt != item, "Target for this question enableWhen can't reference itself")) {
                                if (!isBefore(item, tgt, parents)) {
                                    warning(errors, IssueType.BUSINESSRULE, ns.literalPath, false, "The target of this enableWhen rule (" + ql + ") comes after the question itself");
                                }
                            }
                        }
                    }
                }
            }
        }
    }

    private boolean isBefore(Element item, Element tgt, List<Element> parents) {
        // we work up the list, looking for tgt in the children of the parents
        if (parents.contains(tgt)) {
            // actually, if the target is a parent, that's automatically ok
            return true;
        }
        for (Element p : parents) {
            int i = findIndex(p, item);
            int t = findIndex(p, tgt);
            if (i > -1 && t > -1) {
                return i > t;
            }
        }
        return false; // unsure... shouldn't ever get to this point;
    }


    private int findIndex(Element parent, Element descendant) {
        for (int i = 0; i < parent.getChildren().size(); i++) {
            if (parent.getChildren().get(i) == descendant || isChild(parent.getChildren().get(i), descendant))
                return i;
        }
        return -1;
    }

    private boolean isChild(Element element, Element descendant) {
        for (Element e : element.getChildren()) {
            if (e == descendant)
                return true;
            if (isChild(e, descendant))
                return true;
        }
        return false;
    }

    private Element getQuestionById(Element focus, String ql) {
        List<Element> list = getItems(focus);
        for (Element item : list) {
            String v = item.getNamedChildValue("linkId");
            if (ql.equals(v))
                return item;
            Element tgt = getQuestionById(item, ql);
            if (tgt != null)
                return tgt;
        }
        return null;

    }

    private List<Element> getItems(Element element) {
        List<Element> list = new ArrayList<>();
        element.getNamedChildren("item", list);
        return list;
    }

    private void checkLang(Element resource, NodeStack stack) {
        String lang = resource.getNamedChildValue("language");
        if (!Utilities.noString(lang))
            stack.workingLang = lang;
    }

    private void validateResourceRules(List<ValidationMessage> errors, Element element, NodeStack stack) {
        String lang = element.getNamedChildValue("language");
        Element text = element.getNamedChild("text");
        if (text != null) {
            Element div = text.getNamedChild("div");
            if (lang != null && div != null) {
                XhtmlNode xhtml = div.getXhtml();
                String l = xhtml.getAttribute("lang");
                String xl = xhtml.getAttribute("xml:lang");
                if (l == null && xl == null) {
                    warning(errors, IssueType.BUSINESSRULE, div.line(), div.col(), stack.getLiteralPath(), false, "Resource has a language, but the XHTML does not have an lang or an xml:lang tag (needs both - see https://www.w3.org/TR/i18n-html-tech-lang/#langvalues)");
                } else {
                    if (l == null) {
                        warning(errors, IssueType.BUSINESSRULE, div.line(), div.col(), stack.getLiteralPath(), false, "Resource has a language, but the XHTML does not have a lang tag (needs both lang and xml:lang - see https://www.w3.org/TR/i18n-html-tech-lang/#langvalues)");
                    } else if (!l.equals(lang)) {
                        warning(errors, IssueType.BUSINESSRULE, div.line(), div.col(), stack.getLiteralPath(), false, "Resource has a language (" + lang + "), and the XHTML has a lang (" + l + "), but they differ ");
                    }
                    if (xl == null) {
                        warning(errors, IssueType.BUSINESSRULE, div.line(), div.col(), stack.getLiteralPath(), false, "Resource has a language, but the XHTML does not have an xml:lang tag (needs both lang and xml:lang - see https://www.w3.org/TR/i18n-html-tech-lang/#langvalues)");
                    } else if (!xl.equals(lang)) {
                        warning(errors, IssueType.BUSINESSRULE, div.line(), div.col(), stack.getLiteralPath(), false, "Resource has a language (" + lang + "), and the XHTML has an xml:lang (" + xl + "), but they differ ");
                    }
                }
            }
        }
        // security tags are a set (system|code)
        Element meta = element.getNamedChild("meta");
        if (meta != null) {
            Set<String> tags = new HashSet<>();
            List<Element> list = new ArrayList<>();
            meta.getNamedChildren("security", list);
            int i = 0;
            for (Element e : list) {
                String s = e.getNamedChildValue("system") + "#" + e.getNamedChildValue("code");
                rule(errors, IssueType.BUSINESSRULE, e.line(), e.col(), stack.getLiteralPath() + ".meta.profile[" + Integer.toString(i) + "]", !tags.contains(s), "Duplicate Security Label " + s);
                tags.add(s);
                i++;
            }
        }
    }

    private void validateCapabilityStatement(List<ValidationMessage> errors, Element cs, NodeStack stack) {
        int iRest = 0;
        for (Element rest : cs.getChildrenByName("rest")) {
            int iResource = 0;
            for (Element resource : rest.getChildrenByName("resource")) {
                int iSP = 0;
                for (Element searchParam : resource.getChildrenByName("searchParam")) {
                    String ref = searchParam.getChildValue("definition");
                    String type = searchParam.getChildValue("type");
                    if (!Utilities.noString(ref)) {
                        SearchParameter sp = context.fetchResource(SearchParameter.class, ref);
                        if (sp != null) {
                            rule(errors, IssueType.INVALID, searchParam.line(), searchParam.col(), stack.literalPath + ".rest[" + iRest + "].resource[" + iResource + "].searchParam[" + iSP + "]",
                                    sp.getType().toCode().equals(type), "Type mismatch - SearchParameter '" + sp.getUrl() + "' type is " + sp.getType().toCode() + ", but type here is " + type);
                        }
                    }
                    iSP++;
                }
                iResource++;
            }
            iRest++;
        }
    }

    private void validateCodeSystem(List<ValidationMessage> errors, Element cs, NodeStack stack) {
        String url = cs.getNamedChildValue("url");
        String vsu = cs.getNamedChildValue("valueSet");
        if (!Utilities.noString(vsu)) {
            ValueSet vs;
            try {
                vs = context.fetchResourceWithException(ValueSet.class, vsu);
            } catch (FHIRException e) {
                vs = null;
            }
            if (vs != null) {
                if (rule(errors, IssueType.BUSINESSRULE, stack.getLiteralPath(), vs.hasCompose() && !vs.hasExpansion(), "CodeSystem " + url + " has a 'all system' value set of " + vsu + ", but it is an expansion"))
                    if (rule(errors, IssueType.BUSINESSRULE, stack.getLiteralPath(), vs.getCompose().getInclude().size() == 1, "CodeSystem " + url + " has a 'all system' value set of " + vsu + ", but doesn't have a single include"))
                        if (rule(errors, IssueType.BUSINESSRULE, stack.getLiteralPath(), vs.getCompose().getInclude().get(0).getSystem().equals(url), "CodeSystem " + url + " has a 'all system' value set of " + vsu + ", but doesn't have a matching system (" + vs.getCompose().getInclude().get(0).getSystem() + ")")) {
                            rule(errors, IssueType.BUSINESSRULE, stack.getLiteralPath(), !vs.getCompose().getInclude().get(0).hasValueSet()
                                    && !vs.getCompose().getInclude().get(0).hasConcept() && !vs.getCompose().getInclude().get(0).hasFilter(), "CodeSystem " + url + " has a 'all system' value set of " + vsu + ", but the include has extra details");
                        }
            }
        } // todo... try getting the value set the other way...
    }

    private void validateQuestionannaireResponse(ValidatorHostContext hostContext, List<ValidationMessage> errors, Element element, NodeStack stack) throws FHIRException {
        Element q = element.getNamedChild("questionnaire");
        String questionnaire = null;
        if (q != null) {
            /*
             * q.getValue() is correct for R4 content, but we'll also accept the second
             * option just in case we're validating raw STU3 content. Being lenient here
             * isn't the end of the world since if someone is actually doing the reference
             * wrong in R4 content it'll get flagged elsewhere by the validator too
             */
            if (isNotBlank(q.getValue())) {
                questionnaire = q.getValue();
            } else if (isNotBlank(q.getChildValue("reference"))) {
                questionnaire = q.getChildValue("reference");
            }
        }
        if (hint(errors, IssueType.REQUIRED, element.line(), element.col(), stack.getLiteralPath(), questionnaire != null, "No questionnaire is identified, so no validation can be performed against the base questionnaire")) {
            long t = System.nanoTime();
            Questionnaire qsrc = questionnaire.startsWith("#") ? loadQuestionnaire(element, questionnaire.substring(1)) : context.fetchResource(Questionnaire.class, questionnaire);
            sdTime = sdTime + (System.nanoTime() - t);
            if (warning(errors, IssueType.REQUIRED, q.line(), q.col(), stack.getLiteralPath(), qsrc != null, "The questionnaire \"" + questionnaire + "\" could not be resolved, so no validation can be performed against the base questionnaire")) {
                boolean inProgress = "in-progress".equals(element.getNamedChildValue("status"));
                validateQuestionannaireResponseItems(hostContext, qsrc, qsrc.getItem(), errors, element, stack, inProgress, element, new QStack(qsrc, element));
            }
        }
    }

    private Questionnaire loadQuestionnaire(Element resource, String id) throws FHIRException {
        try {
            for (Element contained : resource.getChildren("contained")) {
                if (contained.getIdBase().equals(id)) {
                    FhirPublication v = FhirPublication.fromCode(context.getVersion());
                    ByteArrayOutputStream bs = new ByteArrayOutputStream();
                    new JsonParser(context).compose(contained, bs, OutputStyle.NORMAL, id);
                    byte[] json = bs.toByteArray();
                    switch (v) {
                        case DSTU1:
                            throw new FHIRException("Unsupported version R1");
                        case DSTU2:
                            org.hl7.fhir.dstu2.model.Resource r2 = new org.hl7.fhir.dstu2.formats.JsonParser().parse(json);
                            Resource r5 = VersionConvertor_10_50.convertResource(r2);
                            if (r5 instanceof Questionnaire)
                                return (Questionnaire) r5;
                            else
                                return null;
                        case DSTU2016May:
                            org.hl7.fhir.dstu2016may.model.Resource r2a = new org.hl7.fhir.dstu2016may.formats.JsonParser().parse(json);
                            r5 = VersionConvertor_14_50.convertResource(r2a);
                            if (r5 instanceof Questionnaire)
                                return (Questionnaire) r5;
                            else
                                return null;
                        case STU3:
                            org.hl7.fhir.dstu3.model.Resource r3 = new org.hl7.fhir.dstu3.formats.JsonParser().parse(json);
                            r5 = VersionConvertor_30_50.convertResource(r3, false);
                            if (r5 instanceof Questionnaire)
                                return (Questionnaire) r5;
                            else
                                return null;
                        case R4:
                            org.hl7.fhir.r4.model.Resource r4 = new org.hl7.fhir.r4.formats.JsonParser().parse(json);
                            r5 = VersionConvertor_40_50.convertResource(r4);
                            if (r5 instanceof Questionnaire)
                                return (Questionnaire) r5;
                            else
                                return null;
                        case R5:
                            r5 = new org.hl7.fhir.r5.formats.JsonParser().parse(json);
                            if (r5 instanceof Questionnaire)
                                return (Questionnaire) r5;
                            else
                                return null;
                    }
                }
            }
            return null;
        } catch (IOException e) {
            throw new FHIRException(e);
        }
    }

    private void validateQuestionnaireResponseItem(ValidatorHostContext hostContext, Questionnaire qsrc, QuestionnaireItemComponent qItem, List<ValidationMessage> errors, Element element, NodeStack stack, boolean inProgress, Element questionnaireResponseRoot, QStack qstack) {
        String text = element.getNamedChildValue("text");
        rule(errors, IssueType.INVALID, element.line(), element.col(), stack.getLiteralPath(), Utilities.noString(text) || text.equals(qItem.getText()), "If text exists, it must match the questionnaire definition for linkId " + qItem.getLinkId());

        List<Element> answers = new ArrayList<Element>();
        element.getNamedChildren("answer", answers);
        if (inProgress)
            warning(errors, IssueType.REQUIRED, element.line(), element.col(), stack.getLiteralPath(), isAnswerRequirementFulfilled(qItem, answers), "No response answer found for required item " + qItem.getLinkId());
        else if (myEnableWhenEvaluator.isQuestionEnabled(hostContext, qItem, qstack, fpe)) {
            rule(errors, IssueType.REQUIRED, element.line(), element.col(), stack.getLiteralPath(), isAnswerRequirementFulfilled(qItem, answers), "No response answer found for required item " + qItem.getLinkId());
        } else if (!answers.isEmpty()) { // items without answers should be allowed, but not items with answers to questions that are disabled
            // it appears that this is always a duplicate error - it will always already have beeb reported, so no need to report it again?
            // GDG 2019-07-13
//      rule(errors, IssueType.INVALID, element.line(), element.col(), stack.getLiteralPath(), !isAnswerRequirementFulfilled(qItem, answers), "Item has answer (2), even though it is not enabled "+qItem.getLinkId());
        }

        if (answers.size() > 1)
            rule(errors, IssueType.INVALID, answers.get(1).line(), answers.get(1).col(), stack.getLiteralPath(), qItem.getRepeats(), "Only one response answer item with this linkId allowed");

        for (Element answer : answers) {
            NodeStack ns = stack.push(answer, -1, null, null);
            if (qItem.getType() != null) {
                switch (qItem.getType()) {
                    case GROUP:
                        rule(errors, IssueType.STRUCTURE, answer.line(), answer.col(), stack.getLiteralPath(), false, "Items of type group should not have answers");
                        break;
                    case DISPLAY:  // nothing
                        break;
                    case BOOLEAN:
                        validateQuestionnaireResponseItemType(errors, answer, ns, "boolean");
                        break;
                    case DECIMAL:
                        validateQuestionnaireResponseItemType(errors, answer, ns, "decimal");
                        break;
                    case INTEGER:
                        validateQuestionnaireResponseItemType(errors, answer, ns, "integer");
                        break;
                    case DATE:
                        validateQuestionnaireResponseItemType(errors, answer, ns, "date");
                        break;
                    case DATETIME:
                        validateQuestionnaireResponseItemType(errors, answer, ns, "dateTime");
                        break;
                    case TIME:
                        validateQuestionnaireResponseItemType(errors, answer, ns, "time");
                        break;
                    case STRING:
                        validateQuestionnaireResponseItemType(errors, answer, ns, "string");
                        break;
                    case TEXT:
                        validateQuestionnaireResponseItemType(errors, answer, ns, "text");
                        break;
                    case URL:
                        validateQuestionnaireResponseItemType(errors, answer, ns, "uri");
                        break;
                    case ATTACHMENT:
                        validateQuestionnaireResponseItemType(errors, answer, ns, "Attachment");
                        break;
                    case REFERENCE:
                        validateQuestionnaireResponseItemType(errors, answer, ns, "Reference");
                        break;
                    case QUANTITY:
                        if ("Quantity".equals(validateQuestionnaireResponseItemType(errors, answer, ns, "Quantity")))
                            if (qItem.hasExtension("???"))
                                validateQuestionnaireResponseItemQuantity(errors, answer, ns);
                        break;
                    case CHOICE:
                        String itemType = validateQuestionnaireResponseItemType(errors, answer, ns, "Coding", "date", "time", "integer", "string");
                        if (itemType != null) {
                            if (itemType.equals("Coding")) validateAnswerCode(errors, answer, ns, qsrc, qItem, false);
                            else if (itemType.equals("date")) checkOption(errors, answer, ns, qsrc, qItem, "date");
                            else if (itemType.equals("time")) checkOption(errors, answer, ns, qsrc, qItem, "time");
                            else if (itemType.equals("integer"))
                                checkOption(errors, answer, ns, qsrc, qItem, "integer");
                            else if (itemType.equals("string")) checkOption(errors, answer, ns, qsrc, qItem, "string");
                        }
                        break;
                    case OPENCHOICE:
                        itemType = validateQuestionnaireResponseItemType(errors, answer, ns, "Coding", "date", "time", "integer", "string");
                        if (itemType != null) {
                            if (itemType.equals("Coding")) validateAnswerCode(errors, answer, ns, qsrc, qItem, true);
                            else if (itemType.equals("date")) checkOption(errors, answer, ns, qsrc, qItem, "date");
                            else if (itemType.equals("time")) checkOption(errors, answer, ns, qsrc, qItem, "time");
                            else if (itemType.equals("integer"))
                                checkOption(errors, answer, ns, qsrc, qItem, "integer");
                            else if (itemType.equals("string"))
                                checkOption(errors, answer, ns, qsrc, qItem, "string", true);
                        }
                        break;
//          case QUESTION:
                    case NULL:
                        // no validation
                        break;
                }
            }
            validateQuestionannaireResponseItems(hostContext, qsrc, qItem.getItem(), errors, answer, stack, inProgress, questionnaireResponseRoot, qstack);
        }
        if (qItem.getType() == null) {
            fail(errors, IssueType.REQUIRED, element.line(), element.col(), stack.getLiteralPath(), false, "Definition for item " + qItem.getLinkId() + " does not contain a type");
        } else if (qItem.getType() == QuestionnaireItemType.DISPLAY) {
            List<Element> items = new ArrayList<Element>();
            element.getNamedChildren("item", items);
            rule(errors, IssueType.STRUCTURE, element.line(), element.col(), stack.getLiteralPath(), items.isEmpty(), "Items not of type DISPLAY should not have items - linkId {0}", qItem.getLinkId());
        } else {
            validateQuestionannaireResponseItems(hostContext, qsrc, qItem.getItem(), errors, element, stack, inProgress, questionnaireResponseRoot, qstack);
        }
    }

    private boolean isAnswerRequirementFulfilled(QuestionnaireItemComponent qItem, List<Element> answers) {
        return !answers.isEmpty() || !qItem.getRequired() || qItem.getType() == QuestionnaireItemType.GROUP;
    }

    private void validateQuestionnaireResponseItem(ValidatorHostContext hostcontext, Questionnaire qsrc, QuestionnaireItemComponent qItem, List<ValidationMessage> errors, List<Element> elements, NodeStack stack, boolean inProgress, Element questionnaireResponseRoot, QStack qstack) {
        if (elements.size() > 1)
            rule(errors, IssueType.INVALID, elements.get(1).line(), elements.get(1).col(), stack.getLiteralPath(), qItem.getRepeats(), "Only one response item with this linkId allowed - " + qItem.getLinkId());
        int i = 0;
        for (Element element : elements) {
            NodeStack ns = stack.push(element, i, null, null);
            validateQuestionnaireResponseItem(hostcontext, qsrc, qItem, errors, element, ns, inProgress, questionnaireResponseRoot, qstack.push(qItem, element));
            i++;
        }
    }

    private int getLinkIdIndex(List<QuestionnaireItemComponent> qItems, String linkId) {
        for (int i = 0; i < qItems.size(); i++) {
            if (linkId.equals(qItems.get(i).getLinkId()))
                return i;
        }
        return -1;
    }

    private void validateQuestionannaireResponseItems(ValidatorHostContext hostContext, Questionnaire qsrc, List<QuestionnaireItemComponent> qItems, List<ValidationMessage> errors, Element element, NodeStack stack, boolean inProgress, Element questionnaireResponseRoot, QStack qstack) {
        List<Element> items = new ArrayList<Element>();
        element.getNamedChildren("item", items);
        // now, sort into stacks
        Map<String, List<Element>> map = new HashMap<String, List<Element>>();
        int lastIndex = -1;
        for (Element item : items) {
            String linkId = item.getNamedChildValue("linkId");
            if (rule(errors, IssueType.REQUIRED, item.line(), item.col(), stack.getLiteralPath(), !Utilities.noString(linkId), "No LinkId, so can't be validated")) {
                int index = getLinkIdIndex(qItems, linkId);
                if (index == -1) {
                    QuestionnaireItemComponent qItem = findQuestionnaireItem(qsrc, linkId);
                    if (qItem != null) {
                        rule(errors, IssueType.STRUCTURE, item.line(), item.col(), stack.getLiteralPath(), index > -1, misplacedItemError(qItem));
                        NodeStack ns = stack.push(item, -1, null, null);
                        validateQuestionnaireResponseItem(hostContext, qsrc, qItem, errors, item, ns, inProgress, questionnaireResponseRoot, qstack.push(qItem, item));
                    } else
                        rule(errors, IssueType.NOTFOUND, item.line(), item.col(), stack.getLiteralPath(), index > -1, "LinkId \"" + linkId + "\" not found in questionnaire");
                } else {
                    rule(errors, IssueType.STRUCTURE, item.line(), item.col(), stack.getLiteralPath(), index >= lastIndex, "Structural Error: items are out of order");
                    lastIndex = index;

                    // If an item has a child called "linkId" but no child called "answer",
                    // we'll treat it as not existing for the purposes of enableWhen validation
                    if (item.hasChildren("answer") || item.hasChildren("item")) {
                        List<Element> mapItem = map.computeIfAbsent(linkId, key -> new ArrayList<>());
                        mapItem.add(item);
                    }
                }
            }
        }

        // ok, now we have a list of known items, grouped by linkId. We've made an error for anything out of order
        for (QuestionnaireItemComponent qItem : qItems) {
            List<Element> mapItem = map.get(qItem.getLinkId());
            validateQuestionnaireResponseItem(hostContext, qsrc, errors, element, stack, inProgress, questionnaireResponseRoot, qItem, mapItem, qstack);
        }
    }

    public void validateQuestionnaireResponseItem(ValidatorHostContext hostContext, Questionnaire qsrc, List<ValidationMessage> errors, Element element, NodeStack stack, boolean inProgress, Element questionnaireResponseRoot, QuestionnaireItemComponent qItem, List<Element> mapItem, QStack qstack) {
        boolean enabled = myEnableWhenEvaluator.isQuestionEnabled(hostContext, qItem, qstack, fpe);
        if (mapItem != null) {
            if (!enabled) {
                int i = 0;
                for (Element e : mapItem) {
                    NodeStack ns = stack.push(e, i, e.getProperty().getDefinition(), e.getProperty().getDefinition());
                    rule(errors, IssueType.INVALID, e.line(), e.col(), ns.getLiteralPath(), enabled, "Item has answer, even though it is not enabled (item id = '" + qItem.getLinkId() + "')");
                    i++;
                }
            }

            // Recursively validate child items
            validateQuestionnaireResponseItem(hostContext, qsrc, qItem, errors, mapItem, stack, inProgress, questionnaireResponseRoot, qstack);

        } else {

            // item is missing, is the question enabled?
            if (enabled && qItem.getRequired()) {
                String message = "No response found for required item with id = '" + qItem.getLinkId() + "'";
                if (inProgress) {
                    warning(errors, IssueType.REQUIRED, element.line(), element.col(), stack.getLiteralPath(), false, message);
                } else {
                    rule(errors, IssueType.REQUIRED, element.line(), element.col(), stack.getLiteralPath(), false, message);
                }
            }

        }

    }

    private String misplacedItemError(QuestionnaireItemComponent qItem) {
        return qItem.hasLinkId() ? String.format("Structural Error: item with linkid %s is in the wrong place", qItem.getLinkId()) : "Structural Error: item is in the wrong place";
    }

    private void validateQuestionnaireResponseItemQuantity(List<ValidationMessage> errors, Element answer, NodeStack stack) {

    }

    private String validateQuestionnaireResponseItemType(List<ValidationMessage> errors, Element element, NodeStack stack, String... types) {
        List<Element> values = new ArrayList<Element>();
        element.getNamedChildrenWithWildcard("value[x]", values);
        for (int i = 0; i < types.length; i++) {
            if (types[i].equals("text")) {
                types[i] = "string";
            }
        }
        if (values.size() > 0) {
            NodeStack ns = stack.push(values.get(0), -1, null, null);
            CommaSeparatedStringBuilder l = new CommaSeparatedStringBuilder();
            for (String s : types) {
                l.append(s);
                if (values.get(0).getName().equals("value" + Utilities.capitalize(s)))
                    return (s);
            }
            if (types.length == 1)
                rule(errors, IssueType.STRUCTURE, values.get(0).line(), values.get(0).col(), ns.getLiteralPath(), false, "Answer value must be of type " + types[0]);
            else
                rule(errors, IssueType.STRUCTURE, values.get(0).line(), values.get(0).col(), ns.getLiteralPath(), false, "Answer value must be one of the types " + l.toString());
        }
        return null;
    }

    private QuestionnaireItemComponent findQuestionnaireItem(Questionnaire qSrc, String linkId) {
        return findItem(qSrc.getItem(), linkId);
    }

    private QuestionnaireItemComponent findItem(List<QuestionnaireItemComponent> list, String linkId) {
        for (QuestionnaireItemComponent item : list) {
            if (linkId.equals(item.getLinkId()))
                return item;
            QuestionnaireItemComponent result = findItem(item.getItem(), linkId);
            if (result != null)
                return result;
        }
        return null;
    }

    private void validateAnswerCode(List<ValidationMessage> errors, Element value, NodeStack stack, Questionnaire qSrc, String ref, boolean theOpenChoice) {
        ValueSet vs = resolveBindingReference(qSrc, ref, qSrc.getUrl());
        if (warning(errors, IssueType.CODEINVALID, value.line(), value.col(), stack.getLiteralPath(), vs != null, "ValueSet " + describeReference(ref) + " not found by validator")) {
            try {
                Coding c = ObjectConverter.readAsCoding(value);
                if (isBlank(c.getCode()) && isBlank(c.getSystem()) && isNotBlank(c.getDisplay())) {
                    if (theOpenChoice) {
                        return;
                    }
                }

                long t = System.nanoTime();
                ValidationResult res = context.validateCode(new ValidationOptions(stack.workingLang), c, vs);
                txTime = txTime + (System.nanoTime() - t);
                if (!res.isOk()) {
                    txRule(errors, res.getTxLink(), IssueType.CODEINVALID, value.line(), value.col(), stack.getLiteralPath(), false, "The value provided (" + c.getSystem() + "::" + c.getCode() + ") is not in the options value set in the questionnaire");
                } else if (res.getSeverity() != null) {
                    super.addValidationMessage(errors, IssueType.CODEINVALID, value.line(), value.col(), stack.getLiteralPath(), res.getMessage(), res.getSeverity(), Source.TerminologyEngine);
                }
            } catch (Exception e) {
                warning(errors, IssueType.CODEINVALID, value.line(), value.col(), stack.getLiteralPath(), false, "Error " + e.getMessage() + " validating Coding against Questionnaire Options");
            }
        }
    }

    private void validateAnswerCode(List<ValidationMessage> errors, Element answer, NodeStack stack, Questionnaire qSrc, QuestionnaireItemComponent qItem, boolean theOpenChoice) {
        Element v = answer.getNamedChild("valueCoding");
        NodeStack ns = stack.push(v, -1, null, null);
        if (qItem.getAnswerOption().size() > 0)
            checkCodingOption(errors, answer, stack, qSrc, qItem, theOpenChoice);
            //	    validateAnswerCode(errors, v, stack, qItem.getOption());
        else if (qItem.hasAnswerValueSet())
            validateAnswerCode(errors, v, stack, qSrc, qItem.getAnswerValueSet(), theOpenChoice);
        else
            hint(errors, IssueType.STRUCTURE, v.line(), v.col(), stack.getLiteralPath(), false, "Cannot validate options because no option or options are provided");
    }

    private void checkOption(List<ValidationMessage> errors, Element answer, NodeStack stack, Questionnaire qSrc, QuestionnaireItemComponent qItem, String type) {
        checkOption(errors, answer, stack, qSrc, qItem, type, false);
    }

    private void checkOption(List<ValidationMessage> errors, Element answer, NodeStack stack, Questionnaire qSrc, QuestionnaireItemComponent qItem, String type, boolean openChoice) {
        if (type.equals("integer")) checkIntegerOption(errors, answer, stack, qSrc, qItem, openChoice);
        else if (type.equals("date")) checkDateOption(errors, answer, stack, qSrc, qItem, openChoice);
        else if (type.equals("time")) checkTimeOption(errors, answer, stack, qSrc, qItem, openChoice);
        else if (type.equals("string")) checkStringOption(errors, answer, stack, qSrc, qItem, openChoice);
        else if (type.equals("Coding")) checkCodingOption(errors, answer, stack, qSrc, qItem, openChoice);
    }

    private void checkIntegerOption(List<ValidationMessage> errors, Element answer, NodeStack stack, Questionnaire qSrc, QuestionnaireItemComponent qItem, boolean openChoice) {
        Element v = answer.getNamedChild("valueInteger");
        NodeStack ns = stack.push(v, -1, null, null);
        if (qItem.getAnswerOption().size() > 0) {
            List<IntegerType> list = new ArrayList<IntegerType>();
            for (QuestionnaireItemAnswerOptionComponent components : qItem.getAnswerOption()) {
                try {
                    list.add(components.getValueIntegerType());
                } catch (FHIRException e) {
                    // If it's the wrong type, just keep going
                }
            }
            if (list.isEmpty() && !openChoice) {
                rule(errors, IssueType.STRUCTURE, v.line(), v.col(), stack.getLiteralPath(), false, "Option list has no option values of type integer");
            } else {
                boolean found = false;
                for (IntegerType item : list) {
                    if (item.getValue() == Integer.parseInt(v.primitiveValue())) {
                        found = true;
                        break;
                    }
                }
                if (!found) {
                    rule(errors, IssueType.STRUCTURE, v.line(), v.col(), stack.getLiteralPath(), found, "The integer " + v.primitiveValue() + " is not a valid option");
                }
            }
        } else
            hint(errors, IssueType.STRUCTURE, v.line(), v.col(), stack.getLiteralPath(), false, "Cannot validate integer answer option because no option list is provided");
    }

    private void checkDateOption(List<ValidationMessage> errors, Element answer, NodeStack stack, Questionnaire qSrc, QuestionnaireItemComponent qItem, boolean openChoice) {
        Element v = answer.getNamedChild("valueDate");
        NodeStack ns = stack.push(v, -1, null, null);
        if (qItem.getAnswerOption().size() > 0) {
            List<DateType> list = new ArrayList<DateType>();
            for (QuestionnaireItemAnswerOptionComponent components : qItem.getAnswerOption()) {
                try {
                    list.add(components.getValueDateType());
                } catch (FHIRException e) {
                    // If it's the wrong type, just keep going
                }
            }
            if (list.isEmpty() && !openChoice) {
                rule(errors, IssueType.STRUCTURE, v.line(), v.col(), stack.getLiteralPath(), false, "Option list has no option values of type date");
            } else {
                boolean found = false;
                for (DateType item : list) {
                    if (item.getValue().equals(v.primitiveValue())) {
                        found = true;
                        break;
                    }
                }
                if (!found) {
                    rule(errors, IssueType.STRUCTURE, v.line(), v.col(), stack.getLiteralPath(), found, "The date " + v.primitiveValue() + " is not a valid option");
                }
            }
        } else
            hint(errors, IssueType.STRUCTURE, v.line(), v.col(), stack.getLiteralPath(), false, "Cannot validate date answer option because no option list is provided");
    }

    private void checkTimeOption(List<ValidationMessage> errors, Element answer, NodeStack stack, Questionnaire qSrc, QuestionnaireItemComponent qItem, boolean openChoice) {
        Element v = answer.getNamedChild("valueTime");
        NodeStack ns = stack.push(v, -1, null, null);
        if (qItem.getAnswerOption().size() > 0) {
            List<TimeType> list = new ArrayList<TimeType>();
            for (QuestionnaireItemAnswerOptionComponent components : qItem.getAnswerOption()) {
                try {
                    list.add(components.getValueTimeType());
                } catch (FHIRException e) {
                    // If it's the wrong type, just keep going
                }
            }
            if (list.isEmpty() && !openChoice) {
                rule(errors, IssueType.STRUCTURE, v.line(), v.col(), stack.getLiteralPath(), false, "Option list has no option values of type time");
            } else {
                boolean found = false;
                for (TimeType item : list) {
                    if (item.getValue().equals(v.primitiveValue())) {
                        found = true;
                        break;
                    }
                }
                if (!found) {
                    rule(errors, IssueType.STRUCTURE, v.line(), v.col(), stack.getLiteralPath(), found, "The time " + v.primitiveValue() + " is not a valid option");
                }
            }
        } else
            hint(errors, IssueType.STRUCTURE, v.line(), v.col(), stack.getLiteralPath(), false, "Cannot validate time answer option because no option list is provided");
    }

    private void checkStringOption(List<ValidationMessage> errors, Element answer, NodeStack stack, Questionnaire qSrc, QuestionnaireItemComponent qItem, boolean openChoice) {
        Element v = answer.getNamedChild("valueString");
        NodeStack ns = stack.push(v, -1, null, null);
        if (qItem.getAnswerOption().size() > 0) {
            List<StringType> list = new ArrayList<StringType>();
            for (QuestionnaireItemAnswerOptionComponent components : qItem.getAnswerOption()) {
                try {
                    if (components.getValue() != null) {
                        list.add(components.getValueStringType());
                    }
                } catch (FHIRException e) {
                    // If it's the wrong type, just keep going
                }
            }
            if (!openChoice) {
                if (list.isEmpty()) {
                    rule(errors, IssueType.STRUCTURE, v.line(), v.col(), stack.getLiteralPath(), false, "Option list has no option values of type string");
                } else {
                    boolean found = false;
                    for (StringType item : list) {
                        if (item.getValue().equals((v.primitiveValue()))) {
                            found = true;
                            break;
                        }
                    }
                    if (!found) {
                        rule(errors, IssueType.STRUCTURE, v.line(), v.col(), stack.getLiteralPath(), found, "The string " + v.primitiveValue() + " is not a valid option");
                    }
                }
            }
        } else {
            hint(errors, IssueType.STRUCTURE, v.line(), v.col(), stack.getLiteralPath(), false, "Cannot validate string answer option because no option list is provided");
        }
    }

    private void checkCodingOption(List<ValidationMessage> errors, Element answer, NodeStack stack, Questionnaire qSrc, QuestionnaireItemComponent qItem, boolean openChoice) {
        Element v = answer.getNamedChild("valueCoding");
        String system = v.getNamedChildValue("system");
        String code = v.getNamedChildValue("code");
        NodeStack ns = stack.push(v, -1, null, null);
        if (qItem.getAnswerOption().size() > 0) {
            List<Coding> list = new ArrayList<Coding>();
            for (QuestionnaireItemAnswerOptionComponent components : qItem.getAnswerOption()) {
                try {
                    if (components.getValue() != null) {
                        list.add(components.getValueCoding());
                    }
                } catch (FHIRException e) {
                    // If it's the wrong type, just keep going
                }
            }
            if (list.isEmpty() && !openChoice) {
                rule(errors, IssueType.STRUCTURE, v.line(), v.col(), stack.getLiteralPath(), false, "Option list has no option values of type coding");
            } else {
                boolean found = false;
                for (Coding item : list) {
                    if (ObjectUtil.equals(item.getSystem(), system) && ObjectUtil.equals(item.getCode(), code)) {
                        found = true;
                        break;
                    }
                }
                if (!found) {
                    rule(errors, IssueType.STRUCTURE, v.line(), v.col(), stack.getLiteralPath(), found, "The code " + system + "::" + code + " is not a valid option");
                }
            }
        } else
            hint(errors, IssueType.STRUCTURE, v.line(), v.col(), stack.getLiteralPath(), false, "Cannot validate Coding option because no option list is provided");
    }

    private String tail(String path) {
        return path.substring(path.lastIndexOf(".") + 1);
    }

    private String tryParse(String ref) {
        String[] parts = ref.split("\\/");
        switch (parts.length) {
            case 1:
                return null;
            case 2:
                return checkResourceType(parts[0]);
            default:
                if (parts[parts.length - 2].equals("_history"))
                    return checkResourceType(parts[parts.length - 4]);
                else
                    return checkResourceType(parts[parts.length - 2]);
        }
    }

    private boolean typesAreAllReference(List<TypeRefComponent> theType) {
        for (TypeRefComponent typeRefComponent : theType) {
            if (typeRefComponent.getCode().equals("Reference") == false) {
                return false;
            }
        }
        return true;
    }

    private void validateBundle(List<ValidationMessage> errors, Element bundle, NodeStack stack, boolean checkSpecials) {
        List<Element> entries = new ArrayList<Element>();
        bundle.getNamedChildren("entry", entries);
        String type = bundle.getNamedChildValue("type");
        type = StringUtils.defaultString(type);

        if (entries.size() == 0) {
            rule(errors, IssueType.INVALID, stack.getLiteralPath(), !(type.equals("document") || type.equals("message")), "Documents or Messages must contain at least one entry");
        } else {
            // Get the first entry, the MessageHeader
            Element firstEntry = entries.get(0);
            // Get the stack of the first entry
            NodeStack firstStack = stack.push(firstEntry, 1, null, null);

            String fullUrl = firstEntry.getNamedChildValue("fullUrl");

            if (type.equals("document")) {
                Element resource = firstEntry.getNamedChild("resource");
                String id = resource.getNamedChildValue("id");
                if (rule(errors, IssueType.INVALID, firstEntry.line(), firstEntry.col(), stack.addToLiteralPath("entry", ":0"), resource != null, "No resource on first entry")) {
                    validateDocument(errors, entries, resource, firstStack.push(resource, -1, null, null), fullUrl, id);
                }
                checkAllInterlinked(errors, entries, stack, bundle, true);
            }
            if (type.equals("message")) {
                Element resource = firstEntry.getNamedChild("resource");
                String id = resource.getNamedChildValue("id");
                if (rule(errors, IssueType.INVALID, firstEntry.line(), firstEntry.col(), stack.addToLiteralPath("entry", ":0"), resource != null, "No resource on first entry")) {
                    validateMessage(errors, entries, resource, firstStack.push(resource, -1, null, null), fullUrl, id);
                }
                checkAllInterlinked(errors, entries, stack, bundle, VersionUtilities.isR5Ver(context.getVersion()));
            }
            // We do not yet have rules requiring that the id and fullUrl match when dealing with messaging Bundles
            //      validateResourceIds(errors, entries, stack);
        }
        for (Element entry : entries) {
            String fullUrl = entry.getNamedChildValue("fullUrl");
            String url = getCanonicalURLForEntry(entry);
            String id = getIdForEntry(entry);
            if (url != null) {
                if (!(!url.equals(fullUrl) || (url.matches(uriRegexForVersion()) && url.endsWith("/" + id))) && !isV3orV2Url(url))
                    rule(errors, IssueType.INVALID, entry.line(), entry.col(), stack.addToLiteralPath("entry", ":0"), false, "The canonical URL (" + url + ") cannot match the fullUrl (" + fullUrl + ") unless the resource id (" + id + ") also matches");
                rule(errors, IssueType.INVALID, entry.line(), entry.col(), stack.addToLiteralPath("entry", ":0"), !url.equals(fullUrl) || serverBase == null || (url.equals(Utilities.pathURL(serverBase, entry.getNamedChild("resource").fhirType(), id))), "The canonical URL (" + url + ") cannot match the fullUrl (" + fullUrl + ") unless on the canonical server itself");
            }
            // todo: check specials
        }
    }

    // hack for pre-UTG v2/v3
    private boolean isV3orV2Url(String url) {
        return url.startsWith("http://hl7.org/fhir/v3/") || url.startsWith("http://hl7.org/fhir/v2/");
    }

    public final static String URI_REGEX3 = "((http|https)://([A-Za-z0-9\\\\\\.\\:\\%\\$]*\\/)*)?(Account|ActivityDefinition|AllergyIntolerance|AdverseEvent|Appointment|AppointmentResponse|AuditEvent|Basic|Binary|BodySite|Bundle|CapabilityStatement|CarePlan|CareTeam|ChargeItem|Claim|ClaimResponse|ClinicalImpression|CodeSystem|Communication|CommunicationRequest|CompartmentDefinition|Composition|ConceptMap|Condition (aka Problem)|Consent|Contract|Coverage|DataElement|DetectedIssue|Device|DeviceComponent|DeviceMetric|DeviceRequest|DeviceUseStatement|DiagnosticReport|DocumentManifest|DocumentReference|EligibilityRequest|EligibilityResponse|Encounter|Endpoint|EnrollmentRequest|EnrollmentResponse|EpisodeOfCare|ExpansionProfile|ExplanationOfBenefit|FamilyMemberHistory|Flag|Goal|GraphDefinition|Group|GuidanceResponse|HealthcareService|ImagingManifest|ImagingStudy|Immunization|ImmunizationRecommendation|ImplementationGuide|Library|Linkage|List|Location|Measure|MeasureReport|Media|Medication|MedicationAdministration|MedicationDispense|MedicationRequest|MedicationStatement|MessageDefinition|MessageHeader|NamingSystem|NutritionOrder|Observation|OperationDefinition|OperationOutcome|Organization|Parameters|Patient|PaymentNotice|PaymentReconciliation|Person|PlanDefinition|Practitioner|PractitionerRole|Procedure|ProcedureRequest|ProcessRequest|ProcessResponse|Provenance|Questionnaire|QuestionnaireResponse|ReferralRequest|RelatedPerson|RequestGroup|ResearchStudy|ResearchSubject|RiskAssessment|Schedule|SearchParameter|Sequence|ServiceDefinition|Slot|Specimen|StructureDefinition|StructureMap|Subscription|Substance|SupplyDelivery|SupplyRequest|Task|TestScript|TestReport|ValueSet|VisionPrescription)\\/[A-Za-z0-9\\-\\.]{1,64}(\\/_history\\/[A-Za-z0-9\\-\\.]{1,64})?";
    private static final String EXECUTED_CONSTRAINT_LIST = "validator.executed.invariant.list";
    private static final String EXECUTION_ID = "validator.execution.id";

    private String uriRegexForVersion() {
        if (VersionUtilities.isR3Ver(context.getVersion()))
            return URI_REGEX3;
        else
            return Constants.URI_REGEX;
    }

    private String getCanonicalURLForEntry(Element entry) {
        Element e = entry.getNamedChild("resource");
        if (e == null)
            return null;
        return e.getNamedChildValue("url");
    }

    private String getIdForEntry(Element entry) {
        Element e = entry.getNamedChild("resource");
        if (e == null)
            return null;
        return e.getNamedChildValue("id");
    }

    /**
     * Check each resource entry to ensure that the entry's fullURL includes the resource's id
     * value. Adds an ERROR ValidationMessge to errors List for a given entry if it references
     * a resource and fullURL does not include the resource's id.
     *
     * @param errors  List of ValidationMessage objects that new errors will be added to.
     * @param entries List of entry Element objects to be checked.
     * @param stack   Current NodeStack used to create path names in error detail messages.
     */
    private void validateResourceIds(List<ValidationMessage> errors, List<Element> entries, NodeStack stack) {
        // TODO: Need to handle _version
        int i = 1;
        for (Element entry : entries) {
            String fullUrl = entry.getNamedChildValue("fullUrl");
            Element resource = entry.getNamedChild("resource");
            String id = resource != null ? resource.getNamedChildValue("id") : null;
            if (id != null && fullUrl != null) {
                String urlId = null;
                if (fullUrl.startsWith("https://") || fullUrl.startsWith("http://")) {
                    urlId = fullUrl.substring(fullUrl.lastIndexOf('/') + 1);
                } else if (fullUrl.startsWith("urn:uuid") || fullUrl.startsWith("urn:oid")) {
                    urlId = fullUrl.substring(fullUrl.lastIndexOf(':') + 1);
                }
                rule(errors, IssueType.INVALID, entry.line(), entry.col(), stack.addToLiteralPath("entry[" + i + "]"), urlId.equals(id),
                        "Resource ID does not match the ID in the entry full URL ('" + id + "' vs '" + fullUrl + "') ");
            }
            i++;
        }
    }

    private void checkAllInterlinked(List<ValidationMessage> errors, List<Element> entries, NodeStack stack, Element bundle, boolean isError) {
        List<EntrySummary> entryList = new ArrayList<>();
        for (Element entry : entries) {
            Element r = entry.getNamedChild("resource");
            if (r != null) {
                entryList.add(new EntrySummary(entry, r));
            }
        }
        for (EntrySummary e : entryList) {
            Set<String> references = findReferences(e.getEntry());
            for (String ref : references) {
                Element tgt = resolveInBundle(entries, ref, e.getEntry().getChildValue("fullUrl"), e.getResource().fhirType(), e.getResource().getIdBase());
                if (tgt != null) {
                    EntrySummary t = entryForTarget(entryList, tgt);
                    if (t != null) {
                        e.getTargets().add(t);
                    }
                }
            }
        }

        Set<EntrySummary> visited = new HashSet<>();
        visitLinked(visited, entryList.get(0));
        boolean foundRevLinks;
        do {
            foundRevLinks = false;
            for (EntrySummary e : entryList) {
                if (!visited.contains(e)) {
                    boolean add = false;
                    for (EntrySummary t : e.getTargets()) {
                        if (visited.contains(t)) {
                            add = true;
                        }
                    }
                    if (add) {
                        foundRevLinks = true;
                        visitLinked(visited, e);
                    }
                }
            }
        } while (foundRevLinks);

        int i = 0;
        for (EntrySummary e : entryList) {
            Element entry = e.getEntry();
            if (isError) {
                rule(errors, IssueType.INFORMATIONAL, entry.line(), entry.col(), stack.addToLiteralPath("entry" + '[' + (i + 1) + ']'), visited.contains(e), "Entry " + (entry.getChildValue("fullUrl") != null ? "'" + entry.getChildValue("fullUrl") + "'" : "") + " isn't reachable by traversing from first Bundle entry");
            } else {
                warning(errors, IssueType.INFORMATIONAL, entry.line(), entry.col(), stack.addToLiteralPath("entry" + '[' + (i + 1) + ']'), visited.contains(e), "Entry " + (entry.getChildValue("fullUrl") != null ? "'" + entry.getChildValue("fullUrl") + "'" : "") + " isn't reachable by traversing from first Bundle entry");
            }
            i++;
        }
    }

    private EntrySummary entryForTarget(List<EntrySummary> entryList, Element tgt) {
        for (EntrySummary e : entryList) {
            if (e.getEntry() == tgt) {
                return e;
            }
        }
        return null;
    }

    private void visitLinked(Set<EntrySummary> visited, EntrySummary t) {
        if (!visited.contains(t)) {
            visited.add(t);
            for (EntrySummary e : t.getTargets()) {
                visitLinked(visited, e);
            }
        }
    }

    private void followResourceLinks(Element entry, Map<String, Element> visitedResources, Map<Element, Element> candidateEntries, List<Element> candidateResources, List<ValidationMessage> errors, NodeStack stack) {
        followResourceLinks(entry, visitedResources, candidateEntries, candidateResources, errors, stack, 0);
    }

    private void followResourceLinks(Element entry, Map<String, Element> visitedResources, Map<Element, Element> candidateEntries, List<Element> candidateResources, List<ValidationMessage> errors, NodeStack stack, int depth) {
        Element resource = entry.getNamedChild("resource");
        if (visitedResources.containsValue(resource))
            return;

        visitedResources.put(entry.getNamedChildValue("fullUrl"), resource);

        String type = null;
        Set<String> references = findReferences(resource);
        for (String reference : references) {
            // We don't want errors when just retrieving the element as they will be caught (with better path info) in subsequent processing
            IndexedElement r = getFromBundle(stack.getElement(), reference, entry.getChildValue("fullUrl"), new ArrayList<ValidationMessage>(), stack.addToLiteralPath("entry[" + candidateResources.indexOf(resource) + "]"), type, "transaction".equals(stack.getElement().getChildValue("type")));
            if (r != null && !visitedResources.containsValue(r.getMatch())) {
                followResourceLinks(candidateEntries.get(r.getMatch()), visitedResources, candidateEntries, candidateResources, errors, stack, depth + 1);
            }
        }
    }

    private Set<String> findReferences(Element start) {
        Set<String> references = new HashSet<String>();
        findReferences(start, references);
        return references;
    }

    private void findReferences(Element start, Set<String> references) {
        for (Element child : start.getChildren()) {
            if (child.getType().equals("Reference")) {
                String ref = child.getChildValue("reference");
                if (ref != null && !ref.startsWith("#"))
                    references.add(ref);
            }
            if (child.getType().equals("url") || child.getType().equals("uri") || child.getType().equals("canonical")) {
                String ref = child.primitiveValue();
                if (ref != null && !ref.startsWith("#"))
                    references.add(ref);
            }
            findReferences(child, references);
        }
    }

    private void validateBundleReference(List<ValidationMessage> errors, List<Element> entries, Element ref, String name, NodeStack stack, String fullUrl, String type, String id) {
        String reference = null;
        try {
            reference = ref.getNamedChildValue("reference");
        } catch (Error e) {

        }

        if (ref != null && !Utilities.noString(reference)) {
            Element target = resolveInBundle(entries, reference, fullUrl, type, id);
            rule(errors, IssueType.INVALID, ref.line(), ref.col(), stack.addToLiteralPath("reference"), target != null, "Can't find '" + reference + "' in the bundle (" + name + ")");
        }
    }

    private void validateContains(ValidatorHostContext hostContext, List<ValidationMessage> errors, String path, ElementDefinition child, ElementDefinition context, Element resource, Element element, NodeStack stack, IdStatus idstatus) throws FHIRException {
        String resourceName = element.getType();
        TypeRefComponent trr = null;
        for (TypeRefComponent tr : child.getType()) {
            if (tr.getCode().equals("Resource")) {
                trr = tr;
                break;
            }
        }
        if (trr == null) {
            rule(errors, IssueType.INFORMATIONAL, element.line(), element.col(), stack.getLiteralPath(), false, "The type '" + resourceName + " is not valid - no resources allowed here");
        } else if (isValidResourceType(resourceName, trr)) {
            long t = System.nanoTime();
            StructureDefinition profile = this.context.fetchResource(StructureDefinition.class, "http://hl7.org/fhir/StructureDefinition/" + resourceName);
            sdTime = sdTime + (System.nanoTime() - t);
            // special case: resource wrapper is reset if we're crossing a bundle boundary, but not otherwise
            ValidatorHostContext hc = null;
            if (element.getSpecial() == SpecialElement.BUNDLE_ENTRY || element.getSpecial() == SpecialElement.BUNDLE_OUTCOME || element.getSpecial() == SpecialElement.PARAMETER) {
                resource = element;
                hc = hostContext.forEntry(element);
            } else {
                hc = hostContext.forContained(element);
            }
            trackUsage(profile, hostContext, element);
            if (rule(errors, IssueType.INVALID, element.line(), element.col(), stack.getLiteralPath(), profile != null, "No profile found for contained resource of type '" + resourceName + "'")) {
                validateResource(hc, errors, resource, element, profile, idstatus, stack);
            }
        } else {
            List<String> types = new ArrayList<>();
            for (UriType u : trr.getProfile()) {
                StructureDefinition sd = this.context.fetchResource(StructureDefinition.class, u.getValue());
                if (sd != null && !types.contains(sd.getType())) {
                    types.add(sd.getType());
                }
            }
            if (types.size() == 1) {
                rule(errors, IssueType.INFORMATIONAL, element.line(), element.col(), stack.getLiteralPath(), false, "The type '" + resourceName + "' is not valid - must be " + types.get(0));
            } else {
                rule(errors, IssueType.INFORMATIONAL, element.line(), element.col(), stack.getLiteralPath(), false, "The type '" + resourceName + "' is not valid - must be one of " + types);
            }
        }
    }

    private boolean isValidResourceType(String type, TypeRefComponent def) {
        if (!def.hasProfile()) {
            return true;
        }
        List<StructureDefinition> list = new ArrayList<>();
        for (UriType u : def.getProfile()) {
            StructureDefinition sdt = context.fetchResource(StructureDefinition.class, u.getValue());
            if (sdt != null) {
                list.add(sdt);
            }
        }

        StructureDefinition sdt = context.fetchTypeDefinition(type);
        while (sdt != null) {
            if (def.getWorkingCode().equals("Resource")) {
                for (StructureDefinition sd : list) {
                    if (sd.getUrl().equals(sdt.getUrl())) {
                        return true;
                    }
                    if (sd.getType().equals(sdt.getType())) {
                        return true;
                    }
                }
            }
            sdt = context.fetchResource(StructureDefinition.class, sdt.getBaseDefinition());
        }
        return false;
    }

    private void validateDocument(List<ValidationMessage> errors, List<Element> entries, Element composition, NodeStack stack, String fullUrl, String id) {
        // first entry must be a composition
        if (rule(errors, IssueType.INVALID, composition.line(), composition.col(), stack.getLiteralPath(), composition.getType().equals("Composition"),
                "The first entry in a document must be a composition")) {

            // the composition subject etc references must resolve in the bundle
            validateDocumentReference(errors, entries, composition, stack, fullUrl, id, false, "subject", "Composition");
            validateDocumentReference(errors, entries, composition, stack, fullUrl, id, true, "author", "Composition");
            validateDocumentReference(errors, entries, composition, stack, fullUrl, id, false, "encounter", "Composition");
            validateDocumentReference(errors, entries, composition, stack, fullUrl, id, false, "custodian", "Composition");
            validateDocumentSubReference(errors, entries, composition, stack, fullUrl, id, "Composition", "attester", false, "party");
            validateDocumentSubReference(errors, entries, composition, stack, fullUrl, id, "Composition", "event", true, "detail");

            validateSections(errors, entries, composition, stack, fullUrl, id);
        }
    }

    public void validateDocumentSubReference(List<ValidationMessage> errors, List<Element> entries, Element composition, NodeStack stack, String fullUrl, String id, String title, String parent, boolean repeats, String propName) {
        List<Element> list = new ArrayList<>();
        composition.getNamedChildren(parent, list);
        int i = 1;
        for (Element elem : list) {
            validateDocumentReference(errors, entries, elem, stack.push(elem, i, null, null), fullUrl, id, repeats, propName, title + "." + parent);
            i++;
        }
    }

    public void validateDocumentReference(List<ValidationMessage> errors, List<Element> entries, Element composition, NodeStack stack, String fullUrl, String id, boolean repeats, String propName, String title) {
        if (repeats) {
            List<Element> list = new ArrayList<>();
            composition.getNamedChildren(propName, list);
            int i = 1;
            for (Element elem : list) {
                validateBundleReference(errors, entries, elem, title + "." + propName, stack.push(elem, i, null, null), fullUrl, "Composition", id);
                i++;
            }

        } else {
            Element elem = composition.getNamedChild(propName);
            if (elem != null) {
                validateBundleReference(errors, entries, elem, title + "." + propName, stack.push(elem, -1, null, null), fullUrl, "Composition", id);
            }
        }
    }

    private void validateElement(ValidatorHostContext hostContext, List<ValidationMessage> errors, StructureDefinition profile, ElementDefinition definition, StructureDefinition cprofile, ElementDefinition context,
                                 Element resource, Element element, String actualType, NodeStack stack, boolean inCodeableConcept, boolean checkDisplayInContext, String extensionUrl) throws FHIRException {

        // check type invariants
        checkInvariants(hostContext, errors, profile, definition, resource, element, stack, false);
        if (definition.getFixed() != null)
            checkFixedValue(errors, stack.getLiteralPath(), element, definition.getFixed(), profile.getUrl(), definition.getSliceName(), null);

        // get the list of direct defined children, including slices
        List<ElementDefinition> childDefinitions = ProfileUtilities.getChildMap(profile, definition);
        if (childDefinitions.isEmpty()) {
            if (actualType == null)
                return; // there'll be an error elsewhere in this case, and we're going to stop.
            childDefinitions = getActualTypeChildren(hostContext, element, actualType);
        } else if (definition.getType().size() > 1) {
            // this only happens when the profile constrains the abstract children but leaves th choice open.
            if (actualType == null)
                return; // there'll be an error elsewhere in this case, and we're going to stop.
            List<ElementDefinition> typeChildDefinitions = getActualTypeChildren(hostContext, element, actualType);
            // what were going to do is merge them - the type is not allowed to constrain things that the child definitions already do (well, if it does, it'll be ignored)
            mergeChildLists(childDefinitions, typeChildDefinitions, definition.getPath(), actualType);
        }

        List<ElementInfo> children = listChildren(element, stack);
        List<String> problematicPaths = assignChildren(hostContext, errors, profile, resource, stack, childDefinitions, children);

        checkCardinalities(errors, profile, element, stack, childDefinitions, children, problematicPaths);
        // 4. check order if any slices are ordered. (todo)

        // 5. inspect each child for validity
        for (ElementInfo ei : children) {
            checkChild(hostContext, errors, profile, definition, resource, element, actualType, stack, inCodeableConcept, checkDisplayInContext, ei, extensionUrl);
        }
    }

    private void mergeChildLists(List<ElementDefinition> master, List<ElementDefinition> additional, String masterPath, String typePath) {
        for (ElementDefinition ed : additional) {
            boolean inMaster = false;
            for (ElementDefinition t : master) {
                String tp = masterPath + ed.getPath().substring(typePath.length());
                if (t.getPath().equals(tp)) {
                    inMaster = true;
                }
            }
            if (!inMaster) {
                master.add(ed);
            }
        }


    }

    // todo: the element definition in context might assign a constrained profile for the type?
    public List<ElementDefinition> getActualTypeChildren(ValidatorHostContext hostContext, Element element, String actualType) {
        List<ElementDefinition> childDefinitions;
        StructureDefinition dt = null;
        if (isAbsolute(actualType))
            dt = this.context.fetchResource(StructureDefinition.class, actualType);
        else
            dt = this.context.fetchResource(StructureDefinition.class, "http://hl7.org/fhir/StructureDefinition/" + actualType);
        if (dt == null)
            throw new DefinitionException("Unable to resolve actual type " + actualType);
        trackUsage(dt, hostContext, element);

        childDefinitions = ProfileUtilities.getChildMap(dt, dt.getSnapshot().getElement().get(0));
        return childDefinitions;
    }

    public void checkChild(ValidatorHostContext hostContext, List<ValidationMessage> errors, StructureDefinition profile, ElementDefinition definition,
                           Element resource, Element element, String actualType, NodeStack stack, boolean inCodeableConcept, boolean checkDisplayInContext, ElementInfo ei, String extensionUrl)
            throws FHIRException, DefinitionException {

        List<String> profiles = new ArrayList<String>();
        if (ei.definition != null) {
            String type = null;
            ElementDefinition typeDefn = null;
            checkMustSupport(profile, ei);

            if (ei.definition.getType().size() == 1 && !"*".equals(ei.definition.getType().get(0).getWorkingCode()) && !"Element".equals(ei.definition.getType().get(0).getWorkingCode())
                    && !"BackboneElement".equals(ei.definition.getType().get(0).getWorkingCode())) {
                type = ei.definition.getType().get(0).getWorkingCode();
                // Excluding reference is a kludge to get around versioning issues
                if (ei.definition.getType().get(0).hasProfile()) {
                    for (CanonicalType p : ei.definition.getType().get(0).getProfile()) {
                        profiles.add(p.getValue());
                    }
                }
            } else if (ei.definition.getType().size() == 1 && "*".equals(ei.definition.getType().get(0).getWorkingCode())) {
                String prefix = tail(ei.definition.getPath());
                assert prefix.endsWith("[x]");
                type = ei.getName().substring(prefix.length() - 3);
                if (isPrimitiveType(type))
                    type = Utilities.uncapitalize(type);
                if (ei.definition.getType().get(0).hasProfile()) {
                    for (CanonicalType p : ei.definition.getType().get(0).getProfile()) {
                        profiles.add(p.getValue());
                    }
                }
            } else if (ei.definition.getType().size() > 1) {

                String prefix = tail(ei.definition.getPath());
                assert typesAreAllReference(ei.definition.getType()) || ei.definition.hasRepresentation(PropertyRepresentation.TYPEATTR) || prefix.endsWith("[x]") : prefix;

                if (ei.definition.hasRepresentation(PropertyRepresentation.TYPEATTR))
                    type = ei.getElement().getType();
                else {
                    prefix = prefix.substring(0, prefix.length() - 3);
                    for (TypeRefComponent t : ei.definition.getType())
                        if ((prefix + Utilities.capitalize(t.getWorkingCode())).equals(ei.getName())) {
                            type = t.getWorkingCode();
                            // Excluding reference is a kludge to get around versioning issues
                            if (t.hasProfile() && !type.equals("Reference"))
                                profiles.add(t.getProfile().get(0).getValue());
                        }
                }
                if (type == null) {
                    TypeRefComponent trc = ei.definition.getType().get(0);
                    if (trc.getWorkingCode().equals("Reference"))
                        type = "Reference";
                    else
                        rule(errors, IssueType.STRUCTURE, ei.line(), ei.col(), stack.getLiteralPath(), false,
                                "The type of element " + ei.getName() + " is not known, which is illegal. Valid types at this point are " + describeTypes(ei.definition.getType()));
                }
            } else if (ei.definition.getContentReference() != null) {
                typeDefn = resolveNameReference(profile.getSnapshot(), ei.definition.getContentReference());
            } else if (ei.definition.getType().size() == 1 && ("Element".equals(ei.definition.getType().get(0).getWorkingCode()) || "BackboneElement".equals(ei.definition.getType().get(0).getWorkingCode()))) {
                if (ei.definition.getType().get(0).hasProfile()) {
                    CanonicalType pu = ei.definition.getType().get(0).getProfile().get(0);
                    if (pu.hasExtension(ToolingExtensions.EXT_PROFILE_ELEMENT))
                        profiles.add(pu.getValue() + "#" + pu.getExtensionString(ToolingExtensions.EXT_PROFILE_ELEMENT));
                    else
                        profiles.add(pu.getValue());
                }
            }

            if (type != null) {
                if (type.startsWith("@")) {
                    ei.definition = findElement(profile, type.substring(1));
                    type = null;
>>>>>>> b15d72a7
                }
              } else {
                long t = System.nanoTime();

                // Check whether the codes are appropriate for the type of binding we have
                boolean bindingsOk = true;
                if (binding.getStrength() != BindingStrength.EXAMPLE) {
                  boolean atLeastOneSystemIsSupported = false;
                  for (Coding nextCoding : cc.getCoding()) {
                    String nextSystem = nextCoding.getSystem();
                    if (isNotBlank(nextSystem) && context.supportsSystem(nextSystem)) {
                      atLeastOneSystemIsSupported = true;
                      break;
                    }
                  }

                  if (!atLeastOneSystemIsSupported && binding.getStrength() == BindingStrength.EXAMPLE) {
                    // ignore this since we can't validate but it doesn't matter..
                  } else {
                    ValidationResult vr = context.validateCode(new ValidationOptions(stack.workingLang), cc, valueset); // we're going to validate the codings directly
                    if (!vr.isOk()) {
                      bindingsOk = false;
                      if (vr.getErrorClass() != null && vr.getErrorClass().isInfrastructure()) {
                        if (binding.getStrength() == BindingStrength.REQUIRED)
                          txWarning(errors, vr.getTxLink(), IssueType.CODEINVALID, element.line(), element.col(), path, false,messages.getString("Could_not_confirm_that_the_codes_provided_are_in_the_value_set__and_a_code_from_this_value_set_is_required_class__"), describeReference(binding.getValueSet()), vr.getErrorClass().toString());
                        else if (binding.getStrength() == BindingStrength.EXTENSIBLE) {
                          if (binding.hasExtension("http://hl7.org/fhir/StructureDefinition/elementdefinition-maxValueSet"))
                            checkMaxValueSet(errors, path, element, profile, ToolingExtensions.readStringExtension(binding, "http://hl7.org/fhir/StructureDefinition/elementdefinition-maxValueSet"), cc, stack);
                          else if (!noExtensibleWarnings)
                            txWarning(errors, vr.getTxLink(), IssueType.CODEINVALID, element.line(), element.col(), path, false,messages.getString("Could_not_confirm_that_the_codes_provided_are_in_the_value_set__and_a_code_should_come_from_this_value_set_unless_it_has_no_suitable_code_class__"), describeReference(binding.getValueSet()), vr.getErrorClass().toString());
                        } else if (binding.getStrength() == BindingStrength.PREFERRED) {
                          if (baseOnly) {
                            txHint(errors, vr.getTxLink(), IssueType.CODEINVALID, element.line(), element.col(), path, false,messages.getString("Could_not_confirm_that_the_codes_provided_are_in_the_value_set__and_a_code_is_recommended_to_come_from_this_value_set_class__"), describeReference(binding.getValueSet()), vr.getErrorClass().toString());
                          }
                        }
                      } else {
                        if (binding.getStrength() == BindingStrength.REQUIRED)
                          txRule(errors, vr.getTxLink(), IssueType.CODEINVALID, element.line(), element.col(), path, false,messages.getString("None_of_the_codes_provided_are_in_the_value_set___and_a_code_from_this_value_set_is_required_codes__"), describeReference(binding.getValueSet()), valueset.getUrl(), ccSummary(cc));
                        else if (binding.getStrength() == BindingStrength.EXTENSIBLE) {
                          if (binding.hasExtension("http://hl7.org/fhir/StructureDefinition/elementdefinition-maxValueSet"))
                            checkMaxValueSet(errors, path, element, profile, ToolingExtensions.readStringExtension(binding, "http://hl7.org/fhir/StructureDefinition/elementdefinition-maxValueSet"), cc, stack);
                          if (!noExtensibleWarnings)
                            txWarning(errors, vr.getTxLink(), IssueType.CODEINVALID, element.line(), element.col(), path, false,messages.getString("None_of_the_codes_provided_are_in_the_value_set___and_a_code_should_come_from_this_value_set_unless_it_has_no_suitable_code_codes__"), describeReference(binding.getValueSet()), valueset.getUrl(), ccSummary(cc));
                        } else if (binding.getStrength() == BindingStrength.PREFERRED) {
                          if (baseOnly) {
                            txHint(errors, vr.getTxLink(), IssueType.CODEINVALID, element.line(), element.col(), path, false,messages.getString("None_of_the_codes_provided_are_in_the_value_set___and_a_code_is_recommended_to_come_from_this_value_set_codes__"), describeReference(binding.getValueSet()), valueset.getUrl(), ccSummary(cc));
                          }
                        }
                      }
                    } else if (vr.getMessage() != null) {
                      res = false;
                      txWarning(errors, vr.getTxLink(), IssueType.CODEINVALID, element.line(), element.col(), path, false, vr.getMessage());
                    } else {
                      res = false;
                    }
                  }
                  // Then, for any codes that are in code systems we are able
                  // to validate, we'll validate that the codes actually exist
                  if (bindingsOk) {
                    for (Coding nextCoding : cc.getCoding()) {
                      String nextCode = nextCoding.getCode();
                      String nextSystem = nextCoding.getSystem();
                      if (isNotBlank(nextCode) && isNotBlank(nextSystem) && context.supportsSystem(nextSystem)) {
                        ValidationResult vr = context.validateCode(new ValidationOptions(stack.workingLang), nextSystem, nextCode, null);
                        if (!vr.isOk()) {
                          txWarning(errors, vr.getTxLink(), IssueType.CODEINVALID, element.line(), element.col(), path, false,messages.getString("Code_0_is_not_a_valid_code_in_code_system_1"), nextCode, nextSystem);
                        }
                      }
                    }
                  }
                  txTime = txTime + (System.nanoTime() - t);
                }
              }
            } catch (Exception e) {
              warning(errors, IssueType.CODEINVALID, element.line(), element.col(), path, false,messages.getString("Error__validating_CodeableConcept"), e.getMessage());
            }
            // special case: if the logical model has both CodeableConcept and Coding mappings, we'll also check the first coding.
            if (getMapping("http://hl7.org/fhir/terminology-pattern", logical, logical.getSnapshot().getElementFirstRep()).contains("Coding")) {
              checkTerminologyCoding(errors, path, element, profile, theElementCntext, true, true, stack, logical);
            }
          }
        } else if (binding.hasValueSet()) {
          hint(errors, IssueType.CODEINVALID, element.line(), element.col(), path, false,messages.getString("Binding_by_URI_reference_cannot_be_checked"));
        } else if (!noBindingMsgSuppressed) {
          hint(errors, IssueType.CODEINVALID, element.line(), element.col(), path, false,messages.getString("Binding_for_path__has_no_source_so_cant_be_checked"), path);
        }
      }
    }
    return res;
  }

  private void checkTerminologyCoding(List<ValidationMessage> errors, String path, Element element, StructureDefinition profile, ElementDefinition theElementCntext, boolean inCodeableConcept, boolean checkDisplay, NodeStack stack, StructureDefinition logical) {
    Coding c = convertToCoding(element, logical);
    String code = c.getCode();
    String system = c.getSystem();
    String display = c.getDisplay();
    rule(errors, IssueType.CODEINVALID, element.line(), element.col(), path, isAbsolute(system),messages.getString("Codingsystem_must_be_an_absolute_reference_not_a_local_reference"));

    if (system != null && code != null && !noTerminologyChecks) {
      rule(errors, IssueType.CODEINVALID, element.line(), element.col(), path, !isValueSet(system),messages.getString("The_Coding_references_a_value_set_not_a_code_system_"), system);
      try {
        if (checkCode(errors, element, path, code, system, display, checkDisplay, stack))
          if (theElementCntext != null && theElementCntext.hasBinding()) {
            ElementDefinitionBindingComponent binding = theElementCntext.getBinding();
            if (warning(errors, IssueType.CODEINVALID, element.line(), element.col(), path, binding != null,messages.getString("Binding_for__missing"), path)) {
              if (binding.hasValueSet()) {
                ValueSet valueset = resolveBindingReference(profile, binding.getValueSet(), profile.getUrl());
                if (warning(errors, IssueType.CODEINVALID, element.line(), element.col(), path, valueset != null,messages.getString("ValueSet__not_found_by_validator"), describeReference(binding.getValueSet()))) {
                  try {
                    long t = System.nanoTime();
                    ValidationResult vr = null;
                    if (binding.getStrength() != BindingStrength.EXAMPLE) {
                      vr = context.validateCode(new ValidationOptions(stack.workingLang), c, valueset);
                    }
                    txTime = txTime + (System.nanoTime() - t);
                    if (vr != null && !vr.isOk()) {
                      if (vr.IsNoService())
                        txHint(errors, vr.getTxLink(), IssueType.CODEINVALID, element.line(), element.col(), path, false,messages.getString("The_value_provided_could_not_be_validated_in_the_absence_of_a_terminology_server"));
                      else if (vr.getErrorClass() != null && !vr.getErrorClass().isInfrastructure()) {
                        if (binding.getStrength() == BindingStrength.REQUIRED)
                          txWarning(errors, vr.getTxLink(), IssueType.CODEINVALID, element.line(), element.col(), path, false,messages.getString("Could_not_confirm_that_the_codes_provided_are_in_the_value_set__and_a_code_from_this_value_set_is_required"), describeReference(binding.getValueSet(), valueset));
                        else if (binding.getStrength() == BindingStrength.EXTENSIBLE) {
                          if (binding.hasExtension("http://hl7.org/fhir/StructureDefinition/elementdefinition-maxValueSet"))
                            checkMaxValueSet(errors, path, element, profile, ToolingExtensions.readStringExtension(binding, "http://hl7.org/fhir/StructureDefinition/elementdefinition-maxValueSet"), c, stack);
                          else if (!noExtensibleWarnings)
                            txWarning(errors, vr.getTxLink(), IssueType.CODEINVALID, element.line(), element.col(), path, false,messages.getString("Could_not_confirm_that_the_codes_provided_are_in_the_value_set__and_a_code_should_come_from_this_value_set_unless_it_has_no_suitable_code"), describeReference(binding.getValueSet(), valueset));
                        } else if (binding.getStrength() == BindingStrength.PREFERRED) {
                          if (baseOnly) {
                            txHint(errors, vr.getTxLink(), IssueType.CODEINVALID, element.line(), element.col(), path, false,messages.getString("Could_not_confirm_that_the_codes_provided_are_in_the_value_set__and_a_code_is_recommended_to_come_from_this_value_set"), describeReference(binding.getValueSet(), valueset));
                          }
                        }
                      } else if (binding.getStrength() == BindingStrength.REQUIRED)
                        txRule(errors, vr.getTxLink(), IssueType.CODEINVALID, element.line(), element.col(), path, false,messages.getString("The_Coding_provided_is_not_in_the_value_set__and_a_code_is_required_from_this_value_set"), describeReference(binding.getValueSet(), valueset), (vr.getMessage() != null ? " (error message = " + vr.getMessage() + ")" : ""));
                      else if (binding.getStrength() == BindingStrength.EXTENSIBLE) {
                        if (binding.hasExtension("http://hl7.org/fhir/StructureDefinition/elementdefinition-maxValueSet"))
                          checkMaxValueSet(errors, path, element, profile, ToolingExtensions.readStringExtension(binding, "http://hl7.org/fhir/StructureDefinition/elementdefinition-maxValueSet"), c, stack);
                        else
                          txWarning(errors, vr.getTxLink(), IssueType.CODEINVALID, element.line(), element.col(), path, false,messages.getString("The_Coding_provided_is_not_in_the_value_set__and_a_code_should_come_from_this_value_set_unless_it_has_no_suitable_code"), describeReference(binding.getValueSet(), valueset), (vr.getMessage() != null ? " (error message = " + vr.getMessage() + ")" : ""));
                      } else if (binding.getStrength() == BindingStrength.PREFERRED) {
                        if (baseOnly) {
                          txHint(errors, vr.getTxLink(), IssueType.CODEINVALID, element.line(), element.col(), path, false,messages.getString("The_Coding_provided_is_not_in_the_value_set__and_a_code_is_recommended_to_come_from_this_value_set"), describeReference(binding.getValueSet(), valueset), (vr.getMessage() != null ? " (error message = " + vr.getMessage() + ")" : ""));
                        }
                      }
                    }
                  } catch (Exception e) {
                    warning(errors, IssueType.CODEINVALID, element.line(), element.col(), path, false,messages.getString("Error__validating_Coding"), e.getMessage());
                  }
                }
              } else if (binding.hasValueSet()) {
                hint(errors, IssueType.CODEINVALID, element.line(), element.col(), path, false,messages.getString("Binding_by_URI_reference_cannot_be_checked"));
              } else if (!inCodeableConcept && !noBindingMsgSuppressed) {
                hint(errors, IssueType.CODEINVALID, element.line(), element.col(), path, false,messages.getString("Binding_for_path__has_no_source_so_cant_be_checked"), path);
              }
            }
          }
      } catch (Exception e) {
        rule(errors, IssueType.CODEINVALID, element.line(), element.col(), path, false,messages.getString("Error__validating_Coding_"), e.getMessage(), e.toString());
      }
    }
  }

  private CodeableConcept convertToCodeableConcept(Element element, StructureDefinition logical) {
    CodeableConcept res = new CodeableConcept();
    for (ElementDefinition ed : logical.getSnapshot().getElement()) {
      if (Utilities.charCount(ed.getPath(), '.') == 1) {
        List<String> maps = getMapping("http://hl7.org/fhir/terminology-pattern", logical, ed);
        for (String m : maps) {
          String name = tail(ed.getPath());
          List<Element> list = new ArrayList<>();
          element.getNamedChildren(name, list);
          if (!list.isEmpty()) {
            if ("Coding.code".equals(m)) {
              res.getCodingFirstRep().setCode(list.get(0).primitiveValue());
            } else if ("Coding.system[fmt:OID]".equals(m)) {
              String oid = list.get(0).primitiveValue();
              String url = context.oid2Uri(oid);
              if (url != null) {
                res.getCodingFirstRep().setSystem(url);
              } else {
                res.getCodingFirstRep().setSystem("urn:oid:" + oid);
              }
            } else if ("Coding.version".equals(m)) {
              res.getCodingFirstRep().setVersion(list.get(0).primitiveValue());
            } else if ("Coding.display".equals(m)) {
              res.getCodingFirstRep().setDisplay(list.get(0).primitiveValue());
            } else if ("CodeableConcept.text".equals(m)) {
              res.setText(list.get(0).primitiveValue());
            } else if ("CodeableConcept.coding".equals(m)) {
              StructureDefinition c = context.fetchTypeDefinition(ed.getTypeFirstRep().getCode());
              for (Element e : list) {
                res.addCoding(convertToCoding(e, c));
              }
            }
          }
        }
      }
    }
    return res;
  }

  private Coding convertToCoding(Element element, StructureDefinition logical) {
    Coding res = new Coding();
    for (ElementDefinition ed : logical.getSnapshot().getElement()) {
      if (Utilities.charCount(ed.getPath(), '.') == 1) {
        List<String> maps = getMapping("http://hl7.org/fhir/terminology-pattern", logical, ed);
        for (String m : maps) {
          String name = tail(ed.getPath());
          List<Element> list = new ArrayList<>();
          element.getNamedChildren(name, list);
          if (!list.isEmpty()) {
            if ("Coding.code".equals(m)) {
              res.setCode(list.get(0).primitiveValue());
            } else if ("Coding.system[fmt:OID]".equals(m)) {
              String oid = list.get(0).primitiveValue();
              String url = context.oid2Uri(oid);
              if (url != null) {
                res.setSystem(url);
              } else {
                res.setSystem("urn:oid:" + oid);
              }
            } else if ("Coding.version".equals(m)) {
              res.setVersion(list.get(0).primitiveValue());
            } else if ("Coding.display".equals(m)) {
              res.setDisplay(list.get(0).primitiveValue());
            }
          }
        }
      }
    }
    return res;
  }

  private void checkMaxValueSet(List<ValidationMessage> errors, String path, Element element, StructureDefinition profile, String maxVSUrl, CodeableConcept cc, NodeStack stack) {
    // TODO Auto-generated method stub
    ValueSet valueset = resolveBindingReference(profile, maxVSUrl, profile.getUrl());
    if (warning(errors, IssueType.CODEINVALID, element.line(), element.col(), path, valueset != null,messages.getString("ValueSet__not_found_by_validator"), describeReference(maxVSUrl))) {
      try {
        long t = System.nanoTime();
        ValidationResult vr = context.validateCode(new ValidationOptions(stack.workingLang), cc, valueset);
        txTime = txTime + (System.nanoTime() - t);
        if (!vr.isOk()) {
          if (vr.getErrorClass() != null && vr.getErrorClass().isInfrastructure())
            txWarning(errors, vr.getTxLink(), IssueType.CODEINVALID, element.line(), element.col(), path, false,messages.getString("None_of_the_codes_provided_could_be_validated_against_the_maximum_value_set___error__"), describeReference(maxVSUrl), valueset.getUrl(), vr.getMessage());
          else
            txRule(errors, vr.getTxLink(), IssueType.CODEINVALID, element.line(), element.col(), path, false,messages.getString("None_of_the_codes_provided_are_in_the_maximum_value_set___and_a_code_from_this_value_set_is_required_codes__"), describeReference(maxVSUrl), valueset.getUrl(), ccSummary(cc));
        }
      } catch (Exception e) {
        warning(errors, IssueType.CODEINVALID, element.line(), element.col(), path, false,messages.getString("Error__validating_CodeableConcept_using_maxValueSet"), e.getMessage());
      }
    }
  }

  private void checkMaxValueSet(List<ValidationMessage> errors, String path, Element element, StructureDefinition profile, String maxVSUrl, Coding c, NodeStack stack) {
    // TODO Auto-generated method stub
    ValueSet valueset = resolveBindingReference(profile, maxVSUrl, profile.getUrl());
    if (warning(errors, IssueType.CODEINVALID, element.line(), element.col(), path, valueset != null,messages.getString("ValueSet__not_found_by_validator"), describeReference(maxVSUrl))) {
      try {
        long t = System.nanoTime();
        ValidationResult vr = context.validateCode(new ValidationOptions(stack.workingLang), c, valueset);
        txTime = txTime + (System.nanoTime() - t);
        if (!vr.isOk()) {
          if (vr.getErrorClass() != null && vr.getErrorClass().isInfrastructure())
            txWarning(errors, vr.getTxLink(), IssueType.CODEINVALID, element.line(), element.col(), path, false,messages.getString("The_code_provided_could_not_be_validated_against_the_maximum_value_set___error__"), describeReference(maxVSUrl), valueset.getUrl(), vr.getMessage());
          else
            txRule(errors, vr.getTxLink(), IssueType.CODEINVALID, element.line(), element.col(), path, false,messages.getString("The_code_provided_is_not_in_the_maximum_value_set___and_a_code_from_this_value_set_is_required_code__"), describeReference(maxVSUrl), valueset.getUrl(), c.getSystem(), c.getCode());
        }
      } catch (Exception e) {
        warning(errors, IssueType.CODEINVALID, element.line(), element.col(), path, false,messages.getString("Error__validating_CodeableConcept_using_maxValueSet"), e.getMessage());
      }
    }
  }

  private void checkMaxValueSet(List<ValidationMessage> errors, String path, Element element, StructureDefinition profile, String maxVSUrl, String value, NodeStack stack) {
    // TODO Auto-generated method stub
    ValueSet valueset = resolveBindingReference(profile, maxVSUrl, profile.getUrl());
    if (warning(errors, IssueType.CODEINVALID, element.line(), element.col(), path, valueset != null,messages.getString("ValueSet__not_found_by_validator"), describeReference(maxVSUrl))) {
      try {
        long t = System.nanoTime();
        ValidationResult vr = context.validateCode(new ValidationOptions(stack.workingLang), value, valueset);
        txTime = txTime + (System.nanoTime() - t);
        if (!vr.isOk()) {
          if (vr.getErrorClass() != null && vr.getErrorClass().isInfrastructure())
            txWarning(errors, vr.getTxLink(), IssueType.CODEINVALID, element.line(), element.col(), path, false,messages.getString("The_code_provided_could_not_be_validated_against_the_maximum_value_set___error__"), describeReference(maxVSUrl), valueset.getUrl(), vr.getMessage());
          else
            txRule(errors, vr.getTxLink(), IssueType.CODEINVALID, element.line(), element.col(), path, false,messages.getString("The_code_provided_is_not_in_the_maximum_value_set__"), describeReference(maxVSUrl), valueset.getUrl(), "), and a code from this value set is required) (code = " + value + "), (error = " + vr.getMessage() + ")");
        }
      } catch (Exception e) {
        warning(errors, IssueType.CODEINVALID, element.line(), element.col(), path, false,messages.getString("Error__validating_CodeableConcept_using_maxValueSet"), e.getMessage());
      }
    }
  }

  private String ccSummary(CodeableConcept cc) {
    CommaSeparatedStringBuilder b = new CommaSeparatedStringBuilder();
    for (Coding c : cc.getCoding())
      b.append(c.getSystem() + "#" + c.getCode());
    return b.toString();
  }

  private void checkCoding(List<ValidationMessage> errors, String path, Element focus, Coding fixed, String fixedSource, boolean pattern) {
    checkFixedValue(errors, path + ".system", focus.getNamedChild("system"), fixed.getSystemElement(), fixedSource, "system", focus, pattern);
    checkFixedValue(errors, path + ".version", focus.getNamedChild("version"), fixed.getVersionElement(), fixedSource, "version", focus, pattern);
    checkFixedValue(errors, path + ".code", focus.getNamedChild("code"), fixed.getCodeElement(), fixedSource, "code", focus, pattern);
    checkFixedValue(errors, path + ".display", focus.getNamedChild("display"), fixed.getDisplayElement(), fixedSource, "display", focus, pattern);
    checkFixedValue(errors, path + ".userSelected", focus.getNamedChild("userSelected"), fixed.getUserSelectedElement(), fixedSource, "userSelected", focus, pattern);
  }

  private void checkCoding(List<ValidationMessage> errors, String path, Element element, StructureDefinition profile, ElementDefinition theElementCntext, boolean inCodeableConcept, boolean checkDisplay, NodeStack stack) {
    String code = element.getNamedChildValue("code");
    String system = element.getNamedChildValue("system");
    String display = element.getNamedChildValue("display");
    rule(errors, IssueType.CODEINVALID, element.line(), element.col(), path, isAbsolute(system),messages.getString("Codingsystem_must_be_an_absolute_reference_not_a_local_reference"));

    if (system != null && code != null && !noTerminologyChecks) {
      rule(errors, IssueType.CODEINVALID, element.line(), element.col(), path, !isValueSet(system),messages.getString("The_Coding_references_a_value_set_not_a_code_system_"), system);
      try {
        if (checkCode(errors, element, path, code, system, display, checkDisplay, stack))
          if (theElementCntext != null && theElementCntext.hasBinding()) {
            ElementDefinitionBindingComponent binding = theElementCntext.getBinding();
            if (warning(errors, IssueType.CODEINVALID, element.line(), element.col(), path, binding != null,messages.getString("Binding_for__missing"), path)) {
              if (binding.hasValueSet()) {
                ValueSet valueset = resolveBindingReference(profile, binding.getValueSet(), profile.getUrl());
                if (warning(errors, IssueType.CODEINVALID, element.line(), element.col(), path, valueset != null,messages.getString("ValueSet__not_found_by_validator"), describeReference(binding.getValueSet()))) {
                  try {
                    Coding c = ObjectConverter.readAsCoding(element);
                    long t = System.nanoTime();
                    ValidationResult vr = null;
                    if (binding.getStrength() != BindingStrength.EXAMPLE) {
                      vr = context.validateCode(new ValidationOptions(stack.workingLang), c, valueset);
                    }
                    txTime = txTime + (System.nanoTime() - t);
                    if (vr != null && !vr.isOk()) {
                      if (vr.IsNoService())
                        txHint(errors, vr.getTxLink(), IssueType.CODEINVALID, element.line(), element.col(), path, false,messages.getString("The_value_provided_could_not_be_validated_in_the_absence_of_a_terminology_server"));
                      else if (vr.getErrorClass() != null && !vr.getErrorClass().isInfrastructure()) {
                        if (binding.getStrength() == BindingStrength.REQUIRED)
                          txWarning(errors, vr.getTxLink(), IssueType.CODEINVALID, element.line(), element.col(), path, false,messages.getString("Could_not_confirm_that_the_codes_provided_are_in_the_value_set__and_a_code_from_this_value_set_is_required"), describeReference(binding.getValueSet(), valueset));
                        else if (binding.getStrength() == BindingStrength.EXTENSIBLE) {
                          if (binding.hasExtension("http://hl7.org/fhir/StructureDefinition/elementdefinition-maxValueSet"))
                            checkMaxValueSet(errors, path, element, profile, ToolingExtensions.readStringExtension(binding, "http://hl7.org/fhir/StructureDefinition/elementdefinition-maxValueSet"), c, stack);
                          else if (!noExtensibleWarnings)
                            txWarning(errors, vr.getTxLink(), IssueType.CODEINVALID, element.line(), element.col(), path, false,messages.getString("Could_not_confirm_that_the_codes_provided_are_in_the_value_set__and_a_code_should_come_from_this_value_set_unless_it_has_no_suitable_code"), describeReference(binding.getValueSet(), valueset));
                        } else if (binding.getStrength() == BindingStrength.PREFERRED) {
                          if (baseOnly) {
                            txHint(errors, vr.getTxLink(), IssueType.CODEINVALID, element.line(), element.col(), path, false,messages.getString("Could_not_confirm_that_the_codes_provided_are_in_the_value_set__and_a_code_is_recommended_to_come_from_this_value_set"), describeReference(binding.getValueSet(), valueset));
                          }
                        }
                      } else if (binding.getStrength() == BindingStrength.REQUIRED)
                        txRule(errors, vr.getTxLink(), IssueType.CODEINVALID, element.line(), element.col(), path, false,messages.getString("The_Coding_provided_is_not_in_the_value_set__and_a_code_is_required_from_this_value_set_"), describeReference(binding.getValueSet(), valueset), getErrorMessage(vr.getMessage()));
                      else if (binding.getStrength() == BindingStrength.EXTENSIBLE) {
                        if (binding.hasExtension("http://hl7.org/fhir/StructureDefinition/elementdefinition-maxValueSet"))
                          checkMaxValueSet(errors, path, element, profile, ToolingExtensions.readStringExtension(binding, "http://hl7.org/fhir/StructureDefinition/elementdefinition-maxValueSet"), c, stack);
                        else
                          txWarning(errors, vr.getTxLink(), IssueType.CODEINVALID, element.line(), element.col(), path, false,messages.getString("The_Coding_provided_is_not_in_the_value_set__and_a_code_should_come_from_this_value_set_unless_it_has_no_suitable_code_"), describeReference(binding.getValueSet(), valueset), getErrorMessage(vr.getMessage()));
                      } else if (binding.getStrength() == BindingStrength.PREFERRED) {
                        if (baseOnly) {
                          txHint(errors, vr.getTxLink(), IssueType.CODEINVALID, element.line(), element.col(), path, false,messages.getString("The_Coding_provided_is_not_in_the_value_set__and_a_code_is_recommended_to_come_from_this_value_set_"), describeReference(binding.getValueSet(), valueset), getErrorMessage(vr.getMessage()));
                        }
                      }
                    }
                  } catch (Exception e) {
                    warning(errors, IssueType.CODEINVALID, element.line(), element.col(), path, false,messages.getString("Error__validating_Coding"), e.getMessage());
                  }
                }
              } else if (binding.hasValueSet()) {
                hint(errors, IssueType.CODEINVALID, element.line(), element.col(), path, false,messages.getString("Binding_by_URI_reference_cannot_be_checked"));
              } else if (!inCodeableConcept && !noBindingMsgSuppressed) {
                hint(errors, IssueType.CODEINVALID, element.line(), element.col(), path, false,messages.getString("Binding_for_path__has_no_source_so_cant_be_checked"), path);
              }
            }
          }
      } catch (Exception e) {
        rule(errors, IssueType.CODEINVALID, element.line(), element.col(), path, false,messages.getString("Error__validating_Coding_"), e.getMessage(), e.toString());
      }
    }
  }

  private boolean isValueSet(String url) {
    try {
      ValueSet vs = context.fetchResourceWithException(ValueSet.class, url);
      return vs != null;
    } catch (Exception e) {
      return false;
    }
  }

  private void checkContactPoint(List<ValidationMessage> errors, String path, Element focus, ContactPoint fixed, String fixedSource, boolean pattern) {
    checkFixedValue(errors, path + ".system", focus.getNamedChild("system"), fixed.getSystemElement(), fixedSource, "system", focus, pattern);
    checkFixedValue(errors, path + ".value", focus.getNamedChild("value"), fixed.getValueElement(), fixedSource, "value", focus, pattern);
    checkFixedValue(errors, path + ".use", focus.getNamedChild("use"), fixed.getUseElement(), fixedSource, "use", focus, pattern);
    checkFixedValue(errors, path + ".period", focus.getNamedChild("period"), fixed.getPeriod(), fixedSource, "period", focus, pattern);

  }

  private StructureDefinition checkExtension(ValidatorHostContext hostContext, List<ValidationMessage> errors, String path, Element resource, Element container, Element element, ElementDefinition def, StructureDefinition profile, NodeStack stack, NodeStack containerStack, String extensionUrl) throws FHIRException {
    String url = element.getNamedChildValue("url");
    boolean isModifier = element.getName().equals("modifierExtension");

    long t = System.nanoTime();
    StructureDefinition ex = Utilities.isAbsoluteUrl(url) ? context.fetchResource(StructureDefinition.class, url) : null;
    sdTime = sdTime + (System.nanoTime() - t);
    if (ex == null) {
      if (xverManager == null) {
        xverManager = new XVerExtensionManager(context);
      }
      if (xverManager.matchingUrl(url)) {
        switch (xverManager.status(url)) {
          case BadVersion:
            rule(errors, IssueType.INVALID, element.line(), element.col(), path + "[url='" + url + "']", false,messages.getString("Extension_url__is_not_valid_invalidVersion"), url, xverManager.getVersion(url));
            break;
          case Unknown:
            rule(errors, IssueType.INVALID, element.line(), element.col(), path + "[url='" + url + "']", false,messages.getString("Extension_url__is_not_valid_unknown_Element_id"), url, xverManager.getElementId(url));
            break;
          case Invalid:
            rule(errors, IssueType.INVALID, element.line(), element.col(), path + "[url='" + url + "']", false,messages.getString("Extension_url__is_not_valid_Element_id_is_valid_but_cannot_be_used_in_a_crossversion_paradigm_because_there_has_been_no_changes_across_the_relevant_versions"), url, xverManager.getElementId(url));
            break;
          case Valid:
            ex = xverManager.makeDefinition(url);
            context.generateSnapshot(ex);
            context.cacheResource(ex);
            break;
          default:
            rule(errors, IssueType.INVALID, element.line(), element.col(), path + "[url='" + url + "']", false,messages.getString("Extension_url__evaluation_state_illegal"), url);
            break;
        }
      } else if (extensionUrl != null && !isAbsolute(url)) {
        if (extensionUrl.equals(profile.getUrl())) {
          rule(errors, IssueType.INVALID, element.line(), element.col(), path + "[url='" + url + "']", hasExtensionSlice(profile, url),messages.getString("Subextension_url__is_not_defined_by_the_Extension_"), url, profile.getUrl());
        }
      } else if (rule(errors, IssueType.STRUCTURE, element.line(), element.col(), path, allowUnknownExtension(url),messages.getString("The_extension__is_unknown_and_not_allowed_here"), url)) {
        hint(errors, IssueType.STRUCTURE, element.line(), element.col(), path, isKnownExtension(url),messages.getString("Unknown_extension_"), url);
      }
    }
    if (ex != null) {
      trackUsage(ex, hostContext, element);
      if (def.getIsModifier()) {
        rule(errors, IssueType.STRUCTURE, element.line(), element.col(), path + "[url='" + url + "']", ex.getSnapshot().getElement().get(0).getIsModifier(),messages.getString("Extension_modifier_mismatch_the_extension_element_is_labelled_as_a_modifier_but_the_underlying_extension_is_not"));
      } else {
        rule(errors, IssueType.STRUCTURE, element.line(), element.col(), path + "[url='" + url + "']", !ex.getSnapshot().getElement().get(0).getIsModifier(),messages.getString("Extension_modifier_mismatch_the_extension_element_is_not_labelled_as_a_modifier_but_the_underlying_extension_is"));
      }
      // two questions
      // 1. can this extension be used here?
      checkExtensionContext(errors, resource, container, ex, containerStack, hostContext);

      if (isModifier)
        rule(errors, IssueType.STRUCTURE, element.line(), element.col(), path + "[url='" + url + "']", ex.getSnapshot().getElement().get(0).getIsModifier(),messages.getString("The_Extension__must_be_used_as_a_modifierExtension"), url);
      else
        rule(errors, IssueType.STRUCTURE, element.line(), element.col(), path + "[url='" + url + "']", !ex.getSnapshot().getElement().get(0).getIsModifier(),messages.getString("The_Extension__must_not_be_used_as_an_extension_its_a_modifierExtension"), url);

      // check the type of the extension:
      Set<String> allowedTypes = listExtensionTypes(ex);
      String actualType = getExtensionType(element);
      if (actualType == null)
        rule(errors, IssueType.STRUCTURE, element.line(), element.col(), path, allowedTypes.isEmpty(),messages.getString("The_Extension__definition_is_for_a_simple_extension_so_it_must_contain_a_value_not_extensions"), url);
      else
        rule(errors, IssueType.STRUCTURE, element.line(), element.col(), path, allowedTypes.contains(actualType),messages.getString("The_Extension__definition_allows_for_the_types__but_found_type_"), url, allowedTypes.toString(), actualType);

      // 3. is the content of the extension valid?
      validateElement(hostContext, errors, ex, ex.getSnapshot().getElement().get(0), null, null, resource, element, "Extension", stack, false, true, url);

    }
    return ex;
  }

  private boolean hasExtensionSlice(StructureDefinition profile, String sliceName) {
    for (ElementDefinition ed : profile.getSnapshot().getElement()) {
      if (ed.getPath().equals("Extension.extension.url") && ed.hasFixed() && sliceName.equals(ed.getFixed().primitiveValue())) {
        return true;
      }
    }
    return false;
  }

  private String getExtensionType(Element element) {
    for (Element e : element.getChildren()) {
      if (e.getName().startsWith("value")) {
        String tn = e.getName().substring(5);
        String ltn = Utilities.uncapitalize(tn);
        if (isPrimitiveType(ltn))
          return ltn;
        else
          return tn;
      }
    }
    return null;
  }

  private Set<String> listExtensionTypes(StructureDefinition ex) {
    ElementDefinition vd = null;
    for (ElementDefinition ed : ex.getSnapshot().getElement()) {
      if (ed.getPath().startsWith("Extension.value")) {
        vd = ed;
        break;
      }
    }
    Set<String> res = new HashSet<String>();
    if (vd != null && !"0".equals(vd.getMax())) {
      for (TypeRefComponent tr : vd.getType()) {
        res.add(tr.getWorkingCode());
      }
    }
    return res;
  }

  private boolean checkExtensionContext(List<ValidationMessage> errors, Element resource, Element container, StructureDefinition definition, NodeStack stack, ValidatorHostContext hostContext) {
    String extUrl = definition.getUrl();
    boolean ok = false;
    CommaSeparatedStringBuilder contexts = new CommaSeparatedStringBuilder();
    List<String> plist = new ArrayList<>();
    plist.add(stripIndexes(stack.getLiteralPath()));
    for (String s : stack.getLogicalPaths()) {
      String p = stripIndexes(s);
      // all extensions are always allowed in ElementDefinition.example.value, and in fixed and pattern values. TODO: determine the logical paths from the path stated in the element definition....
      if (Utilities.existsInList(p, "ElementDefinition.example.value", "ElementDefinition.pattern", "ElementDefinition.fixed")) {
        return true;
      }
      plist.add(p);

    }

    for (StructureDefinitionContextComponent ctxt : fixContexts(extUrl, definition.getContext())) {
      if (ok) {
        break;
      }
      if (ctxt.getType() == ExtensionContextType.ELEMENT) {
        String en = ctxt.getExpression();
        contexts.append("e:" + en);
        if ("Element".equals(en)) {
          ok = true;
        } else if (en.equals("Resource") && container.isResource()) {
          ok = true;
        }
        for (String p : plist) {
          if (ok) {
            break;
          }
          if (p.equals(en)) {
            ok = true;
          } else {
            String pn = p;
            String pt = "";
            if (p.contains(".")) {
              pn = p.substring(0, p.indexOf("."));
              pt = p.substring(p.indexOf("."));
            }
            StructureDefinition sd = context.fetchTypeDefinition(pn);
            while (sd != null) {
              if ((sd.getType() + pt).equals(en)) {
                ok = true;
                break;
              }
              if (sd.getBaseDefinition() != null) {
                sd = context.fetchResource(StructureDefinition.class, sd.getBaseDefinition());
              } else {
                sd = null;
              }
            }
          }
        }
      } else if (ctxt.getType() == ExtensionContextType.EXTENSION) {
        contexts.append("x:" + ctxt.getExpression());
        NodeStack estack = stack.parent;
        if (estack != null && estack.getElement().fhirType().equals("Extension")) {
          String ext = estack.element.getNamedChildValue("url");
          if (ctxt.getExpression().equals(ext)) {
            ok = true;
          }
        }
      } else if (ctxt.getType() == ExtensionContextType.FHIRPATH) {
        contexts.append("p:" + ctxt.getExpression());
        // The context is all elements that match the FHIRPath query found in the expression.
        List<Base> res = fpe.evaluate(hostContext, resource, hostContext.getRootResource(), container, fpe.parse(ctxt.getExpression()));
        if (res.contains(container)) {
          ok = true;
        }
      } else {
        throw new Error("Unrecognised extension context " + ctxt.getTypeElement().asStringValue());
      }
    }
    if (!ok) {
      rule(errors, IssueType.STRUCTURE, container.line(), container.col(), stack.literalPath, false,messages.getString("The_extension__is_not_allowed_to_be_used_at_this_point_allowed___this_element_is_"), extUrl, contexts.toString(), plist.toString());
      return false;
    } else {
      if (definition.hasContextInvariant()) {
        for (StringType s : definition.getContextInvariant()) {
          if (!fpe.evaluateToBoolean(hostContext, resource, hostContext.getRootResource(), container, fpe.parse(s.getValue()))) {
            rule(errors, IssueType.STRUCTURE, container.line(), container.col(), stack.literalPath, false,messages.getString("The_extension__is_not_allowed_to_be_used_at_this_point_based_on_context_invariant_"), extUrl, s.getValue());
            return false;
          }
        }
      }
      return true;
    }
  }

  private List<StructureDefinitionContextComponent> fixContexts(String extUrl, List<StructureDefinitionContextComponent> list) {
    List<StructureDefinitionContextComponent> res = new ArrayList<>();
    for (StructureDefinitionContextComponent ctxt : list) {
      res.add(ctxt.copy());
    }
    if ("http://hl7.org/fhir/StructureDefinition/structuredefinition-fhir-type".equals(extUrl)) {
      list.get(0).setExpression("ElementDefinition.type");
    }
    if ("http://hl7.org/fhir/StructureDefinition/regex".equals(extUrl)) {
      list.get(1).setExpression("ElementDefinition.type");
    }
    return list;
  }

  private String stripIndexes(String path) {
    boolean skip = false;
    StringBuilder b = new StringBuilder();
    for (char c : path.toCharArray()) {
      if (skip) {
        if (c == ']') {
          skip = false;
        }
      } else if (c == '[') {
        skip = true;
      } else {
        b.append(c);
      }
    }
    return b.toString();
  }

  private void checkFixedValue(List<ValidationMessage> errors, String path, Element focus, org.hl7.fhir.r5.model.Element fixed, String fixedSource, String propName, Element parent) {
    checkFixedValue(errors, path, focus, fixed, fixedSource, propName, parent, false);
  }

  @SuppressWarnings("rawtypes")
  private void checkFixedValue(List<ValidationMessage> errors, String path, Element focus, org.hl7.fhir.r5.model.Element fixed, String fixedSource, String propName, Element parent, boolean pattern) {
    if ((fixed == null || fixed.isEmpty()) && focus == null) {
      ; // this is all good
    } else if ((fixed == null || fixed.isEmpty()) && focus != null) {
      rule(errors, IssueType.VALUE, focus.line(), focus.col(), path, pattern,messages.getString("The_element__is_present_in_the_instance_but_not_allowed_in_the_applicable__specified_in_profile"), focus.getName(), (pattern ? "pattern" : "fixed value"));
    } else if (fixed != null && !fixed.isEmpty() && focus == null) {
      rule(errors, IssueType.VALUE, parent == null ? -1 : parent.line(), parent == null ? -1 : parent.col(), path, false,messages.getString("Missing_element___required_by_fixed_value_assigned_in_profile_"), propName, fixedSource);
    } else {
      String value = focus.primitiveValue();
      if (fixed instanceof org.hl7.fhir.r5.model.BooleanType)
        rule(errors, IssueType.VALUE, focus.line(), focus.col(), path, check(((org.hl7.fhir.r5.model.BooleanType) fixed).asStringValue(), value),messages.getString("Value_is__but_must_be_"), value, ((org.hl7.fhir.r5.model.BooleanType) fixed).asStringValue());
      else if (fixed instanceof org.hl7.fhir.r5.model.IntegerType)
        rule(errors, IssueType.VALUE, focus.line(), focus.col(), path, check(((org.hl7.fhir.r5.model.IntegerType) fixed).asStringValue(), value),messages.getString("Value_is__but_must_be_"), value, ((org.hl7.fhir.r5.model.IntegerType) fixed).asStringValue());
      else if (fixed instanceof org.hl7.fhir.r5.model.DecimalType)
        rule(errors, IssueType.VALUE, focus.line(), focus.col(), path, check(((org.hl7.fhir.r5.model.DecimalType) fixed).asStringValue(), value),messages.getString("Value_is__but_must_be_"), value, ((org.hl7.fhir.r5.model.DecimalType) fixed).asStringValue());
      else if (fixed instanceof org.hl7.fhir.r5.model.Base64BinaryType)
        rule(errors, IssueType.VALUE, focus.line(), focus.col(), path, check(((org.hl7.fhir.r5.model.Base64BinaryType) fixed).asStringValue(), value),messages.getString("Value_is__but_must_be_"), value, ((org.hl7.fhir.r5.model.Base64BinaryType) fixed).asStringValue());
      else if (fixed instanceof org.hl7.fhir.r5.model.InstantType)
        rule(errors, IssueType.VALUE, focus.line(), focus.col(), path, check(((org.hl7.fhir.r5.model.InstantType) fixed).getValue().toString(), value),messages.getString("Value_is__but_must_be_"), value, ((org.hl7.fhir.r5.model.InstantType) fixed).asStringValue());
      else if (fixed instanceof org.hl7.fhir.r5.model.CodeType)
        rule(errors, IssueType.VALUE, focus.line(), focus.col(), path, check(((org.hl7.fhir.r5.model.CodeType) fixed).getValue(), value),messages.getString("Value_is__but_must_be_"), value, ((org.hl7.fhir.r5.model.CodeType) fixed).getValue());
      else if (fixed instanceof org.hl7.fhir.r5.model.Enumeration)
        rule(errors, IssueType.VALUE, focus.line(), focus.col(), path, check(((org.hl7.fhir.r5.model.Enumeration) fixed).asStringValue(), value),messages.getString("Value_is__but_must_be_"), value, ((org.hl7.fhir.r5.model.Enumeration) fixed).asStringValue());
      else if (fixed instanceof org.hl7.fhir.r5.model.StringType)
        rule(errors, IssueType.VALUE, focus.line(), focus.col(), path, check(((org.hl7.fhir.r5.model.StringType) fixed).getValue(), value),messages.getString("Value_is__but_must_be_"), value, ((org.hl7.fhir.r5.model.StringType) fixed).getValue());
      else if (fixed instanceof org.hl7.fhir.r5.model.UriType)
        rule(errors, IssueType.VALUE, focus.line(), focus.col(), path, check(((org.hl7.fhir.r5.model.UriType) fixed).getValue(), value),messages.getString("Value_is__but_must_be_"), value, ((org.hl7.fhir.r5.model.UriType) fixed).getValue());
      else if (fixed instanceof org.hl7.fhir.r5.model.DateType)
        rule(errors, IssueType.VALUE, focus.line(), focus.col(), path, check(((org.hl7.fhir.r5.model.DateType) fixed).getValue().toString(), value),messages.getString("Value_is__but_must_be_"), value, ((org.hl7.fhir.r5.model.DateType) fixed).getValue());
      else if (fixed instanceof org.hl7.fhir.r5.model.DateTimeType)
        rule(errors, IssueType.VALUE, focus.line(), focus.col(), path, check(((org.hl7.fhir.r5.model.DateTimeType) fixed).getValue().toString(), value),messages.getString("Value_is__but_must_be_"), value, ((org.hl7.fhir.r5.model.DateTimeType) fixed).getValue());
      else if (fixed instanceof org.hl7.fhir.r5.model.OidType)
        rule(errors, IssueType.VALUE, focus.line(), focus.col(), path, check(((org.hl7.fhir.r5.model.OidType) fixed).getValue(), value),messages.getString("Value_is__but_must_be_"), value, ((org.hl7.fhir.r5.model.OidType) fixed).getValue());
      else if (fixed instanceof org.hl7.fhir.r5.model.UuidType)
        rule(errors, IssueType.VALUE, focus.line(), focus.col(), path, check(((org.hl7.fhir.r5.model.UuidType) fixed).getValue(), value),messages.getString("Value_is__but_must_be_"), value, ((org.hl7.fhir.r5.model.UuidType) fixed).getValue());
      else if (fixed instanceof org.hl7.fhir.r5.model.IdType)
        rule(errors, IssueType.VALUE, focus.line(), focus.col(), path, check(((org.hl7.fhir.r5.model.IdType) fixed).getValue(), value),messages.getString("Value_is__but_must_be_"), value, ((org.hl7.fhir.r5.model.IdType) fixed).getValue());
      else if (fixed instanceof Quantity)
        checkQuantity(errors, path, focus, (Quantity) fixed, fixedSource, pattern);
      else if (fixed instanceof Address)
        checkAddress(errors, path, focus, (Address) fixed, fixedSource, pattern);
      else if (fixed instanceof ContactPoint)
        checkContactPoint(errors, path, focus, (ContactPoint) fixed, fixedSource, pattern);
      else if (fixed instanceof Attachment)
        checkAttachment(errors, path, focus, (Attachment) fixed, fixedSource, pattern);
      else if (fixed instanceof Identifier)
        checkIdentifier(errors, path, focus, (Identifier) fixed, fixedSource, pattern);
      else if (fixed instanceof Coding)
        checkCoding(errors, path, focus, (Coding) fixed, fixedSource, pattern);
      else if (fixed instanceof HumanName)
        checkHumanName(errors, path, focus, (HumanName) fixed, fixedSource, pattern);
      else if (fixed instanceof CodeableConcept)
        checkCodeableConcept(errors, path, focus, (CodeableConcept) fixed, fixedSource, pattern);
      else if (fixed instanceof Timing)
        checkTiming(errors, path, focus, (Timing) fixed, fixedSource, pattern);
      else if (fixed instanceof Period)
        checkPeriod(errors, path, focus, (Period) fixed, fixedSource, pattern);
      else if (fixed instanceof Range)
        checkRange(errors, path, focus, (Range) fixed, fixedSource, pattern);
      else if (fixed instanceof Ratio)
        checkRatio(errors, path, focus, (Ratio) fixed, fixedSource, pattern);
      else if (fixed instanceof SampledData)
        checkSampledData(errors, path, focus, (SampledData) fixed, fixedSource, pattern);

      else
        rule(errors, IssueType.EXCEPTION, focus.line(), focus.col(), path, false,messages.getString("Unhandled_fixed_value_type_"), fixed.getClass().getName());
      List<Element> extensions = new ArrayList<Element>();
      focus.getNamedChildren("extension", extensions);
      if (fixed.getExtension().size() == 0) {
        rule(errors, IssueType.VALUE, focus.line(), focus.col(), path, extensions.size() == 0,messages.getString("No_extensions_allowed_as_the_specified_fixed_value_doesnt_contain_any_extensions"));
      } else if (rule(errors, IssueType.VALUE, focus.line(), focus.col(), path, extensions.size() == fixed.getExtension().size(),messages.getString("Extensions_count_mismatch_expected__but_found_"), Integer.toString(fixed.getExtension().size()), Integer.toString(extensions.size()))) {
        for (Extension e : fixed.getExtension()) {
          Element ex = getExtensionByUrl(extensions, e.getUrl());
          if (rule(errors, IssueType.VALUE, focus.line(), focus.col(), path, ex != null,messages.getString("Extension_count_mismatch_unable_to_find_extension_"), e.getUrl())) {
            checkFixedValue(errors, path, ex.getNamedChild("extension").getNamedChild("value"), e.getValue(), fixedSource, "extension.value", ex.getNamedChild("extension"));
          }
        }
      }
    }
  }

  private void checkHumanName(List<ValidationMessage> errors, String path, Element focus, HumanName fixed, String fixedSource, boolean pattern) {
    checkFixedValue(errors, path + ".use", focus.getNamedChild("use"), fixed.getUseElement(), fixedSource, "use", focus, pattern);
    checkFixedValue(errors, path + ".text", focus.getNamedChild("text"), fixed.getTextElement(), fixedSource, "text", focus, pattern);
    checkFixedValue(errors, path + ".period", focus.getNamedChild("period"), fixed.getPeriod(), fixedSource, "period", focus, pattern);

    List<Element> parts = new ArrayList<Element>();
    focus.getNamedChildren("family", parts);
    if (rule(errors, IssueType.VALUE, focus.line(), focus.col(), path, parts.size() > 0 == fixed.hasFamily(),messages.getString("Expected__but_found__family_elements"), (fixed.hasFamily() ? "1" : "0"), Integer.toString(parts.size()))) {
      for (int i = 0; i < parts.size(); i++)
        checkFixedValue(errors, path + ".family", parts.get(i), fixed.getFamilyElement(), fixedSource, "family", focus, pattern);
    }
    focus.getNamedChildren("given", parts);
    if (rule(errors, IssueType.VALUE, focus.line(), focus.col(), path, parts.size() == fixed.getGiven().size(),messages.getString("Expected__but_found__given_elements"), Integer.toString(fixed.getGiven().size()), Integer.toString(parts.size()))) {
      for (int i = 0; i < parts.size(); i++)
        checkFixedValue(errors, path + ".given", parts.get(i), fixed.getGiven().get(i), fixedSource, "given", focus, pattern);
    }
    focus.getNamedChildren("prefix", parts);
    if (rule(errors, IssueType.VALUE, focus.line(), focus.col(), path, parts.size() == fixed.getPrefix().size(),messages.getString("Expected__but_found__prefix_elements"), Integer.toString(fixed.getPrefix().size()), Integer.toString(parts.size()))) {
      for (int i = 0; i < parts.size(); i++)
        checkFixedValue(errors, path + ".prefix", parts.get(i), fixed.getPrefix().get(i), fixedSource, "prefix", focus, pattern);
    }
    focus.getNamedChildren("suffix", parts);
    if (rule(errors, IssueType.VALUE, focus.line(), focus.col(), path, parts.size() == fixed.getSuffix().size(),messages.getString("Expected__but_found__suffix_elements"), Integer.toString(fixed.getSuffix().size()), Integer.toString(parts.size()))) {
      for (int i = 0; i < parts.size(); i++)
        checkFixedValue(errors, path + ".suffix", parts.get(i), fixed.getSuffix().get(i), fixedSource, "suffix", focus, pattern);
    }
  }

  private void checkIdentifier(List<ValidationMessage> errors, String path, Element element, ElementDefinition context) {
    String system = element.getNamedChildValue("system");
    rule(errors, IssueType.CODEINVALID, element.line(), element.col(), path, isAbsolute(system),messages.getString("Identifiersystem_must_be_an_absolute_reference_not_a_local_reference"));
  }

  private void checkIdentifier(List<ValidationMessage> errors, String path, Element focus, Identifier fixed, String fixedSource, boolean pattern) {
    checkFixedValue(errors, path + ".use", focus.getNamedChild("use"), fixed.getUseElement(), fixedSource, "use", focus, pattern);
    checkFixedValue(errors, path + ".type", focus.getNamedChild("type"), fixed.getType(), fixedSource, "type", focus, pattern);
    checkFixedValue(errors, path + ".system", focus.getNamedChild("system"), fixed.getSystemElement(), fixedSource, "system", focus, pattern);
    checkFixedValue(errors, path + ".value", focus.getNamedChild("value"), fixed.getValueElement(), fixedSource, "value", focus, pattern);
    checkFixedValue(errors, path + ".period", focus.getNamedChild("period"), fixed.getPeriod(), fixedSource, "period", focus, pattern);
    checkFixedValue(errors, path + ".assigner", focus.getNamedChild("assigner"), fixed.getAssigner(), fixedSource, "assigner", focus, pattern);
  }

  private void checkPeriod(List<ValidationMessage> errors, String path, Element focus, Period fixed, String fixedSource, boolean pattern) {
    checkFixedValue(errors, path + ".start", focus.getNamedChild("start"), fixed.getStartElement(), fixedSource, "start", focus, pattern);
    checkFixedValue(errors, path + ".end", focus.getNamedChild("end"), fixed.getEndElement(), fixedSource, "end", focus, pattern);
  }

  private void checkPrimitive(Object appContext, List<ValidationMessage> errors, String path, String type, ElementDefinition context, Element e, StructureDefinition profile, NodeStack node) throws FHIRException {
    if (isBlank(e.primitiveValue())) {
      if (e.primitiveValue() == null)
        rule(errors, IssueType.INVALID, e.line(), e.col(), path, e.hasChildren(),messages.getString("Primitive_types_must_have_a_value_or_must_have_child_extensions"));
      else if (e.primitiveValue().length() == 0)
        rule(errors, IssueType.INVALID, e.line(), e.col(), path, e.hasChildren(),messages.getString("Primitive_types_must_have_a_value_that_is_not_empty"));
      else if (StringUtils.isWhitespace(e.primitiveValue()))
        warning(errors, IssueType.INVALID, e.line(), e.col(), path, e.hasChildren(),messages.getString("Primitive_types_should_not_only_be_whitespace"));
      return;
    }
    String regex = context.getExtensionString(ToolingExtensions.EXT_REGEX);
    if (regex != null)
      rule(errors, IssueType.INVALID, e.line(), e.col(), path, e.primitiveValue().matches(regex),messages.getString("Element_value__does_not_meet_regex_"), e.primitiveValue(), regex);

    if (type.equals("boolean")) {
      rule(errors, IssueType.INVALID, e.line(), e.col(), path, "true".equals(e.primitiveValue()) || "false".equals(e.primitiveValue()),messages.getString("boolean_values_must_be_true_or_false"));
    }
    if (type.equals("uri") || type.equals("oid") || type.equals("uuid") || type.equals("url") || type.equals("canonical")) {
      String url = e.primitiveValue();
      rule(errors, IssueType.INVALID, e.line(), e.col(), path, !url.startsWith("oid:"),messages.getString("URI_values_cannot_start_with_oid"));
      rule(errors, IssueType.INVALID, e.line(), e.col(), path, !url.startsWith("uuid:"),messages.getString("URI_values_cannot_start_with_uuid"));
      rule(errors, IssueType.INVALID, e.line(), e.col(), path, url.equals(url.trim().replace(" ", ""))
        // work around an old invalid example in a core package
        || "http://www.acme.com/identifiers/patient or urn:ietf:rfc:3986 if the Identifier.value itself is a full uri".equals(url),messages.getString("URI_values_cannot_have_whitespace"), url);
      rule(errors, IssueType.INVALID, e.line(), e.col(), path, !context.hasMaxLength() || context.getMaxLength() == 0 || url.length() <= context.getMaxLength(),messages.getString("value_is_longer_than_permitted_maximum_length_of_"), context.getMaxLength());
      rule(errors, IssueType.INVALID, e.line(), e.col(), path, !context.hasMaxLength() || context.getMaxLength() == 0 || e.primitiveValue().length() <= context.getMaxLength(),messages.getString("value_is_longer_than_permitted_maximum_length_of_"), context.getMaxLength());

      if (type.equals("oid")) {
        if (rule(errors, IssueType.INVALID, e.line(), e.col(), path, url.startsWith("urn:oid:"),messages.getString("OIDs_must_start_with_urnoid")))
          rule(errors, IssueType.INVALID, e.line(), e.col(), path, Utilities.isOid(url.substring(8)),messages.getString("OIDs_must_be_valid"));
      }
      if (type.equals("uuid")) {
        rule(errors, IssueType.INVALID, e.line(), e.col(), path, url.startsWith("urn:uuid:"),messages.getString("UUIDs_must_start_with_urnuuid"));
        try {
          UUID.fromString(url.substring(8));
        } catch (Exception ex) {
          rule(errors, IssueType.INVALID, e.line(), e.col(), path, false,messages.getString("UUIDs_must_be_valid_"), ex.getMessage());
        }
      }

      // now, do we check the URI target?
      if (fetcher != null) {
        boolean found;
        try {
          found = isDefinitionURL(url) || (allowExamples && (url.contains("example.org") || url.contains("acme.com"))) || (url.startsWith("http://hl7.org/fhir/tools")) || fetcher.resolveURL(appContext, path, url);
        } catch (IOException e1) {
          found = false;
        }
        rule(errors, IssueType.INVALID, e.line(), e.col(), path, found,messages.getString("URL_value__does_not_resolve"), url);
      }
    }
    if (type.equals("id")) {
      // work around an old issue with ElementDefinition.id
      if (!context.getPath().equals("ElementDefinition.id") && !VersionUtilities.versionsCompatible("1.4", this.context.getVersion())) {
        rule(errors, IssueType.INVALID, e.line(), e.col(), path, FormatUtilities.isValidId(e.primitiveValue()),messages.getString("id_value__is_not_valid"), e.primitiveValue());
      }
    }
    if (type.equalsIgnoreCase("string") && e.hasPrimitiveValue()) {
      if (rule(errors, IssueType.INVALID, e.line(), e.col(), path, e.primitiveValue() == null || e.primitiveValue().length() > 0,messages.getString("value_cannot_be_empty"))) {
        warning(errors, IssueType.INVALID, e.line(), e.col(), path, e.primitiveValue() == null || e.primitiveValue().trim().equals(e.primitiveValue()),messages.getString("value_should_not_start_or_finish_with_whitespace"));
        if (rule(errors, IssueType.INVALID, e.line(), e.col(), path, e.primitiveValue().length() <= 1048576,messages.getString("value_is_longer_than_permitted_maximum_length_of_1_MB_1048576_bytes"))) {
          rule(errors, IssueType.INVALID, e.line(), e.col(), path, !context.hasMaxLength() || context.getMaxLength() == 0 || e.primitiveValue().length() <= context.getMaxLength(),messages.getString("value_is_longer_than_permitted_maximum_length_of_"), context.getMaxLength());
        }
      }
    }
    if (type.equals("dateTime")) {
      warning(errors, IssueType.INVALID, e.line(), e.col(), path, yearIsValid(e.primitiveValue()),messages.getString("The_value__is_outside_the_range_of_reasonable_years__check_for_data_entry_error"), e.primitiveValue());
      rule(errors, IssueType.INVALID, e.line(), e.col(), path,
        e.primitiveValue()
          .matches("([0-9]([0-9]([0-9][1-9]|[1-9]0)|[1-9]00)|[1-9]000)(-(0[1-9]|1[0-2])(-(0[1-9]|[1-2][0-9]|3[0-1])(T([01][0-9]|2[0-3]):[0-5][0-9]:([0-5][0-9]|60)(\\.[0-9]+)?(Z|(\\+|-)((0[0-9]|1[0-3]):[0-5][0-9]|14:00))?)?)?)?"),messages.getString("Not_a_valid_date_time"));
      rule(errors, IssueType.INVALID, e.line(), e.col(), path, !hasTime(e.primitiveValue()) || hasTimeZone(e.primitiveValue()),messages.getString("if_a_date_has_a_time_it_must_have_a_timezone"));
      rule(errors, IssueType.INVALID, e.line(), e.col(), path, !context.hasMaxLength() || context.getMaxLength() == 0 || e.primitiveValue().length() <= context.getMaxLength(),messages.getString("value_is_longer_than_permitted_maximum_length_of_"), context.getMaxLength());
      try {
        DateTimeType dt = new DateTimeType(e.primitiveValue());
      } catch (Exception ex) {
        rule(errors, IssueType.INVALID, e.line(), e.col(), path, false,messages.getString("Not_a_valid_datetime_"), ex.getMessage());
      }
    }
    if (type.equals("time")) {
      rule(errors, IssueType.INVALID, e.line(), e.col(), path,
        e.primitiveValue()
          .matches("([01][0-9]|2[0-3]):[0-5][0-9]:([0-5][0-9]|60)"),messages.getString("Not_a_valid_time"));
      try {
        TimeType dt = new TimeType(e.primitiveValue());
      } catch (Exception ex) {
        rule(errors, IssueType.INVALID, e.line(), e.col(), path, false,messages.getString("Not_a_valid_time_"), ex.getMessage());
      }
    }
    if (type.equals("date")) {
      warning(errors, IssueType.INVALID, e.line(), e.col(), path, yearIsValid(e.primitiveValue()),messages.getString("The_value__is_outside_the_range_of_reasonable_years__check_for_data_entry_error"), e.primitiveValue());
      rule(errors, IssueType.INVALID, e.line(), e.col(), path, e.primitiveValue().matches("([0-9]([0-9]([0-9][1-9]|[1-9]0)|[1-9]00)|[1-9]000)(-(0[1-9]|1[0-2])(-(0[1-9]|[1-2][0-9]|3[0-1]))?)?"),messages.getString("Not_a_valid_date"));
      rule(errors, IssueType.INVALID, e.line(), e.col(), path, !context.hasMaxLength() || context.getMaxLength() == 0 || e.primitiveValue().length() <= context.getMaxLength(),messages.getString("value_is_longer_than_permitted_maximum_value_of_"), context.getMaxLength());
      try {
        DateType dt = new DateType(e.primitiveValue());
      } catch (Exception ex) {
        rule(errors, IssueType.INVALID, e.line(), e.col(), path, false,messages.getString("Not_a_valid_date_"), ex.getMessage());
      }
    }
    if (type.equals("base64Binary")) {
      String encoded = e.primitiveValue();
      if (isNotBlank(encoded)) {
        /*
         * Technically this is not bulletproof as some invalid base64 won't be caught,
         * but I think it's good enough. The original code used Java8 Base64 decoder
         * but I've replaced it with a regex for 2 reasons:
         * 1. This code will run on any version of Java
         * 2. This code doesn't actually decode, which is much easier on memory use for big payloads
         */
        int charCount = 0;
        for (int i = 0; i < encoded.length(); i++) {
          char nextChar = encoded.charAt(i);
          if (Character.isWhitespace(nextChar)) {
            continue;
          }
          if (Character.isLetterOrDigit(nextChar)) {
            charCount++;
          }
          if (nextChar == '/' || nextChar == '=' || nextChar == '+') {
            charCount++;
          }
        }

        if (charCount > 0 && charCount % 4 != 0) {
          String value = encoded.length() < 100 ? encoded : "(snip)";
          rule(errors, IssueType.INVALID, e.line(), e.col(), path, false,messages.getString("The_value0_is_not_a_valid_Base64_value"), value);
        }
      }
    }
    if (type.equals("integer") || type.equals("unsignedInt") || type.equals("positiveInt")) {
      if (rule(errors, IssueType.INVALID, e.line(), e.col(), path, Utilities.isInteger(e.primitiveValue()),messages.getString("The_value__is_not_a_valid_integer"), e.primitiveValue())) {
        Integer v = new Integer(e.getValue()).intValue();
        rule(errors, IssueType.INVALID, e.line(), e.col(), path, !context.hasMaxValueIntegerType() || !context.getMaxValueIntegerType().hasValue() || (context.getMaxValueIntegerType().getValue() >= v),messages.getString("value_is_greater_than_permitted_maximum_value_of_"), (context.hasMaxValueIntegerType() ? context.getMaxValueIntegerType() : ""));
        rule(errors, IssueType.INVALID, e.line(), e.col(), path, !context.hasMinValueIntegerType() || !context.getMinValueIntegerType().hasValue() || (context.getMinValueIntegerType().getValue() <= v),messages.getString("value_is_less_than_permitted_minimum_value_of_"), (context.hasMinValueIntegerType() ? context.getMinValueIntegerType() : ""));
        if (type.equals("unsignedInt"))
          rule(errors, IssueType.INVALID, e.line(), e.col(), path, v >= 0,messages.getString("value_is_less_than_permitted_minimum_value_of_0"));
        if (type.equals("positiveInt"))
          rule(errors, IssueType.INVALID, e.line(), e.col(), path, v > 0,messages.getString("value_is_less_than_permitted_minimum_value_of_1"));
      }
    }
    if (type.equals("integer64")) {
      if (rule(errors, IssueType.INVALID, e.line(), e.col(), path, Utilities.isLong(e.primitiveValue()),messages.getString("The_value__is_not_a_valid_integer64"), e.primitiveValue())) {
        Long v = new Long(e.getValue()).longValue();
        rule(errors, IssueType.INVALID, e.line(), e.col(), path, !context.hasMaxValueInteger64Type() || !context.getMaxValueInteger64Type().hasValue() || (context.getMaxValueInteger64Type().getValue() >= v),messages.getString("value_is_greater_than_permitted_maximum_value_of_"), (context.hasMaxValueInteger64Type() ? context.getMaxValueInteger64Type() : ""));
        rule(errors, IssueType.INVALID, e.line(), e.col(), path, !context.hasMinValueInteger64Type() || !context.getMinValueInteger64Type().hasValue() || (context.getMinValueInteger64Type().getValue() <= v),messages.getString("value_is_less_than_permitted_minimum_value_of_"), (context.hasMinValueInteger64Type() ? context.getMinValueInteger64Type() : ""));
        if (type.equals("unsignedInt"))
          rule(errors, IssueType.INVALID, e.line(), e.col(), path, v >= 0,messages.getString("value_is_less_than_permitted_minimum_value_of_0"));
        if (type.equals("positiveInt"))
          rule(errors, IssueType.INVALID, e.line(), e.col(), path, v > 0,messages.getString("value_is_less_than_permitted_minimum_value_of_1"));
      }
    }
    if (type.equals("decimal")) {
      if (e.primitiveValue() != null) {
        DecimalStatus ds = Utilities.checkDecimal(e.primitiveValue(), true, false);
        if (rule(errors, IssueType.INVALID, e.line(), e.col(), path, ds == DecimalStatus.OK || ds == DecimalStatus.RANGE,messages.getString("The_value__is_not_a_valid_decimal"), e.primitiveValue()))
          warning(errors, IssueType.VALUE, e.line(), e.col(), path, ds != DecimalStatus.RANGE,messages.getString("The_value__is_outside_the_range_of_commonlyreasonably_supported_decimals"), e.primitiveValue());
      }
    }
    if (type.equals("instant")) {
      rule(errors, IssueType.INVALID, e.line(), e.col(), path,
        e.primitiveValue().matches("-?[0-9]{4}-(0[1-9]|1[0-2])-(0[1-9]|[1-2][0-9]|3[0-1])T([01][0-9]|2[0-3]):[0-5][0-9]:([0-5][0-9]|60)(\\.[0-9]+)?(Z|(\\+|-)((0[0-9]|1[0-3]):[0-5][0-9]|14:00))"),messages.getString("The_instant__is_not_valid_by_regex"), e.primitiveValue());
      warning(errors, IssueType.INVALID, e.line(), e.col(), path, yearIsValid(e.primitiveValue()),messages.getString("The_value__is_outside_the_range_of_reasonable_years__check_for_data_entry_error"), e.primitiveValue());
      try {
        InstantType dt = new InstantType(e.primitiveValue());
      } catch (Exception ex) {
        rule(errors, IssueType.INVALID, e.line(), e.col(), path, false,messages.getString("Not_a_valid_instant_"), ex.getMessage());
      }
    }

    if (type.equals("code") && e.primitiveValue() != null) {
      // Technically, a code is restricted to string which has at least one character and no leading or trailing whitespace, and where there is no whitespace
      // other than single spaces in the contents
      rule(errors, IssueType.INVALID, e.line(), e.col(), path, passesCodeWhitespaceRules(e.primitiveValue()),messages.getString("The_code__is_not_valid_whitespace_rules"), e.primitiveValue());
      rule(errors, IssueType.INVALID, e.line(), e.col(), path, !context.hasMaxLength() || context.getMaxLength() == 0 || e.primitiveValue().length() <= context.getMaxLength(),messages.getString("value_is_longer_than_permitted_maximum_length_of_"), context.getMaxLength());
    }

    if (context.hasBinding() && e.primitiveValue() != null) {
      checkPrimitiveBinding(errors, path, type, context, e, profile, node);
    }

    if (type.equals("xhtml")) {
      XhtmlNode xhtml = e.getXhtml();
      if (xhtml != null) { // if it is null, this is an error already noted in the parsers
        // check that the namespace is there and correct.
        String ns = xhtml.getNsDecl();
        rule(errors, IssueType.INVALID, e.line(), e.col(), path, FormatUtilities.XHTML_NS.equals(ns),messages.getString("Wrong_namespace_on_the_XHTML__should_be_"), ns, FormatUtilities.XHTML_NS);
        // check that inner namespaces are all correct
        checkInnerNS(errors, e, path, xhtml.getChildNodes());
        rule(errors, IssueType.INVALID, e.line(), e.col(), path, "div".equals(xhtml.getName()),messages.getString("Wrong_name_on_the_XHTML___must_start_with_div"), ns);
        // check that no illegal elements and attributes have been used
        checkInnerNames(errors, e, path, xhtml.getChildNodes());
      }
    }

    if (context.hasFixed()) {
      checkFixedValue(errors, path, e, context.getFixed(), profile.getUrl(), context.getSliceName(), null, false);
    }
    if (context.hasPattern()) {
      checkFixedValue(errors, path, e, context.getPattern(), profile.getUrl(), context.getSliceName(), null, true);
    }

    // for nothing to check
  }

  private boolean isDefinitionURL(String url) {
    return Utilities.existsInList(url, "http://hl7.org/fhirpath/System.Boolean", "http://hl7.org/fhirpath/System.String", "http://hl7.org/fhirpath/System.Integer",
      "http://hl7.org/fhirpath/System.Decimal", "http://hl7.org/fhirpath/System.Date", "http://hl7.org/fhirpath/System.Time", "http://hl7.org/fhirpath/System.DateTime", "http://hl7.org/fhirpath/System.Quantity");
  }

  private void checkInnerNames(List<ValidationMessage> errors, Element e, String path, List<XhtmlNode> list) {
    for (XhtmlNode node : list) {
      if (node.getNodeType() == NodeType.Element) {
        rule(errors, IssueType.INVALID, e.line(), e.col(), path, Utilities.existsInList(node.getName(),
          "p", "br", "div", "h1", "h2", "h3", "h4", "h5", "h6", "a", "span", "b", "em", "i", "strong",
          "small", "big", "tt", "small", "dfn", "q", "var", "abbr", "acronym", "cite", "blockquote", "hr", "address", "bdo", "kbd", "q", "sub", "sup",
          "ul", "ol", "li", "dl", "dt", "dd", "pre", "table", "caption", "colgroup", "col", "thead", "tr", "tfoot", "tbody", "th", "td",
          "code", "samp", "img", "map", "area"

        ),messages.getString("Illegal_element_name_in_the_XHTML_"), node.getName());
        for (String an : node.getAttributes().keySet()) {
          boolean ok = an.startsWith("xmlns") || Utilities.existsInList(an,
            "title", "style", "class", "id", "lang", "xml:lang", "dir", "accesskey", "tabindex",
            // tables
            "span", "width", "align", "valign", "char", "charoff", "abbr", "axis", "headers", "scope", "rowspan", "colspan") ||

            Utilities.existsInList(node.getName() + "." + an, "a.href", "a.name", "img.src", "img.border", "div.xmlns", "blockquote.cite", "q.cite",
              "a.charset", "a.type", "a.name", "a.href", "a.hreflang", "a.rel", "a.rev", "a.shape", "a.coords", "img.src",
              "img.alt", "img.longdesc", "img.height", "img.width", "img.usemap", "img.ismap", "map.name", "area.shape",
              "area.coords", "area.href", "area.nohref", "area.alt", "table.summary", "table.width", "table.border",
              "table.frame", "table.rules", "table.cellspacing", "table.cellpadding", "pre.space", "td.nowrap"
            );
          if (!ok)
            rule(errors, IssueType.INVALID, e.line(), e.col(), path, false,messages.getString("Illegal_attribute_name_in_the_XHTML__on_"), an, node.getName());
        }
        checkInnerNames(errors, e, path, node.getChildNodes());
      }
    }
  }

  private void checkInnerNS(List<ValidationMessage> errors, Element e, String path, List<XhtmlNode> list) {
    for (XhtmlNode node : list) {
      if (node.getNodeType() == NodeType.Element) {
        String ns = node.getNsDecl();
        rule(errors, IssueType.INVALID, e.line(), e.col(), path, ns == null || FormatUtilities.XHTML_NS.equals(ns),messages.getString("Wrong_namespace_on_the_XHTML__should_be_"), ns, FormatUtilities.XHTML_NS);
        checkInnerNS(errors, e, path, node.getChildNodes());
      }
    }
  }

  private void checkPrimitiveBinding(List<ValidationMessage> errors, String path, String type, ElementDefinition elementContext, Element element, StructureDefinition profile, NodeStack stack) {
    // We ignore bindings that aren't on string, uri or code
    if (!element.hasPrimitiveValue() || !("code".equals(type) || "string".equals(type) || "uri".equals(type) || "url".equals(type) || "canonical".equals(type))) {
      return;
    }
    if (noTerminologyChecks)
      return;

    String value = element.primitiveValue();
    // System.out.println("check "+value+" in "+path);

    // firstly, resolve the value set
    ElementDefinitionBindingComponent binding = elementContext.getBinding();
    if (binding.hasValueSet()) {
      ValueSet vs = resolveBindingReference(profile, binding.getValueSet(), profile.getUrl());
      if (warning(errors, IssueType.CODEINVALID, element.line(), element.col(), path, vs != null,messages.getString("ValueSet_0_not_found_by_validator"), describeReference(binding.getValueSet()))) {
        long t = System.nanoTime();
        ValidationResult vr = null;
        if (binding.getStrength() != BindingStrength.EXAMPLE) {
          vr = context.validateCode(new ValidationOptions(stack.workingLang), value, vs);
        }
        txTime = txTime + (System.nanoTime() - t);
        if (vr != null && !vr.isOk()) {
          if (vr.IsNoService())
            txHint(errors, vr.getTxLink(), IssueType.CODEINVALID, element.line(), element.col(), path, false,messages.getString("The_value_provided__could_not_be_validated_in_the_absence_of_a_terminology_server"), value);
          else if (binding.getStrength() == BindingStrength.REQUIRED)
            txRule(errors, vr.getTxLink(), IssueType.CODEINVALID, element.line(), element.col(), path, false,messages.getString("The_value_provided__is_not_in_the_value_set___and_a_code_is_required_from_this_value_set"), value, describeReference(binding.getValueSet()), vs.getUrl(), getErrorMessage(vr.getMessage()));
          else if (binding.getStrength() == BindingStrength.EXTENSIBLE) {
            if (binding.hasExtension("http://hl7.org/fhir/StructureDefinition/elementdefinition-maxValueSet"))
              checkMaxValueSet(errors, path, element, profile, ToolingExtensions.readStringExtension(binding, "http://hl7.org/fhir/StructureDefinition/elementdefinition-maxValueSet"), value, stack);
            else if (!noExtensibleWarnings)
              txWarning(errors, vr.getTxLink(), IssueType.CODEINVALID, element.line(), element.col(), path, false,messages.getString("The_value_provided__is_not_in_the_value_set___and_a_code_should_come_from_this_value_set_unless_it_has_no_suitable_code"), value, describeReference(binding.getValueSet()), vs.getUrl(), getErrorMessage(vr.getMessage()));
          } else if (binding.getStrength() == BindingStrength.PREFERRED) {
            if (baseOnly) {
              txHint(errors, vr.getTxLink(), IssueType.CODEINVALID, element.line(), element.col(), path, false,messages.getString("The_value_provided__is_not_in_the_value_set___and_a_code_is_recommended_to_come_from_this_value_set"), value, describeReference(binding.getValueSet()), vs.getUrl(), getErrorMessage(vr.getMessage()));
            }
          }
        }
      }
    } else if (!noBindingMsgSuppressed)
      hint(errors, IssueType.CODEINVALID, element.line(), element.col(), path, !type.equals("code"),messages.getString("Binding_has_no_source_so_cant_be_checked"));
  }

  private void checkQuantity(List<ValidationMessage> errors, String path, Element focus, Quantity fixed, String fixedSource, boolean pattern) {
    checkFixedValue(errors, path + ".value", focus.getNamedChild("value"), fixed.getValueElement(), fixedSource, "value", focus, pattern);
    checkFixedValue(errors, path + ".comparator", focus.getNamedChild("comparator"), fixed.getComparatorElement(), fixedSource, "comparator", focus, pattern);
    checkFixedValue(errors, path + ".units", focus.getNamedChild("unit"), fixed.getUnitElement(), fixedSource, "units", focus, pattern);
    checkFixedValue(errors, path + ".system", focus.getNamedChild("system"), fixed.getSystemElement(), fixedSource, "system", focus, pattern);
    checkFixedValue(errors, path + ".code", focus.getNamedChild("code"), fixed.getCodeElement(), fixedSource, "code", focus, pattern);
  }

  // implementation

  private void checkRange(List<ValidationMessage> errors, String path, Element focus, Range fixed, String fixedSource, boolean pattern) {
    checkFixedValue(errors, path + ".low", focus.getNamedChild("low"), fixed.getLow(), fixedSource, "low", focus, pattern);
    checkFixedValue(errors, path + ".high", focus.getNamedChild("high"), fixed.getHigh(), fixedSource, "high", focus, pattern);

  }

  private void checkRatio(List<ValidationMessage> errors, String path, Element focus, Ratio fixed, String fixedSource, boolean pattern) {
    checkFixedValue(errors, path + ".numerator", focus.getNamedChild("numerator"), fixed.getNumerator(), fixedSource, "numerator", focus, pattern);
    checkFixedValue(errors, path + ".denominator", focus.getNamedChild("denominator"), fixed.getDenominator(), fixedSource, "denominator", focus, pattern);
  }

  private void checkReference(ValidatorHostContext hostContext, List<ValidationMessage> errors, String path, Element element, StructureDefinition profile, ElementDefinition container, String parentType, NodeStack stack) throws FHIRException {
    Reference reference = ObjectConverter.readAsReference(element);

    String ref = reference.getReference();
    if (Utilities.noString(ref)) {
      if (Utilities.noString(reference.getIdentifier().getSystem()) && Utilities.noString(reference.getIdentifier().getValue())) {
        warning(errors, IssueType.STRUCTURE, element.line(), element.col(), path, !Utilities.noString(element.getNamedChildValue("display")),messages.getString("A_Reference_without_an_actual_reference_or_identifier_should_have_a_display"));
      }
      return;
    } else if (Utilities.existsInList(ref, "http://tools.ietf.org/html/bcp47")) {
      // special known URLs that can't be validated but are known to be valid
      return;
    }

    ResolvedReference we = localResolve(ref, stack, errors, path, (Element) hostContext.getAppContext(), element);
    String refType;
    if (ref.startsWith("#")) {
      refType = "contained";
    } else {
      if (we == null) {
        refType = "remote";
      } else {
        refType = "bundled";
      }
    }
    ReferenceValidationPolicy pol = refType.equals("contained") || refType.equals("bundled") ? ReferenceValidationPolicy.CHECK_VALID : fetcher == null ? ReferenceValidationPolicy.IGNORE : fetcher.validationPolicy(hostContext.getAppContext(), path, ref);

    if (pol.checkExists()) {
      if (we == null) {
        if (fetcher == null) {
          if (!refType.equals("contained"))
            throw new FHIRException("Resource resolution services not provided");
        } else {
          Element ext = null;
          if (fetchCache.containsKey(ref)) {
            ext = fetchCache.get(ref);
          } else {
            try {
              ext = fetcher.fetch(hostContext.getAppContext(), ref);
            } catch (IOException e) {
              throw new FHIRException(e);
            }
            if (ext != null) {
              fetchCache.put(ref, ext);
            }
          }
          we = ext == null ? null : makeExternalRef(ext, path);
        }
      }
      rule(errors, IssueType.STRUCTURE, element.line(), element.col(), path, (allowExamples && (ref.contains("example.org") || ref.contains("acme.com"))) || (we != null || pol == ReferenceValidationPolicy.CHECK_TYPE_IF_EXISTS),messages.getString("Unable_to_resolve_resource_"), ref);
    }

    String ft;
    if (we != null)
      ft = we.getType();
    else
      ft = tryParse(ref);

    if (reference.hasType()) { // R4 onwards...
      // the type has to match the specified
      String tu = isAbsolute(reference.getType()) ? reference.getType() : "http://hl7.org/fhir/StructureDefinition/" + reference.getType();
      TypeRefComponent containerType = container.getType("Reference");
      if (!containerType.hasTargetProfile(tu) && !containerType.hasTargetProfile("http://hl7.org/fhir/StructureDefinition/Resource")) {
        boolean matchingResource = false;
        for (CanonicalType target : containerType.getTargetProfile()) {
          StructureDefinition sd = resolveProfile(profile, target.asStringValue());
          if (("http://hl7.org/fhir/StructureDefinition/" + sd.getType()).equals(tu)) {
            matchingResource = true;
            break;
          }
        }
        rule(errors, IssueType.STRUCTURE, element.line(), element.col(), path, matchingResource,messages.getString("The_type__is_not_a_valid_Target_for_this_element_must_be_one_of_"), reference.getType(), container.getType("Reference").getTargetProfile());

      }
      // the type has to match the actual
      rule(errors, IssueType.STRUCTURE, element.line(), element.col(), path, ft == null || ft.equals(reference.getType()),messages.getString("The_specified_type__does_not_match_the_found_type_"), reference.getType(), ft);
    }

    if (we != null && pol.checkType()) {
      if (warning(errors, IssueType.STRUCTURE, element.line(), element.col(), path, ft != null,messages.getString("Unable_to_determine_type_of_target_resource"))) {
        // we validate as much as we can. First, can we infer a type from the profile?
        boolean ok = false;
        TypeRefComponent type = getReferenceTypeRef(container.getType());
        if (type.hasTargetProfile() && !type.hasTargetProfile("http://hl7.org/fhir/StructureDefinition/Resource")) {
          Set<String> types = new HashSet<>();
          List<StructureDefinition> profiles = new ArrayList<>();
          for (UriType u : type.getTargetProfile()) {
            StructureDefinition sd = resolveProfile(profile, u.getValue());
            if (rule(errors, IssueType.STRUCTURE, element.line(), element.col(), path, sd != null,messages.getString("Unable_to_resolve_the_profile_reference_"), u.getValue())) {
              types.add(sd.getType());
              if (ft.equals(sd.getType())) {
                ok = true;
                profiles.add(sd);
              }
            }
          }
          if (!pol.checkValid()) {
            rule(errors, IssueType.STRUCTURE, element.line(), element.col(), path, profiles.size() > 0,messages.getString("Unable_to_find_matching_profile_for__by_type_among_choices_"), ref, StringUtils.join("; ", type.getTargetProfile()));
          } else {
            Map<StructureDefinition, List<ValidationMessage>> badProfiles = new HashMap<StructureDefinition, List<ValidationMessage>>();
            Map<StructureDefinition, List<ValidationMessage>> goodProfiles = new HashMap<StructureDefinition, List<ValidationMessage>>();
            int goodCount = 0;
            for (StructureDefinition pr : profiles) {
              List<ValidationMessage> profileErrors = new ArrayList<ValidationMessage>();
              validateResource(we.hostContext(hostContext, pr), profileErrors, we.getResource(), we.getFocus(), pr, IdStatus.OPTIONAL, we.getStack());
              if (!hasErrors(profileErrors)) {
                goodCount++;
                goodProfiles.put(pr, profileErrors);
                trackUsage(pr, hostContext, element);
              } else {
                badProfiles.put(pr, profileErrors);
              }
            }
            if (goodCount == 1) {
              if (showMessagesFromReferences) {
                for (ValidationMessage vm : goodProfiles.values().iterator().next()) {
                  if (!errors.contains(vm)) {
                    errors.add(vm);
                  }
                }
              }

            } else if (goodProfiles.size() == 0) {
              if (!isShowMessagesFromReferences()) {
                rule(errors, IssueType.STRUCTURE, element.line(), element.col(), path, areAllBaseProfiles(profiles),messages.getString("Unable_to_find_matching_profile_for__among_choices_"), ref, asList(type.getTargetProfile()));
                for (StructureDefinition sd : badProfiles.keySet()) {
                  slicingHint(errors, IssueType.STRUCTURE, element.line(), element.col(), path, false, "Details for " + ref + " matching against Profile" + sd.getUrl(), errorSummaryForSlicingAsHtml(badProfiles.get(sd)));
                }
              } else {
                rule(errors, IssueType.STRUCTURE, element.line(), element.col(), path, profiles.size() == 1,messages.getString("Unable_to_find_matching_profile_for__among_choices_"), ref, asList(type.getTargetProfile()));
                for (List<ValidationMessage> messages : badProfiles.values()) {
                  for (ValidationMessage vm : messages) {
                    if (!errors.contains(vm)) {
                      errors.add(vm);
                    }
                  }
                }
              }
            } else {
              if (!isShowMessagesFromReferences()) {
                warning(errors, IssueType.STRUCTURE, element.line(), element.col(), path, false,messages.getString("Found_multiple_matching_profiles_for__among_choices_"), ref, asListByUrl(goodProfiles.keySet()));
                for (StructureDefinition sd : badProfiles.keySet()) {
                  slicingHint(errors, IssueType.STRUCTURE, element.line(), element.col(), path, false, "Details for " + ref + " matching against Profile" + sd.getUrl(), errorSummaryForSlicingAsHtml(badProfiles.get(sd)));
                }
              } else {
                warning(errors, IssueType.STRUCTURE, element.line(), element.col(), path, false,messages.getString("Found_multiple_matching_profiles_for__among_choices_"), ref, asListByUrl(goodProfiles.keySet()));
                for (List<ValidationMessage> messages : goodProfiles.values()) {
                  for (ValidationMessage vm : messages) {
                    if (!errors.contains(vm)) {
                      errors.add(vm);
                    }
                  }
                }
              }
            }
          }
          rule(errors, IssueType.STRUCTURE, element.line(), element.col(), path, ok,messages.getString("Invalid_Resource_target_type_Found__but_expected_one_of_"), ft, types.toString());
        }
        if (type.hasAggregation()) {
          boolean modeOk = false;
          for (Enumeration<AggregationMode> mode : type.getAggregation()) {
            if (mode.getValue().equals(AggregationMode.CONTAINED) && refType.equals("contained"))
              modeOk = true;
            else if (mode.getValue().equals(AggregationMode.BUNDLED) && refType.equals("bundled"))
              modeOk = true;
            else if (mode.getValue().equals(AggregationMode.REFERENCED) && (refType.equals("bundled") || refType.equals("remote")))
              modeOk = true;
          }
          rule(errors, IssueType.STRUCTURE, element.line(), element.col(), path, modeOk,messages.getString("Reference_is__which_isnt_supported_by_the_specified_aggregation_modes_for_the_reference"), refType);
        }
      }
    }
    if (we == null) {
      TypeRefComponent type = getReferenceTypeRef(container.getType());
      boolean okToRef = !type.hasAggregation() || type.hasAggregation(AggregationMode.REFERENCED);
      rule(errors, IssueType.REQUIRED, -1, -1, path, okToRef,messages.getString("Bundled_or_contained_reference_not_found_within_the_bundleresource_"), ref);
    }
    if (we == null && ft != null && assumeValidRestReferences) {
      // if we == null, we inferred ft from the reference. if we are told to treat this as gospel
      TypeRefComponent type = getReferenceTypeRef(container.getType());
      Set<String> types = new HashSet<>();
      for (CanonicalType tp : type.getTargetProfile()) {
        StructureDefinition sd = context.fetchResource(StructureDefinition.class, tp.getValue());
        if (sd != null) {
          types.add(sd.getType());
        }
      }
      rule(errors, IssueType.STRUCTURE, element.line(), element.col(), path, types.isEmpty() || types.contains(ft),messages.getString("The_type__implied_by_the_reference_URL__is_not_a_valid_Target_for_this_element_must_be_one_of_"), ft, ref, types);

    }
    if (pol == ReferenceValidationPolicy.CHECK_VALID) {
      // todo....
    }
  }

  private String asListByUrl(Collection<StructureDefinition> list) {
    CommaSeparatedStringBuilder b = new CommaSeparatedStringBuilder();
    for (StructureDefinition sd : list) {
      b.append(sd.getUrl());
    }
    return b.toString();
  }

  private String asList(Collection<CanonicalType> list) {
    CommaSeparatedStringBuilder b = new CommaSeparatedStringBuilder();
    for (CanonicalType c : list) {
      b.append(c.getValue());
    }
    return b.toString();
  }

  private boolean areAllBaseProfiles(List<StructureDefinition> profiles) {
    for (StructureDefinition sd : profiles) {
      if (!sd.getUrl().startsWith("http://hl7.org/fhir/StructureDefinition/")) {
        return false;
      }
    }
    return true;
  }

  private String errorSummaryForSlicing(List<ValidationMessage> list) {
    CommaSeparatedStringBuilder b = new CommaSeparatedStringBuilder();
    for (ValidationMessage vm : list) {
      if (vm.getLevel() == IssueSeverity.ERROR || vm.getLevel() == IssueSeverity.FATAL || vm.isSlicingHint()) {
        b.append(vm.getLocation() + ": " + vm.getMessage());
      }
    }
    return b.toString();
  }

  private String errorSummaryForSlicingAsHtml(List<ValidationMessage> list) {
    CommaSeparatedStringBuilder b = new CommaSeparatedStringBuilder();
    for (ValidationMessage vm : list) {
      if (vm.isSlicingHint()) {
        b.append("<li>" + vm.getLocation() + ": " + vm.getSliceHtml() + "</li>");
      } else if (vm.getLevel() == IssueSeverity.ERROR || vm.getLevel() == IssueSeverity.FATAL) {
        b.append("<li>" + vm.getLocation() + ": " + vm.getHtml() + "</li>");
      }
    }
    return "<ul>" + b.toString() + "</ul>";
  }

  private TypeRefComponent getReferenceTypeRef(List<TypeRefComponent> types) {
    for (TypeRefComponent tr : types) {
      if ("Reference".equals(tr.getCode())) {
        return tr;
      }
    }
    return null;
  }

  private String checkResourceType(String type) {
    long t = System.nanoTime();
    try {
      if (context.fetchResource(StructureDefinition.class, "http://hl7.org/fhir/StructureDefinition/" + type) != null)
        return type;
      else
        return null;
    } finally {
      sdTime = sdTime + (System.nanoTime() - t);
    }
  }

  private void checkSampledData(List<ValidationMessage> errors, String path, Element focus, SampledData fixed, String fixedSource, boolean pattern) {
    checkFixedValue(errors, path + ".origin", focus.getNamedChild("origin"), fixed.getOrigin(), fixedSource, "origin", focus, pattern);
    checkFixedValue(errors, path + ".period", focus.getNamedChild("period"), fixed.getPeriodElement(), fixedSource, "period", focus, pattern);
    checkFixedValue(errors, path + ".factor", focus.getNamedChild("factor"), fixed.getFactorElement(), fixedSource, "factor", focus, pattern);
    checkFixedValue(errors, path + ".lowerLimit", focus.getNamedChild("lowerLimit"), fixed.getLowerLimitElement(), fixedSource, "lowerLimit", focus, pattern);
    checkFixedValue(errors, path + ".upperLimit", focus.getNamedChild("upperLimit"), fixed.getUpperLimitElement(), fixedSource, "upperLimit", focus, pattern);
    checkFixedValue(errors, path + ".dimensions", focus.getNamedChild("dimensions"), fixed.getDimensionsElement(), fixedSource, "dimensions", focus, pattern);
    checkFixedValue(errors, path + ".data", focus.getNamedChild("data"), fixed.getDataElement(), fixedSource, "data", focus, pattern);
  }

  private void checkTiming(List<ValidationMessage> errors, String path, Element focus, Timing fixed, String fixedSource, boolean pattern) {
    checkFixedValue(errors, path + ".repeat", focus.getNamedChild("repeat"), fixed.getRepeat(), fixedSource, "value", focus, pattern);

    List<Element> events = new ArrayList<Element>();
    focus.getNamedChildren("event", events);
    if (rule(errors, IssueType.VALUE, focus.line(), focus.col(), path, events.size() == fixed.getEvent().size(),messages.getString("Expected__but_found__event_elements"), Integer.toString(fixed.getEvent().size()), Integer.toString(events.size()))) {
      for (int i = 0; i < events.size(); i++)
        checkFixedValue(errors, path + ".event", events.get(i), fixed.getEvent().get(i), fixedSource, "event", focus, pattern);
    }
  }

  private boolean codeinExpansion(ValueSetExpansionContainsComponent cnt, String system, String code) {
    for (ValueSetExpansionContainsComponent c : cnt.getContains()) {
      if (code.equals(c.getCode()) && system.equals(c.getSystem().toString()))
        return true;
      if (codeinExpansion(c, system, code))
        return true;
    }
    return false;
  }

  private boolean codeInExpansion(ValueSet vs, String system, String code) {
    for (ValueSetExpansionContainsComponent c : vs.getExpansion().getContains()) {
      if (code.equals(c.getCode()) && (system == null || system.equals(c.getSystem())))
        return true;
      if (codeinExpansion(c, system, code))
        return true;
    }
    return false;
  }

  private String describeReference(String reference) {
    if (reference == null)
      return "null";
    return reference;
  }

  private String describeReference(String reference, CanonicalResource target) {
    if (reference == null && target == null)
      return "null";
    if (reference == null) {
      return target.getUrl();
    }
    if (target == null) {
      return reference;
    }
    if (reference.equals(target.getUrl())) {
      return reference;
    }
    return reference + "(which actually refers to " + target.getUrl() + ")";
  }

  private String describeTypes(List<TypeRefComponent> types) {
    CommaSeparatedStringBuilder b = new CommaSeparatedStringBuilder();
    for (TypeRefComponent t : types) {
      b.append(t.getWorkingCode());
    }
    return b.toString();
  }

  protected ElementDefinition findElement(StructureDefinition profile, String name) {
    for (ElementDefinition c : profile.getSnapshot().getElement()) {
      if (c.getPath().equals(name)) {
        return c;
      }
    }
    return null;
  }

  public BestPracticeWarningLevel getBestPracticeWarningLevel() {
    return bpWarnings;
  }

  @Override
  public CheckDisplayOption getCheckDisplay() {
    return checkDisplay;
  }

  private ConceptDefinitionComponent getCodeDefinition(ConceptDefinitionComponent c, String code) {
    if (code.equals(c.getCode()))
      return c;
    for (ConceptDefinitionComponent g : c.getConcept()) {
      ConceptDefinitionComponent r = getCodeDefinition(g, code);
      if (r != null)
        return r;
    }
    return null;
  }

  private ConceptDefinitionComponent getCodeDefinition(CodeSystem cs, String code) {
    for (ConceptDefinitionComponent c : cs.getConcept()) {
      ConceptDefinitionComponent r = getCodeDefinition(c, code);
      if (r != null)
        return r;
    }
    return null;
  }

  private IndexedElement getContainedById(Element container, String id) {
    List<Element> contained = new ArrayList<Element>();
    container.getNamedChildren("contained", contained);
    for (int i = 0; i < contained.size(); i++) {
      Element we = contained.get(i);
      if (id.equals(we.getNamedChildValue("id"))) {
        return new IndexedElement(i, we, null);
      }
    }
    return null;
  }

  public IWorkerContext getContext() {
    return context;
  }

  private List<ElementDefinition> getCriteriaForDiscriminator(String path, ElementDefinition element, String discriminator, StructureDefinition profile, boolean removeResolve) throws FHIRException {
    List<ElementDefinition> elements = new ArrayList<ElementDefinition>();
    if ("value".equals(discriminator) && element.hasFixed()) {
      elements.add(element);
      return elements;
    }

    if (removeResolve) {  // if we're doing profile slicing, we don't want to walk into the last resolve.. we need the profile on the source not the target
      if (discriminator.equals("resolve()")) {
        elements.add(element);
        return elements;
      }
      if (discriminator.endsWith(".resolve()"))
        discriminator = discriminator.substring(0, discriminator.length() - 10);
    }

    ElementDefinition ed = null;
    ExpressionNode expr = fpe.parse(fixExpr(discriminator));
    long t2 = System.nanoTime();
    ed = fpe.evaluateDefinition(expr, profile, element);
    sdTime = sdTime + (System.nanoTime() - t2);
    if (ed != null)
      elements.add(ed);

    for (TypeRefComponent type : element.getType()) {
      for (CanonicalType p : type.getProfile()) {
        String id = p.hasExtension(ToolingExtensions.EXT_PROFILE_ELEMENT) ? p.getExtensionString(ToolingExtensions.EXT_PROFILE_ELEMENT) : null;
        StructureDefinition sd = context.fetchResource(StructureDefinition.class, p.getValue());
        if (sd == null)
          throw new DefinitionException("Unable to resolve profile " + p);
        profile = sd;
        if (id == null)
          element = sd.getSnapshot().getElementFirstRep();
        else {
          element = null;
          for (ElementDefinition t : sd.getSnapshot().getElement()) {
            if (id.equals(t.getId()))
              element = t;
          }
          if (element == null)
            throw new DefinitionException("Unable to resolve element " + id + " in profile " + p);
        }
        expr = fpe.parse(fixExpr(discriminator));
        t2 = System.nanoTime();
        ed = fpe.evaluateDefinition(expr, profile, element);
        sdTime = sdTime + (System.nanoTime() - t2);
        if (ed != null)
          elements.add(ed);
      }
    }
    return elements;
  }


  private Element getExtensionByUrl(List<Element> extensions, String urlSimple) {
    for (Element e : extensions) {
      if (urlSimple.equals(e.getNamedChildValue("url")))
        return e;
    }
    return null;
  }

  public List<String> getExtensionDomains() {
    return extensionDomains;
  }

  private IndexedElement getFromBundle(Element bundle, String ref, String fullUrl, List<ValidationMessage> errors, String path, String type, boolean isTransaction) {
    String targetUrl = null;
    String version = "";
    String resourceType = null;
    if (ref.startsWith("http") || ref.startsWith("urn")) {
      // We've got an absolute reference, no need to calculate
      if (ref.contains("/_history/")) {
        targetUrl = ref.substring(0, ref.indexOf("/_history/") - 1);
        version = ref.substring(ref.indexOf("/_history/") + 10);
      } else
        targetUrl = ref;

    } else if (fullUrl == null) {
      //This isn't a problem for signatures - if it's a signature, we won't have a resolution for a relative reference.  For anything else, this is an error
      // but this rule doesn't apply for batches or transactions
      rule(errors, IssueType.REQUIRED, -1, -1, path, Utilities.existsInList(type, "batch-response", "transaction-response") || path.startsWith("Bundle.signature"),messages.getString("Relative_Reference_appears_inside_Bundle_whose_entry_is_missing_a_fullUrl"));
      return null;

    } else if (ref.split("/").length != 2 && ref.split("/").length != 4) {
      if (isTransaction) {
        rule(errors, IssueType.INVALID, -1, -1, path, isSearchUrl(ref),messages.getString("Relative_URLs_must_be_of_the_format_ResourceNameid_or_a_search_ULR_is_allowed_typeparameters__Encountered_"), ref);
      } else {
        rule(errors, IssueType.INVALID, -1, -1, path, false,messages.getString("Relative_URLs_must_be_of_the_format_ResourceNameid__Encountered_"), ref);
      }
      return null;

    } else {
      String base = "";
      if (fullUrl.startsWith("urn")) {
        String[] parts = fullUrl.split("\\:");
        for (int i = 0; i < parts.length - 1; i++) {
          base = base + parts[i] + ":";
        }
      } else {
        String[] parts;
        parts = fullUrl.split("/");
        for (int i = 0; i < parts.length - 2; i++) {
          base = base + parts[i] + "/";
        }
      }

      String id = null;
      if (ref.contains("/_history/")) {
        version = ref.substring(ref.indexOf("/_history/") + 10);
        String[] refBaseParts = ref.substring(0, ref.indexOf("/_history/")).split("/");
        resourceType = refBaseParts[0];
        id = refBaseParts[1];
      } else if (base.startsWith("urn")) {
        resourceType = ref.split("/")[0];
        id = ref.split("/")[1];
      } else
        id = ref;

      targetUrl = base + id;
    }

    List<Element> entries = new ArrayList<Element>();
    bundle.getNamedChildren("entry", entries);
    Element match = null;
    int matchIndex = -1;
    for (int i = 0; i < entries.size(); i++) {
      Element we = entries.get(i);
      if (targetUrl.equals(we.getChildValue("fullUrl"))) {
        Element r = we.getNamedChild("resource");
        if (version.isEmpty()) {
          rule(errors, IssueType.FORBIDDEN, -1, -1, path, match == null,messages.getString("Multiple_matches_in_bundle_for_reference_"), ref);
          match = r;
          matchIndex = i;
        } else {
          try {
            if (version.equals(r.getChildren("meta").get(0).getChildValue("versionId"))) {
              rule(errors, IssueType.FORBIDDEN, -1, -1, path, match == null,messages.getString("Multiple_matches_in_bundle_for_reference_"), ref);
              match = r;
              matchIndex = i;
            }
          } catch (Exception e) {
            warning(errors, IssueType.REQUIRED, -1, -1, path, r.getChildren("meta").size() == 1 && r.getChildren("meta").get(0).getChildValue("versionId") != null,messages.getString("Entries_matching_fullURL__should_declare_metaversionId_because_there_are_versionspecific_references"), targetUrl);
            // If one of these things is null
          }
        }
      }
    }

    if (match != null && resourceType != null)
      rule(errors, IssueType.REQUIRED, -1, -1, path, match.getType().equals(resourceType),messages.getString("Matching_reference_for_reference__has_resourceType_"), ref, match.getType());
    if (match == null)
      warning(errors, IssueType.REQUIRED, -1, -1, path, !ref.startsWith("urn"),messages.getString("URN_reference_is_not_locally_contained_within_the_bundle_"), ref);
    return match == null ? null : new IndexedElement(matchIndex, match, entries.get(matchIndex));
  }

  private boolean isSearchUrl(String ref) {
    if (Utilities.noString(ref) || !ref.contains("?")) {
      return false;
    }
    String tn = ref.substring(0, ref.indexOf("?"));
    String q = ref.substring(ref.indexOf("?") + 1);
    if (!context.getResourceNames().contains(tn)) {
      return false;
    } else {
      return q.matches("([_a-zA-Z][_a-zA-Z0-9]*=[^=&]+)(&([_a-zA-Z][_a-zA-Z0-9]*=[^=&]+))*");
    }
  }

  private StructureDefinition getProfileForType(String type, List<TypeRefComponent> list) {
    for (TypeRefComponent tr : list) {
      String url = tr.getWorkingCode();
      if (!Utilities.isAbsoluteUrl(url))
        url = "http://hl7.org/fhir/StructureDefinition/" + url;
      long t = System.nanoTime();
      StructureDefinition sd = context.fetchResource(StructureDefinition.class, url);
      sdTime = sdTime + (System.nanoTime() - t);
      if (sd != null && (sd.getType().equals(type) || sd.getUrl().equals(type)) && sd.hasSnapshot())
        return sd;
    }
    return null;
  }

  private Element getValueForDiscriminator(Object appContext, List<ValidationMessage> errors, Element element, String discriminator, ElementDefinition criteria, NodeStack stack) throws FHIRException, IOException {
    String p = stack.getLiteralPath() + "." + element.getName();
    Element focus = element;
    String[] dlist = discriminator.split("\\.");
    for (String d : dlist) {
      if (focus.fhirType().equals("Reference") && d.equals("reference")) {
        String url = focus.getChildValue("reference");
        if (Utilities.noString(url))
          throw new FHIRException("No reference resolving discriminator " + discriminator + " from " + element.getProperty().getName());
        // Note that we use the passed in stack here. This might be a problem if the discriminator is deep enough?
        Element target = resolve(appContext, url, stack, errors, p);
        if (target == null)
          throw new FHIRException("Unable to find resource " + url + " at " + d + " resolving discriminator " + discriminator + " from " + element.getProperty().getName());
        focus = target;
      } else if (d.equals("value") && focus.isPrimitive()) {
        return focus;
      } else {
        List<Element> children = focus.getChildren(d);
        if (children.isEmpty())
          throw new FHIRException("Unable to find " + d + " resolving discriminator " + discriminator + " from " + element.getProperty().getName());
        if (children.size() > 1)
          throw new FHIRException("Found " + Integer.toString(children.size()) + " items for " + d + " resolving discriminator " + discriminator + " from " + element.getProperty().getName());
        focus = children.get(0);
        p = p + "." + d;
      }
    }
    return focus;
  }

  private CodeSystem getCodeSystem(String system) {
    long t = System.nanoTime();
    try {
      return context.fetchCodeSystem(system);
    } finally {
      txTime = txTime + (System.nanoTime() - t);
    }
  }

  private boolean hasTime(String fmt) {
    return fmt.contains("T");
  }

  private boolean hasTimeZone(String fmt) {
    return fmt.length() > 10 && (fmt.substring(10).contains("-") || fmt.substring(10).contains("+") || fmt.substring(10).contains("Z"));
  }

  private boolean isAbsolute(String uri) {
    return Utilities.noString(uri) || uri.startsWith("http:") || uri.startsWith("https:") || uri.startsWith("urn:uuid:") || uri.startsWith("urn:oid:") || uri.startsWith("urn:ietf:")
      || uri.startsWith("urn:iso:") || uri.startsWith("urn:iso-astm:") || isValidFHIRUrn(uri);
  }

  private boolean isValidFHIRUrn(String uri) {
    return (uri.equals("urn:x-fhir:uk:id:nhs-number")) || uri.startsWith("urn:"); // Anyone can invent a URN, so why should we complain?
  }

  public boolean isAnyExtensionsAllowed() {
    return anyExtensionsAllowed;
  }

  public boolean isErrorForUnknownProfiles() {
    return errorForUnknownProfiles;
  }

  public void setErrorForUnknownProfiles(boolean errorForUnknownProfiles) {
    this.errorForUnknownProfiles = errorForUnknownProfiles;
  }

  private boolean isParametersEntry(String path) {
    String[] parts = path.split("\\.");
    return parts.length > 2 && parts[parts.length - 1].equals("resource") && (pathEntryHasName(parts[parts.length - 2], "parameter") || pathEntryHasName(parts[parts.length - 2], "part"));
  }

  private boolean isBundleEntry(String path) {
    String[] parts = path.split("\\.");
    return parts.length > 2 && parts[parts.length - 1].equals("resource") && pathEntryHasName(parts[parts.length - 2], "entry");
  }

  private boolean isBundleOutcome(String path) {
    String[] parts = path.split("\\.");
    return parts.length > 2 && parts[parts.length - 1].equals("outcome") && pathEntryHasName(parts[parts.length - 2], "response");
  }


  private static boolean pathEntryHasName(String thePathEntry, String theName) {
    if (thePathEntry.equals(theName)) {
      return true;
    }
    if (thePathEntry.length() >= theName.length() + 3) {
      if (thePathEntry.startsWith(theName)) {
        if (thePathEntry.charAt(theName.length()) == '[') {
          return true;
        }
      }
    }
    return false;
  }

  public boolean isPrimitiveType(String code) {
    StructureDefinition sd = context.fetchTypeDefinition(code);
    return sd != null && sd.getKind() == StructureDefinitionKind.PRIMITIVETYPE;
  }

  private String getErrorMessage(String message) {
    return message != null ? " (error message = " + message + ")" : "";
  }

  public boolean isSuppressLoincSnomedMessages() {
    return suppressLoincSnomedMessages;
  }

  private boolean nameMatches(String name, String tail) {
    if (tail.endsWith("[x]"))
      return name.startsWith(tail.substring(0, tail.length() - 3));
    else
      return (name.equals(tail));
  }

  private boolean passesCodeWhitespaceRules(String v) {
    if (!v.trim().equals(v))
      return false;
    boolean lastWasSpace = true;
    for (char c : v.toCharArray()) {
      if (c == ' ') {
        if (lastWasSpace)
          return false;
        else
          lastWasSpace = true;
      } else if (Character.isWhitespace(c))
        return false;
      else
        lastWasSpace = false;
    }
    return true;
  }

  private ResolvedReference localResolve(String ref, NodeStack stack, List<ValidationMessage> errors, String path, Element hostContext, Element source) {
    if (ref.startsWith("#")) {
      // work back through the parent list.
      // really, there should only be one level for this (contained resources cannot contain
      // contained resources), but we'll leave that to some other code to worry about
      while (stack != null && stack.getElement() != null) {
        if (stack.getElement().getProperty().isResource()) {
          // ok, we'll try to find the contained reference
          IndexedElement res = getContainedById(stack.getElement(), ref.substring(1));
          if (res != null) {
            ResolvedReference rr = new ResolvedReference();
            rr.setResource(stack.getElement());
            rr.setFocus(res.getMatch());
            rr.setExternal(false);
            rr.setStack(stack.push(res.getMatch(), res.getIndex(), res.getMatch().getProperty().getDefinition(), res.getMatch().getProperty().getDefinition()));
            return rr;
          }
        }
        if (stack.getElement().getSpecial() == SpecialElement.BUNDLE_ENTRY) {
          return null; // we don't try to resolve contained references across this boundary
        }
        stack = stack.parent;
      }
      return null;
    } else {
      // work back through the parent list - if any of them are bundles, try to resolve
      // the resource in the bundle
      String fullUrl = null; // we're going to try to work this out as we go up
      while (stack != null && stack.getElement() != null) {
        if (stack.getElement().getSpecial() == SpecialElement.BUNDLE_ENTRY && fullUrl == null && stack.parent != null && stack.parent.getElement().getName().equals("entry")) {
          String type = stack.parent.parent.element.getChildValue("type");
          fullUrl = stack.parent.getElement().getChildValue("fullUrl"); // we don't try to resolve contained references across this boundary
          if (fullUrl == null)
            rule(errors, IssueType.REQUIRED, stack.parent.getElement().line(), stack.parent.getElement().col(), stack.parent.getLiteralPath(),
              Utilities.existsInList(type, "batch-response", "transaction-response") || fullUrl != null,messages.getString("Bundle_entry_missing_fullUrl"));
        }
        if ("Bundle".equals(stack.getElement().getType())) {
          String type = stack.getElement().getChildValue("type");
          IndexedElement res = getFromBundle(stack.getElement(), ref, fullUrl, errors, path, type, "transaction".equals(type));
          if (res == null) {
            return null;
          } else {
            ResolvedReference rr = new ResolvedReference();
            rr.setResource(res.getMatch());
            rr.setFocus(res.getMatch());
            rr.setExternal(false);
            rr.setStack(stack.push(res.getEntry(), res.getIndex(), res.getEntry().getProperty().getDefinition(),
              res.getEntry().getProperty().getDefinition()).push(res.getMatch(), -1,
              res.getMatch().getProperty().getDefinition(), res.getMatch().getProperty().getDefinition()));
            return rr;
          }
        }
        stack = stack.parent;
      }
      // we can get here if we got called via FHIRPath conformsTo which breaks the stack continuity.
      if (hostContext != null && "Bundle".equals(hostContext.fhirType())) {
        String type = hostContext.getChildValue("type");
        Element entry = getEntryForSource(hostContext, source);
        fullUrl = entry.getChildValue("fullUrl");
        IndexedElement res = getFromBundle(hostContext, ref, fullUrl, errors, path, type, "transaction".equals(type));
        if (res == null) {
          return null;
        } else {
          ResolvedReference rr = new ResolvedReference();
          rr.setResource(res.getMatch());
          rr.setFocus(res.getMatch());
          rr.setExternal(false);
          rr.setStack(new NodeStack(hostContext).push(res.getEntry(), res.getIndex(), res.getEntry().getProperty().getDefinition(),
            res.getEntry().getProperty().getDefinition()).push(res.getMatch(), -1,
            res.getMatch().getProperty().getDefinition(), res.getMatch().getProperty().getDefinition()));
          return rr;
        }
      }
    }
    return null;
  }

  private Element getEntryForSource(Element bundle, Element element) {
    List<Element> entries = new ArrayList<Element>();
    bundle.getNamedChildren("entry", entries);
    for (Element entry : entries) {
      if (entry.hasDescendant(element)) {
        return entry;
      }
    }
    return null;
  }

  private ResolvedReference makeExternalRef(Element external, String path) {
    ResolvedReference res = new ResolvedReference();
    res.setResource(external);
    res.setFocus(external);
    res.setExternal(true);
    res.setStack(new NodeStack(external, path));
    return res;
  }


  private Element resolve(Object appContext, String ref, NodeStack stack, List<ValidationMessage> errors, String path) throws IOException, FHIRException {
    Element local = localResolve(ref, stack, errors, path, null, null).getFocus();
    if (local != null)
      return local;
    if (fetcher == null)
      return null;
    if (fetchCache.containsKey(ref)) {
      return fetchCache.get(ref);
    } else {
      Element res = fetcher.fetch(appContext, ref);
      fetchCache.put(ref, res);
      return res;
    }
  }

  private ValueSet resolveBindingReference(DomainResource ctxt, String reference, String uri) {
    if (reference != null) {
      if (reference.startsWith("#")) {
        for (Resource c : ctxt.getContained()) {
          if (c.getId().equals(reference.substring(1)) && (c instanceof ValueSet))
            return (ValueSet) c;
        }
        return null;
      } else {
        long t = System.nanoTime();
        ValueSet fr = context.fetchResource(ValueSet.class, reference);
        if (fr == null) {
          if (!Utilities.isAbsoluteUrl(reference)) {
            reference = resolve(uri, reference);
            fr = context.fetchResource(ValueSet.class, reference);
          }
        }
        if (fr == null)
          fr = ValueSetUtilities.generateImplicitValueSet(reference);
        txTime = txTime + (System.nanoTime() - t);
        return fr;
      }
    } else
      return null;
  }

  private String resolve(String uri, String ref) {
    if (isBlank(uri)) {
      return ref;
    }
    String[] up = uri.split("\\/");
    String[] rp = ref.split("\\/");
    if (context.getResourceNames().contains(up[up.length - 2]) && context.getResourceNames().contains(rp[0])) {
      StringBuilder b = new StringBuilder();
      for (int i = 0; i < up.length - 2; i++) {
        b.append(up[i]);
        b.append("/");
      }
      b.append(ref);
      return b.toString();
    } else
      return ref;
  }

  private Element resolveInBundle(List<Element> entries, String ref, String fullUrl, String type, String id) {
    if (Utilities.isAbsoluteUrl(ref)) {
      // if the reference is absolute, then you resolve by fullUrl. No other thinking is required.
      for (Element entry : entries) {
        String fu = entry.getNamedChildValue("fullUrl");
        if (ref.equals(fu))
          return entry;
      }
      return null;
    } else {
      // split into base, type, and id
      String u = null;
      if (fullUrl != null && fullUrl.endsWith(type + "/" + id))
        // fullUrl = complex
        u = fullUrl.substring(0, fullUrl.length() - (type + "/" + id).length()) + ref;
//        u = fullUrl.substring((type+"/"+id).length())+ref;
      String[] parts = ref.split("\\/");
      if (parts.length >= 2) {
        String t = parts[0];
        String i = parts[1];
        for (Element entry : entries) {
          String fu = entry.getNamedChildValue("fullUrl");
          if (fu != null && fu.equals(u))
            return entry;
          if (u == null) {
            Element resource = entry.getNamedChild("resource");
            if (resource != null) {
              String et = resource.getType();
              String eid = resource.getNamedChildValue("id");
              if (t.equals(et) && i.equals(eid))
                return entry;
            }
          }
        }
      }
      return null;
    }
  }

  private ElementDefinition resolveNameReference(StructureDefinitionSnapshotComponent snapshot, String contentReference) {
    for (ElementDefinition ed : snapshot.getElement())
      if (contentReference.equals("#" + ed.getId()))
        return ed;
    return null;
  }

  private StructureDefinition resolveProfile(StructureDefinition profile, String pr) {
    if (pr.startsWith("#")) {
      for (Resource r : profile.getContained()) {
        if (r.getId().equals(pr.substring(1)) && r instanceof StructureDefinition)
          return (StructureDefinition) r;
      }
      return null;
    } else {
      long t = System.nanoTime();
      StructureDefinition fr = context.fetchResource(StructureDefinition.class, pr);
      sdTime = sdTime + (System.nanoTime() - t);
      return fr;
    }
  }

  private ElementDefinition resolveType(String type, List<TypeRefComponent> list) {
    for (TypeRefComponent tr : list) {
      String url = tr.getWorkingCode();
      if (!Utilities.isAbsoluteUrl(url))
        url = "http://hl7.org/fhir/StructureDefinition/" + url;
      long t = System.nanoTime();
      StructureDefinition sd = context.fetchResource(StructureDefinition.class, url);
      sdTime = sdTime + (System.nanoTime() - t);
      if (sd != null && (sd.getType().equals(type) || sd.getUrl().equals(type)) && sd.hasSnapshot())
        return sd.getSnapshot().getElement().get(0);
    }
    return null;
  }

  public void setAnyExtensionsAllowed(boolean anyExtensionsAllowed) {
    this.anyExtensionsAllowed = anyExtensionsAllowed;
  }

  public IResourceValidator setBestPracticeWarningLevel(BestPracticeWarningLevel value) {
    bpWarnings = value;
    return this;
  }

  @Override
  public void setCheckDisplay(CheckDisplayOption checkDisplay) {
    this.checkDisplay = checkDisplay;
  }

  public void setSuppressLoincSnomedMessages(boolean suppressLoincSnomedMessages) {
    this.suppressLoincSnomedMessages = suppressLoincSnomedMessages;
  }

  public IdStatus getResourceIdRule() {
    return resourceIdRule;
  }

  public void setResourceIdRule(IdStatus resourceIdRule) {
    this.resourceIdRule = resourceIdRule;
  }


  public boolean isAllowXsiLocation() {
    return allowXsiLocation;
  }

  public void setAllowXsiLocation(boolean allowXsiLocation) {
    this.allowXsiLocation = allowXsiLocation;
  }

  /**
   * @param element - the candidate that might be in the slice
   * @param path    - for reporting any errors. the XPath for the element
   * @param slicer  - the definition of how slicing is determined
   * @param ed      - the slice for which to test membership
   * @param errors
   * @param stack
   * @return
   * @throws DefinitionException
   * @throws DefinitionException
   * @throws IOException
   * @throws FHIRException
   */
  private boolean sliceMatches(ValidatorHostContext hostContext, Element element, String path, ElementDefinition slicer, ElementDefinition ed, StructureDefinition profile, List<ValidationMessage> errors, List<ValidationMessage> sliceInfo, NodeStack stack) throws DefinitionException, FHIRException {
    if (!slicer.getSlicing().hasDiscriminator())
      return false; // cannot validate in this case

    ExpressionNode n = (ExpressionNode) ed.getUserData("slice.expression.cache");
    if (n == null) {
      long t = System.nanoTime();
      // GG: this approach is flawed because it treats discriminators individually rather than collectively
      StringBuilder expression = new StringBuilder("true");
      boolean anyFound = false;
      Set<String> discriminators = new HashSet<>();
      for (ElementDefinitionSlicingDiscriminatorComponent s : slicer.getSlicing().getDiscriminator()) {
        String discriminator = s.getPath();
        discriminators.add(discriminator);

        List<ElementDefinition> criteriaElements = getCriteriaForDiscriminator(path, ed, discriminator, profile, s.getType() == DiscriminatorType.PROFILE);
        boolean found = false;
        for (ElementDefinition criteriaElement : criteriaElements) {
          found = true;
          if (s.getType() == DiscriminatorType.TYPE) {
            String type = null;
            if (!criteriaElement.getPath().contains("[") && discriminator.contains("[")) {
              discriminator = discriminator.substring(0, discriminator.indexOf('['));
              String lastNode = tail(discriminator);
              type = tail(criteriaElement.getPath()).substring(lastNode.length());
              type = type.substring(0, 1).toLowerCase() + type.substring(1);
            } else if (!criteriaElement.hasType() || criteriaElement.getType().size() == 1) {
              if (discriminator.contains("["))
                discriminator = discriminator.substring(0, discriminator.indexOf('['));
              type = criteriaElement.getType().get(0).getWorkingCode();
            } else if (criteriaElement.getType().size() > 1) {
              throw new DefinitionException("Discriminator (" + discriminator + ") is based on type, but slice " + ed.getId() + " in " + profile.getUrl() + " has multiple types: " + criteriaElement.typeSummary());
            } else
              throw new DefinitionException("Discriminator (" + discriminator + ") is based on type, but slice " + ed.getId() + " in " + profile.getUrl() + " has no types");
            if (discriminator.isEmpty())
              expression.append(" and $this is " + type);
            else
              expression.append(" and " + discriminator + " is " + type);
          } else if (s.getType() == DiscriminatorType.PROFILE) {
            if (criteriaElement.getType().size() == 0) {
              throw new DefinitionException("Profile based discriminators must have a type (" + criteriaElement.getId() + " in profile " + profile.getUrl() + ")");
            }
            if (criteriaElement.getType().size() != 1) {
              throw new DefinitionException("Profile based discriminators must have only one type (" + criteriaElement.getId() + " in profile " + profile.getUrl() + ")");
            }
            List<CanonicalType> list = discriminator.endsWith(".resolve()") || discriminator.equals("resolve()") ? criteriaElement.getType().get(0).getTargetProfile() : criteriaElement.getType().get(0).getProfile();
            if (list.size() == 0) {
              throw new DefinitionException("Profile based discriminators must have a type with a profile (" + criteriaElement.getId() + " in profile " + profile.getUrl() + ")");
            } else if (list.size() > 1) {
              CommaSeparatedStringBuilder b = new CommaSeparatedStringBuilder(" or ");
              for (CanonicalType c : list) {
                b.append(discriminator + ".conformsTo('" + c.getValue() + "')");
              }
              expression.append(" and (" + b + ")");
            } else {
              expression.append(" and " + discriminator + ".conformsTo('" + list.get(0).getValue() + "')");
            }
          } else if (s.getType() == DiscriminatorType.EXISTS) {
            if (criteriaElement.hasMin() && criteriaElement.getMin() >= 1)
              expression.append(" and (" + discriminator + ".exists())");
            else if (criteriaElement.hasMax() && criteriaElement.getMax().equals("0"))
              expression.append(" and (" + discriminator + ".exists().not())");
            else
              throw new FHIRException("Discriminator (" + discriminator + ") is based on element existence, but slice " + ed.getId() + " neither sets min>=1 or max=0");
          } else if (criteriaElement.hasFixed()) {
            buildFixedExpression(ed, expression, discriminator, criteriaElement);
          } else if (criteriaElement.hasPattern()) {
            buildPattternExpression(ed, expression, discriminator, criteriaElement);
          } else if (criteriaElement.hasBinding() && criteriaElement.getBinding().hasStrength() && criteriaElement.getBinding().getStrength().equals(BindingStrength.REQUIRED) && criteriaElement.getBinding().hasValueSet()) {
            expression.append(" and (" + discriminator + " memberOf '" + criteriaElement.getBinding().getValueSet() + "')");
          } else {
            found = false;
          }
          if (found)
            break;
        }
        if (found)
          anyFound = true;
      }
      if (!anyFound) {
        if (slicer.getSlicing().getDiscriminator().size() > 1)
          throw new DefinitionException("Could not match any discriminators (" + discriminators + ") for slice " + ed.getId() + " in profile " + profile.getUrl() + " - None of the discriminator " + discriminators + " have fixed value, binding or existence assertions");
        else
          throw new DefinitionException("Could not match discriminator (" + discriminators + ") for slice " + ed.getId() + " in profile " + profile.getUrl() + " - the discriminator " + discriminators + " does not have fixed value, binding or existence assertions");
      }

      try {
        n = fpe.parse(fixExpr(expression.toString()));
      } catch (FHIRLexerException e) {
        throw new FHIRException("Problem processing expression " + expression + " in profile " + profile.getUrl() + " path " + path + ": " + e.getMessage());
      }
      fpeTime = fpeTime + (System.nanoTime() - t);
      ed.setUserData("slice.expression.cache", n);
    }

    ValidatorHostContext shc = hostContext.forSlicing();
    boolean pass = evaluateSlicingExpression(shc, element, path, profile, n);
    if (!pass) {
      slicingHint(sliceInfo, IssueType.STRUCTURE, element.line(), element.col(), path, false, "Does not match slice'" + ed.getSliceName(), "discriminator = " + Utilities.escapeXml(n.toString()));
      for (String url : shc.getSliceRecords().keySet()) {
        slicingHint(sliceInfo, IssueType.STRUCTURE, element.line(), element.col(), path, false, "Details for " + stack.getLiteralPath() + " against profile " + url,
          "Profile " + url + " does not match for " + stack.getLiteralPath() + " because of the following profile issues: " + errorSummaryForSlicingAsHtml(shc.getSliceRecords().get(url)));
      }
    }
    return pass;
  }

  public boolean evaluateSlicingExpression(ValidatorHostContext hostContext, Element element, String path, StructureDefinition profile, ExpressionNode n) throws FHIRException {
    String msg;
    boolean ok;
    try {
      long t = System.nanoTime();
      ok = fpe.evaluateToBoolean(hostContext.forProfile(profile), hostContext.getResource(), hostContext.getRootResource(), element, n);
      fpeTime = fpeTime + (System.nanoTime() - t);
      msg = fpe.forLog();
    } catch (Exception ex) {
      ex.printStackTrace();
      throw new FHIRException("Problem evaluating slicing expression for element in profile " + profile.getUrl() + " path " + path + " (fhirPath = " + n + "): " + ex.getMessage());
    }
    return ok;
  }

  private void buildPattternExpression(ElementDefinition ed, StringBuilder expression, String discriminator, ElementDefinition criteriaElement) throws DefinitionException {
    DataType pattern = criteriaElement.getPattern();
    if (pattern instanceof CodeableConcept) {
      CodeableConcept cc = (CodeableConcept) pattern;
      expression.append(" and ");
      buildCodeableConceptExpression(ed, expression, discriminator, cc);
    } else if (pattern instanceof Identifier) {
      Identifier ii = (Identifier) pattern;
      expression.append(" and ");
      buildIdentifierExpression(ed, expression, discriminator, ii);
    } else
      throw new DefinitionException("Unsupported fixed pattern type for discriminator(" + discriminator + ") for slice " + ed.getId() + ": " + pattern.getClass().getName());
  }

  private void buildIdentifierExpression(ElementDefinition ed, StringBuilder expression, String discriminator, Identifier ii)
    throws DefinitionException {
    if (ii.hasExtension())
      throw new DefinitionException("Unsupported Identifier pattern - extensions are not allowed - for discriminator(" + discriminator + ") for slice " + ed.getId());
    boolean first = true;
    expression.append(discriminator + ".where(");
    if (ii.hasSystem()) {
      first = false;
      expression.append("system = '" + ii.getSystem() + "'");
    }
    if (ii.hasValue()) {
      if (first)
        first = false;
      else
        expression.append(" and ");
      expression.append("value = '" + ii.getValue() + "'");
    }
    if (ii.hasUse()) {
      if (first)
        first = false;
      else
        expression.append(" and ");
      expression.append("use = '" + ii.getUse() + "'");
    }
    if (ii.hasType()) {
      if (first)
        first = false;
      else
        expression.append(" and ");
      buildCodeableConceptExpression(ed, expression, "type", ii.getType());
    }
    expression.append(").exists()");
  }

  private void buildCodeableConceptExpression(ElementDefinition ed, StringBuilder expression, String discriminator, CodeableConcept cc)
    throws DefinitionException {
    if (cc.hasText())
      throw new DefinitionException("Unsupported CodeableConcept pattern - using text - for discriminator(" + discriminator + ") for slice " + ed.getId());
    if (!cc.hasCoding())
      throw new DefinitionException("Unsupported CodeableConcept pattern - must have at least one coding - for discriminator(" + discriminator + ") for slice " + ed.getId());
    if (cc.hasExtension())
      throw new DefinitionException("Unsupported CodeableConcept pattern - extensions are not allowed - for discriminator(" + discriminator + ") for slice " + ed.getId());
    boolean firstCoding = true;
    for (Coding c : cc.getCoding()) {
      if (c.hasExtension())
        throw new DefinitionException("Unsupported CodeableConcept pattern - extensions are not allowed - for discriminator(" + discriminator + ") for slice " + ed.getId());
      if (firstCoding) firstCoding = false;
      else expression.append(" and ");
      expression.append(discriminator + ".coding.where(");
      boolean first = true;
      if (c.hasSystem()) {
        first = false;
        expression.append("system = '" + c.getSystem() + "'");
      }
      if (c.hasVersion()) {
        if (first) first = false;
        else expression.append(" and ");
        expression.append("version = '" + c.getVersion() + "'");
      }
      if (c.hasCode()) {
        if (first) first = false;
        else expression.append(" and ");
        expression.append("code = '" + c.getCode() + "'");
      }
      if (c.hasDisplay()) {
        if (first) first = false;
        else expression.append(" and ");
        expression.append("display = '" + c.getDisplay() + "'");
      }
      expression.append(").exists()");
    }
  }

  private void buildFixedExpression(ElementDefinition ed, StringBuilder expression, String discriminator, ElementDefinition criteriaElement) throws DefinitionException {
    DataType fixed = criteriaElement.getFixed();
    if (fixed instanceof CodeableConcept) {
      CodeableConcept cc = (CodeableConcept) fixed;
      expression.append(" and ");
      buildCodeableConceptExpression(ed, expression, discriminator, cc);
    } else if (fixed instanceof Identifier) {
      Identifier ii = (Identifier) fixed;
      expression.append(" and ");
      buildIdentifierExpression(ed, expression, discriminator, ii);
    } else {
      expression.append(" and (");
      if (fixed instanceof StringType) {
        Gson gson = new Gson();
        String json = gson.toJson((StringType) fixed);
        String escapedString = json.substring(json.indexOf(":") + 2);
        escapedString = escapedString.substring(0, escapedString.indexOf(",\"myStringValue") - 1);
        expression.append("'" + escapedString + "'");
      } else if (fixed instanceof UriType) {
        expression.append("'" + ((UriType) fixed).asStringValue() + "'");
      } else if (fixed instanceof IntegerType) {
        expression.append(((IntegerType) fixed).asStringValue());
      } else if (fixed instanceof DecimalType) {
        expression.append(((IntegerType) fixed).asStringValue());
      } else if (fixed instanceof BooleanType) {
        expression.append(((BooleanType) fixed).asStringValue());
      } else
        throw new DefinitionException("Unsupported fixed value type for discriminator(" + discriminator + ") for slice " + ed.getId() + ": " + fixed.getClass().getName());
      expression.append(" in " + discriminator + ")");
    }
  }

  // checkSpecials = we're only going to run these tests if we are actually validating this content (as opposed to we looked it up)
  private void start(ValidatorHostContext hostContext, List<ValidationMessage> errors, Element resource, Element element, StructureDefinition defn, NodeStack stack) throws FHIRException {
    checkLang(resource, stack);

    if ("Bundle".equals(element.fhirType())) {
      resolveBundleReferences(element, new ArrayList<Element>());
    }
    startInner(hostContext, errors, resource, element, defn, stack, hostContext.isCheckSpecials());

    List<String> res = new ArrayList<>();
    Element meta = element.getNamedChild("meta");
    if (meta != null) {
      List<Element> profiles = new ArrayList<Element>();
      meta.getNamedChildren("profile", profiles);
      int i = 0;
      for (Element profile : profiles) {
        StructureDefinition sd = context.fetchResource(StructureDefinition.class, profile.primitiveValue());
        if (!defn.getUrl().equals(profile.primitiveValue())) {
          if (warning(errors, IssueType.STRUCTURE, element.line(), element.col(), stack.getLiteralPath() + ".meta.profile[" + i + "]", sd != null,messages.getString("Profile_reference__could_not_be_resolved_so_has_not_been_checked"), profile.primitiveValue())) {
            startInner(hostContext, errors, resource, element, sd, stack, false);
          }
        }
        i++;
      }
    }
  }

  private void resolveBundleReferences(Element element, List<Element> bundles) {
    if (!element.hasUserData("validator.bundle.resolved")) {
      element.setUserData("validator.bundle.resolved", true);
      List<Element> list = new ArrayList<Element>();
      list.addAll(bundles);
      list.add(0, element);
      List<Element> entries = element.getChildrenByName("entry");
      for (Element entry : entries) {
        String fu = entry.getChildValue("fullUrl");
        Element r = entry.getNamedChild("resource");
        if (r != null) {
          resolveBundleReferencesInResource(list, r, fu);
        }
      }
    }
  }

  private void resolveBundleReferencesInResource(List<Element> bundles, Element r, String fu) {
    r.setUserData("validator.bundle.resolution-resource", null);
    if ("Bundle".equals(r.fhirType())) {
      resolveBundleReferences(r, bundles);
    } else {
      for (Element child : r.getChildren()) {
        resolveBundleReferencesForElement(bundles, r, fu, child);
      }
    }
  }

  private void resolveBundleReferencesForElement(List<Element> bundles, Element resource, String fu, Element element) {
    if ("Reference".equals(element.fhirType())) {
      String ref = element.getChildValue("reference");
      if (!Utilities.noString(ref)) {
        for (Element bundle : bundles) {
          List<Element> entries = bundle.getChildren("entry");
          Element tgt = resolveInBundle(entries, ref, fu, resource.fhirType(), resource.getIdBase());
          if (tgt != null) {
            element.setUserData("validator.bundle.resolution", tgt.getNamedChild("resource"));
            return;
          }
        }
        element.setUserData("validator.bundle.resolution-failed", ref);
      }
    } else {
      element.setUserData("validator.bundle.resolution-noref", null);
      for (Element child : element.getChildren()) {
        resolveBundleReferencesForElement(bundles, resource, fu, child);
      }
    }

  }

  public void startInner(ValidatorHostContext hostContext, List<ValidationMessage> errors, Element resource, Element element, StructureDefinition defn, NodeStack stack, boolean checkSpecials) {
    // the first piece of business is to see if we've validated this resource against this profile before.
    // if we have (*or if we still are*), then we'll just return our existing errors
    ResourceValidationTracker resTracker = getResourceTracker(element);
    List<ValidationMessage> cachedErrors = resTracker.getOutcomes(defn);
    if (cachedErrors != null) {
      for (ValidationMessage vm : cachedErrors) {
        if (!errors.contains(vm)) {
          errors.add(vm);
        }
      }
      return;
    }
    if (rule(errors, IssueType.STRUCTURE, element.line(), element.col(), stack.getLiteralPath(), defn.hasSnapshot(),messages.getString("StructureDefinition_has_no_snapshot__validation_is_against_the_snapshot_so_it_must_be_provided"))) {
      List<ValidationMessage> localErrors = new ArrayList<ValidationMessage>();
      resTracker.startValidating(defn);
      trackUsage(defn, hostContext, element);
      validateElement(hostContext, localErrors, defn, defn.getSnapshot().getElement().get(0), null, null, resource, element, element.getName(), stack, false, true, null);
      resTracker.storeOutcomes(defn, localErrors);
      for (ValidationMessage vm : localErrors) {
        if (!errors.contains(vm)) {
          errors.add(vm);
        }
      }
    }
    if (checkSpecials) {
      checkSpecials(hostContext, errors, element, stack, checkSpecials);
      validateResourceRules(errors, element, stack);
    }
  }

  public void checkSpecials(ValidatorHostContext hostContext, List<ValidationMessage> errors, Element element, NodeStack stack, boolean checkSpecials) {
    // specific known special validations
    if (element.getType().equals("Bundle")) {
      validateBundle(errors, element, stack, checkSpecials);
    } else if (element.getType().equals("Observation")) {
      validateObservation(errors, element, stack);
    } else if (element.getType().equals("Questionnaire")) {
      ArrayList<Element> parents = new ArrayList<>();
      parents.add(element);
      validateQuestionannaireItem(errors, element, element, stack, parents);
    } else if (element.getType().equals("QuestionnaireResponse")) {
      validateQuestionannaireResponse(hostContext, errors, element, stack);
    } else if (element.getType().equals("CapabilityStatement")) {
      validateCapabilityStatement(errors, element, stack);
    } else if (element.getType().equals("CodeSystem")) {
      validateCodeSystem(errors, element, stack);
    }
  }

  private ResourceValidationTracker getResourceTracker(Element element) {
    ResourceValidationTracker res = resourceTracker.get(element);
    if (res == null) {
      res = new ResourceValidationTracker();
      resourceTracker.put(element, res);
    }
    return res;
  }

  private void validateQuestionannaireItem(List<ValidationMessage> errors, Element element, Element questionnaire, NodeStack stack, List<Element> parents) {
    List<Element> list = getItems(element);
    for (int i = 0; i < list.size(); i++) {
      Element e = list.get(i);
      NodeStack ns = stack.push(e, i, e.getProperty().getDefinition(), e.getProperty().getDefinition());
      validateQuestionnaireElement(errors, ns, questionnaire, e, parents);
      List<Element> np = new ArrayList<Element>();
      np.add(e);
      np.addAll(parents);
      validateQuestionannaireItem(errors, e, questionnaire, ns, np);
    }
  }

  private void validateQuestionnaireElement(List<ValidationMessage> errors, NodeStack ns, Element questionnaire, Element item, List<Element> parents) {
    // R4+
    if ((FHIRVersion.isR4Plus(context.getVersion())) && (item.hasChildren("enableWhen"))) {
      List<Element> ewl = item.getChildren("enableWhen");
      for (Element ew : ewl) {
        String ql = ew.getNamedChildValue("question");
        if (rule(errors, IssueType.BUSINESSRULE, ns.literalPath, ql != null,messages.getString("Questions_with_an_enableWhen_must_have_a_value_for_the_question_link"))) {
          Element tgt = getQuestionById(item, ql);
          if (rule(errors, IssueType.BUSINESSRULE, ns.literalPath, tgt == null,messages.getString("Questions_with_an_enableWhen_cannot_refer_to_an_inner_question_for_its_enableWhen_condition"))) {
            tgt = getQuestionById(questionnaire, ql);
            if (rule(errors, IssueType.BUSINESSRULE, ns.literalPath, tgt != null,messages.getString("Unable_to_find_target__for_this_question_enableWhen"), ql)) {
              if (rule(errors, IssueType.BUSINESSRULE, ns.literalPath, tgt != item,messages.getString("Target_for_this_question_enableWhen_cant_reference_itself"))) {
                if (!isBefore(item, tgt, parents)) {
                  warning(errors, IssueType.BUSINESSRULE, ns.literalPath, false,messages.getString("The_target_of_this_enableWhen_rule__comes_after_the_question_itself"), ql);
                }
              }
            }
          }
        }
      }
    }
  }

  private boolean isBefore(Element item, Element tgt, List<Element> parents) {
    // we work up the list, looking for tgt in the children of the parents
    if (parents.contains(tgt)) {
      // actually, if the target is a parent, that's automatically ok
      return true;
    }
    for (Element p : parents) {
      int i = findIndex(p, item);
      int t = findIndex(p, tgt);
      if (i > -1 && t > -1) {
        return i > t;
      }
    }
    return false; // unsure... shouldn't ever get to this point;
  }


  private int findIndex(Element parent, Element descendant) {
    for (int i = 0; i < parent.getChildren().size(); i++) {
      if (parent.getChildren().get(i) == descendant || isChild(parent.getChildren().get(i), descendant))
        return i;
    }
    return -1;
  }

  private boolean isChild(Element element, Element descendant) {
    for (Element e : element.getChildren()) {
      if (e == descendant)
        return true;
      if (isChild(e, descendant))
        return true;
    }
    return false;
  }

  private Element getQuestionById(Element focus, String ql) {
    List<Element> list = getItems(focus);
    for (Element item : list) {
      String v = item.getNamedChildValue("linkId");
      if (ql.equals(v))
        return item;
      Element tgt = getQuestionById(item, ql);
      if (tgt != null)
        return tgt;
    }
    return null;

  }

  private List<Element> getItems(Element element) {
    List<Element> list = new ArrayList<>();
    element.getNamedChildren("item", list);
    return list;
  }

  private void checkLang(Element resource, NodeStack stack) {
    String lang = resource.getNamedChildValue("language");
    if (!Utilities.noString(lang))
      stack.workingLang = lang;
  }

  private void validateResourceRules(List<ValidationMessage> errors, Element element, NodeStack stack) {
    String lang = element.getNamedChildValue("language");
    Element text = element.getNamedChild("text");
    if (text != null) {
      Element div = text.getNamedChild("div");
      if (lang != null && div != null) {
        XhtmlNode xhtml = div.getXhtml();
        String l = xhtml.getAttribute("lang");
        String xl = xhtml.getAttribute("xml:lang");
        if (l == null && xl == null) {
          warning(errors, IssueType.BUSINESSRULE, div.line(), div.col(), stack.getLiteralPath(), false,messages.getString("Resource_has_a_language_but_the_XHTML_does_not_have_an_lang_or_an_xmllang_tag_needs_both__see_httpswwww3orgTRi18nhtmltechlanglangvalues"));
        } else {
          if (l == null) {
            warning(errors, IssueType.BUSINESSRULE, div.line(), div.col(), stack.getLiteralPath(), false,messages.getString("Resource_has_a_language_but_the_XHTML_does_not_have_a_lang_tag_needs_both_lang_and_xmllang__see_httpswwww3orgTRi18nhtmltechlanglangvalues"));
          } else if (!l.equals(lang)) {
            warning(errors, IssueType.BUSINESSRULE, div.line(), div.col(), stack.getLiteralPath(), false,messages.getString("Resource_has_a_language__and_the_XHTML_has_a_lang__but_they_differ_"), lang, l);
          }
          if (xl == null) {
            warning(errors, IssueType.BUSINESSRULE, div.line(), div.col(), stack.getLiteralPath(), false,messages.getString("Resource_has_a_language_but_the_XHTML_does_not_have_an_xmllang_tag_needs_both_lang_and_xmllang__see_httpswwww3orgTRi18nhtmltechlanglangvalues"));
          } else if (!xl.equals(lang)) {
            warning(errors, IssueType.BUSINESSRULE, div.line(), div.col(), stack.getLiteralPath(), false,messages.getString("Resource_has_a_language__and_the_XHTML_has_an_xmllang__but_they_differ_"), lang, xl);
          }
        }
      }
    }
    // security tags are a set (system|code)
    Element meta = element.getNamedChild("meta");
    if (meta != null) {
      Set<String> tags = new HashSet<>();
      List<Element> list = new ArrayList<>();
      meta.getNamedChildren("security", list);
      int i = 0;
      for (Element e : list) {
        String s = e.getNamedChildValue("system") + "#" + e.getNamedChildValue("code");
        rule(errors, IssueType.BUSINESSRULE, e.line(), e.col(), stack.getLiteralPath() + ".meta.profile[" + Integer.toString(i) + "]", !tags.contains(s),messages.getString("Duplicate_Security_Label_"), s);
        tags.add(s);
        i++;
      }
    }
  }

  private void validateCapabilityStatement(List<ValidationMessage> errors, Element cs, NodeStack stack) {
    int iRest = 0;
    for (Element rest : cs.getChildrenByName("rest")) {
      int iResource = 0;
      for (Element resource : rest.getChildrenByName("resource")) {
        int iSP = 0;
        for (Element searchParam : resource.getChildrenByName("searchParam")) {
          String ref = searchParam.getChildValue("definition");
          String type = searchParam.getChildValue("type");
          if (!Utilities.noString(ref)) {
            SearchParameter sp = context.fetchResource(SearchParameter.class, ref);
            if (sp != null) {
              rule(errors, IssueType.INVALID, searchParam.line(), searchParam.col(), stack.literalPath + ".rest[" + iRest + "].resource[" + iResource + "].searchParam[" + iSP + "]",
                sp.getType().toCode().equals(type),messages.getString("Type_mismatch__SearchParameter__type_is__but_type_here_is_"), sp.getUrl(), sp.getType().toCode(), type);
            }
          }
          iSP++;
        }
        iResource++;
      }
      iRest++;
    }
  }

  private void validateCodeSystem(List<ValidationMessage> errors, Element cs, NodeStack stack) {
    String url = cs.getNamedChildValue("url");
    String vsu = cs.getNamedChildValue("valueSet");
    if (!Utilities.noString(vsu)) {
      ValueSet vs;
      try {
        vs = context.fetchResourceWithException(ValueSet.class, vsu);
      } catch (FHIRException e) {
        vs = null;
      }
      if (vs != null) {
        if (rule(errors, IssueType.BUSINESSRULE, stack.getLiteralPath(), vs.hasCompose() && !vs.hasExpansion(),messages.getString("CodeSystem__has_a_all_system_value_set_of__but_it_is_an_expansion"), url, vsu))
          if (rule(errors, IssueType.BUSINESSRULE, stack.getLiteralPath(), vs.getCompose().getInclude().size() == 1,messages.getString("CodeSystem__has_a_all_system_value_set_of__but_doesnt_have_a_single_include"), url, vsu))
            if (rule(errors, IssueType.BUSINESSRULE, stack.getLiteralPath(), vs.getCompose().getInclude().get(0).getSystem().equals(url),messages.getString("CodeSystem__has_a_all_system_value_set_of__but_doesnt_have_a_matching_system_"), url, vsu, vs.getCompose().getInclude().get(0).getSystem())) {
              rule(errors, IssueType.BUSINESSRULE, stack.getLiteralPath(), !vs.getCompose().getInclude().get(0).hasValueSet()
                && !vs.getCompose().getInclude().get(0).hasConcept() && !vs.getCompose().getInclude().get(0).hasFilter(),messages.getString("CodeSystem__has_a_all_system_value_set_of__but_the_include_has_extra_details"), url, vsu);
            }
      }
    } // todo... try getting the value set the other way...
  }


  private void validateQuestionannaireResponse(ValidatorHostContext hostContext, List<ValidationMessage> errors, Element element, NodeStack stack) throws FHIRException {
    Element q = element.getNamedChild("questionnaire");
    String questionnaire = null;
    if (q != null) {
      /*
       * q.getValue() is correct for R4 content, but we'll also accept the second
       * option just in case we're validating raw STU3 content. Being lenient here
       * isn't the end of the world since if someone is actually doing the reference
       * wrong in R4 content it'll get flagged elsewhere by the validator too
       */
      if (isNotBlank(q.getValue())) {
        questionnaire = q.getValue();
      } else if (isNotBlank(q.getChildValue("reference"))) {
        questionnaire = q.getChildValue("reference");
      }
    }
    if (hint(errors, IssueType.REQUIRED, element.line(), element.col(), stack.getLiteralPath(), questionnaire != null,messages.getString("No_questionnaire_is_identified_so_no_validation_can_be_performed_against_the_base_questionnaire"))) {
      long t = System.nanoTime();
      Questionnaire qsrc = questionnaire.startsWith("#") ? loadQuestionnaire(element, questionnaire.substring(1)) : context.fetchResource(Questionnaire.class, questionnaire);
      sdTime = sdTime + (System.nanoTime() - t);
      if (warning(errors, IssueType.REQUIRED, q.line(), q.col(), stack.getLiteralPath(), qsrc != null,messages.getString("The_questionnaire_could_not_be_resolved_so_no_validation_can_be_performed_against_the_base_questionnaire"), questionnaire)) {
        boolean inProgress = "in-progress".equals(element.getNamedChildValue("status"));
        validateQuestionannaireResponseItems(hostContext, qsrc, qsrc.getItem(), errors, element, stack, inProgress, element, new QStack(qsrc, element));
      }
    }
  }

  private Questionnaire loadQuestionnaire(Element resource, String id) throws FHIRException {
    try {
      for (Element contained : resource.getChildren("contained")) {
        if (contained.getIdBase().equals(id)) {
          FhirPublication v = FhirPublication.fromCode(context.getVersion());
          ByteArrayOutputStream bs = new ByteArrayOutputStream();
          new JsonParser(context).compose(contained, bs, OutputStyle.NORMAL, id);
          byte[] json = bs.toByteArray();
          switch (v) {
            case DSTU1:
              throw new FHIRException("Unsupported version R1");
            case DSTU2:
              org.hl7.fhir.dstu2.model.Resource r2 = new org.hl7.fhir.dstu2.formats.JsonParser().parse(json);
              Resource r5 = VersionConvertor_10_50.convertResource(r2);
              if (r5 instanceof Questionnaire)
                return (Questionnaire) r5;
              else
                return null;
            case DSTU2016May:
              org.hl7.fhir.dstu2016may.model.Resource r2a = new org.hl7.fhir.dstu2016may.formats.JsonParser().parse(json);
              r5 = VersionConvertor_14_50.convertResource(r2a);
              if (r5 instanceof Questionnaire)
                return (Questionnaire) r5;
              else
                return null;
            case STU3:
              org.hl7.fhir.dstu3.model.Resource r3 = new org.hl7.fhir.dstu3.formats.JsonParser().parse(json);
              r5 = VersionConvertor_30_50.convertResource(r3, false);
              if (r5 instanceof Questionnaire)
                return (Questionnaire) r5;
              else
                return null;
            case R4:
              org.hl7.fhir.r4.model.Resource r4 = new org.hl7.fhir.r4.formats.JsonParser().parse(json);
              r5 = VersionConvertor_40_50.convertResource(r4);
              if (r5 instanceof Questionnaire)
                return (Questionnaire) r5;
              else
                return null;
            case R5:
              r5 = new org.hl7.fhir.r5.formats.JsonParser().parse(json);
              if (r5 instanceof Questionnaire)
                return (Questionnaire) r5;
              else
                return null;
          }
        }
      }
      return null;
    } catch (IOException e) {
      throw new FHIRException(e);
    }
  }

  private void validateQuestionnaireResponseItem(ValidatorHostContext hostContext, Questionnaire qsrc, QuestionnaireItemComponent qItem, List<ValidationMessage> errors, Element element, NodeStack stack, boolean inProgress, Element questionnaireResponseRoot, QStack qstack) {
    String text = element.getNamedChildValue("text");
    rule(errors, IssueType.INVALID, element.line(), element.col(), stack.getLiteralPath(), Utilities.noString(text) || text.equals(qItem.getText()),messages.getString("If_text_exists_it_must_match_the_questionnaire_definition_for_linkId_"), qItem.getLinkId());

    List<Element> answers = new ArrayList<Element>();
    element.getNamedChildren("answer", answers);
    if (inProgress)
      warning(errors, IssueType.REQUIRED, element.line(), element.col(), stack.getLiteralPath(), isAnswerRequirementFulfilled(qItem, answers),messages.getString("No_response_answer_found_for_required_item_"), qItem.getLinkId());
    else if (myEnableWhenEvaluator.isQuestionEnabled(hostContext, qItem, qstack, fpe)) {
      rule(errors, IssueType.REQUIRED, element.line(), element.col(), stack.getLiteralPath(), isAnswerRequirementFulfilled(qItem, answers),messages.getString("No_response_answer_found_for_required_item_"), qItem.getLinkId());
    } else if (!answers.isEmpty()) { // items without answers should be allowed, but not items with answers to questions that are disabled
      // it appears that this is always a duplicate error - it will always already have beeb reported, so no need to report it again?
      // GDG 2019-07-13
//      rule(errors, IssueType.INVALID, element.line(), element.col(), stack.getLiteralPath(), !isAnswerRequirementFulfilled(qItem, answers),messages.getString("Item_has_answer_2_even_though_it_is_not_enabled_"), qItem.getLinkId());
    }

    if (answers.size() > 1)
      rule(errors, IssueType.INVALID, answers.get(1).line(), answers.get(1).col(), stack.getLiteralPath(), qItem.getRepeats(),messages.getString("Only_one_response_answer_item_with_this_linkId_allowed"));

    for (Element answer : answers) {
      NodeStack ns = stack.push(answer, -1, null, null);
      if (qItem.getType() != null) {
        switch (qItem.getType()) {
          case GROUP:
            rule(errors, IssueType.STRUCTURE, answer.line(), answer.col(), stack.getLiteralPath(), false,messages.getString("Items_of_type_group_should_not_have_answers"));
            break;
          case DISPLAY:  // nothing
            break;
          case BOOLEAN:
            validateQuestionnaireResponseItemType(errors, answer, ns, "boolean");
            break;
          case DECIMAL:
            validateQuestionnaireResponseItemType(errors, answer, ns, "decimal");
            break;
          case INTEGER:
            validateQuestionnaireResponseItemType(errors, answer, ns, "integer");
            break;
          case DATE:
            validateQuestionnaireResponseItemType(errors, answer, ns, "date");
            break;
          case DATETIME:
            validateQuestionnaireResponseItemType(errors, answer, ns, "dateTime");
            break;
          case TIME:
            validateQuestionnaireResponseItemType(errors, answer, ns, "time");
            break;
          case STRING:
            validateQuestionnaireResponseItemType(errors, answer, ns, "string");
            break;
          case TEXT:
            validateQuestionnaireResponseItemType(errors, answer, ns, "text");
            break;
          case URL:
            validateQuestionnaireResponseItemType(errors, answer, ns, "uri");
            break;
          case ATTACHMENT:
            validateQuestionnaireResponseItemType(errors, answer, ns, "Attachment");
            break;
          case REFERENCE:
            validateQuestionnaireResponseItemType(errors, answer, ns, "Reference");
            break;
          case QUANTITY:
            if ("Quantity".equals(validateQuestionnaireResponseItemType(errors, answer, ns, "Quantity")))
              if (qItem.hasExtension("???"))
                validateQuestionnaireResponseItemQuantity(errors, answer, ns);
            break;
          case CHOICE:
            String itemType = validateQuestionnaireResponseItemType(errors, answer, ns, "Coding", "date", "time", "integer", "string");
            if (itemType != null) {
              if (itemType.equals("Coding")) validateAnswerCode(errors, answer, ns, qsrc, qItem, false);
              else if (itemType.equals("date")) checkOption(errors, answer, ns, qsrc, qItem, "date");
              else if (itemType.equals("time")) checkOption(errors, answer, ns, qsrc, qItem, "time");
              else if (itemType.equals("integer"))
                checkOption(errors, answer, ns, qsrc, qItem, "integer");
              else if (itemType.equals("string")) checkOption(errors, answer, ns, qsrc, qItem, "string");
            }
            break;
          case OPENCHOICE:
            itemType = validateQuestionnaireResponseItemType(errors, answer, ns, "Coding", "date", "time", "integer", "string");
            if (itemType != null) {
              if (itemType.equals("Coding")) validateAnswerCode(errors, answer, ns, qsrc, qItem, true);
              else if (itemType.equals("date")) checkOption(errors, answer, ns, qsrc, qItem, "date");
              else if (itemType.equals("time")) checkOption(errors, answer, ns, qsrc, qItem, "time");
              else if (itemType.equals("integer"))
                checkOption(errors, answer, ns, qsrc, qItem, "integer");
              else if (itemType.equals("string"))
                checkOption(errors, answer, ns, qsrc, qItem, "string", true);
            }
            break;
//          case QUESTION:
          case NULL:
            // no validation
            break;
        }
      }
      validateQuestionannaireResponseItems(hostContext, qsrc, qItem.getItem(), errors, answer, stack, inProgress, questionnaireResponseRoot, qstack);
    }
    if (qItem.getType() == null) {
      fail(errors, IssueType.REQUIRED, element.line(), element.col(), stack.getLiteralPath(), false,messages.getString("Definition_for_item__does_not_contain_a_type"), qItem.getLinkId());
    } else if (qItem.getType() == QuestionnaireItemType.DISPLAY) {
      List<Element> items = new ArrayList<>();
      element.getNamedChildren("item", items);
      rule(errors, IssueType.STRUCTURE, element.line(), element.col(), stack.getLiteralPath(), items.isEmpty(),messages.getString("Items_not_of_type_DISPLAY_should_not_have_items__linkId_0"), qItem.getLinkId());
    } else {
      validateQuestionannaireResponseItems(hostContext, qsrc, qItem.getItem(), errors, element, stack, inProgress, questionnaireResponseRoot, qstack);
    }
  }

  private boolean isAnswerRequirementFulfilled(QuestionnaireItemComponent qItem, List<Element> answers) {
    return !answers.isEmpty() || !qItem.getRequired() || qItem.getType() == QuestionnaireItemType.GROUP;
  }

  private void validateQuestionnaireResponseItem(ValidatorHostContext hostcontext, Questionnaire qsrc, QuestionnaireItemComponent qItem, List<ValidationMessage> errors, List<Element> elements, NodeStack stack, boolean inProgress, Element questionnaireResponseRoot, QStack qstack) {
    if (elements.size() > 1)
      rule(errors, IssueType.INVALID, elements.get(1).line(), elements.get(1).col(), stack.getLiteralPath(), qItem.getRepeats(),messages.getString("Only_one_response_item_with_this_linkId_allowed__"), qItem.getLinkId());
    int i = 0;
    for (Element element : elements) {
      NodeStack ns = stack.push(element, i, null, null);
      validateQuestionnaireResponseItem(hostcontext, qsrc, qItem, errors, element, ns, inProgress, questionnaireResponseRoot, qstack.push(qItem, element));
      i++;
    }
  }

  private int getLinkIdIndex(List<QuestionnaireItemComponent> qItems, String linkId) {
    for (int i = 0; i < qItems.size(); i++) {
      if (linkId.equals(qItems.get(i).getLinkId()))
        return i;
    }
    return -1;
  }

  private void validateQuestionannaireResponseItems(ValidatorHostContext hostContext, Questionnaire qsrc, List<QuestionnaireItemComponent> qItems, List<ValidationMessage> errors, Element element, NodeStack stack, boolean inProgress, Element questionnaireResponseRoot, QStack qstack) {
    List<Element> items = new ArrayList<Element>();
    element.getNamedChildren("item", items);
    // now, sort into stacks
    Map<String, List<Element>> map = new HashMap<String, List<Element>>();
    int lastIndex = -1;
    for (Element item : items) {
      String linkId = item.getNamedChildValue("linkId");
      if (rule(errors, IssueType.REQUIRED, item.line(), item.col(), stack.getLiteralPath(), !Utilities.noString(linkId),messages.getString("No_LinkId_so_cant_be_validated"))) {
        int index = getLinkIdIndex(qItems, linkId);
        if (index == -1) {
          QuestionnaireItemComponent qItem = findQuestionnaireItem(qsrc, linkId);
          if (qItem != null) {
            rule(errors, IssueType.STRUCTURE, item.line(), item.col(), stack.getLiteralPath(), index > -1, misplacedItemError(qItem));
            NodeStack ns = stack.push(item, -1, null, null);
            validateQuestionnaireResponseItem(hostContext, qsrc, qItem, errors, item, ns, inProgress, questionnaireResponseRoot, qstack.push(qItem, item));
          } else
            rule(errors, IssueType.NOTFOUND, item.line(), item.col(), stack.getLiteralPath(), index > -1,messages.getString("LinkId_not_found_in_questionnaire"), linkId);
        } else {
          rule(errors, IssueType.STRUCTURE, item.line(), item.col(), stack.getLiteralPath(), index >= lastIndex,messages.getString("Structural_Error_items_are_out_of_order"));
          lastIndex = index;

          // If an item has a child called "linkId" but no child called "answer",
          // we'll treat it as not existing for the purposes of enableWhen validation
          if (item.hasChildren("answer") || item.hasChildren("item")) {
            List<Element> mapItem = map.computeIfAbsent(linkId, key -> new ArrayList<>());
            mapItem.add(item);
          }
        }
      }
    }

    // ok, now we have a list of known items, grouped by linkId. We've made an error for anything out of order
    for (QuestionnaireItemComponent qItem : qItems) {
      List<Element> mapItem = map.get(qItem.getLinkId());
      validateQuestionnaireResponseItem(hostContext, qsrc, errors, element, stack, inProgress, questionnaireResponseRoot, qItem, mapItem, qstack);
    }
  }

  public void validateQuestionnaireResponseItem(ValidatorHostContext hostContext, Questionnaire qsrc, List<ValidationMessage> errors, Element element, NodeStack stack, boolean inProgress, Element questionnaireResponseRoot, QuestionnaireItemComponent qItem, List<Element> mapItem, QStack qstack) {
    boolean enabled = myEnableWhenEvaluator.isQuestionEnabled(hostContext, qItem, qstack, fpe);
    if (mapItem != null) {
      if (!enabled) {
        int i = 0;
        for (Element e : mapItem) {
          NodeStack ns = stack.push(e, i, e.getProperty().getDefinition(), e.getProperty().getDefinition());
          rule(errors, IssueType.INVALID, e.line(), e.col(), ns.getLiteralPath(), enabled,messages.getString("Item_has_answer_even_though_it_is_not_enabled_item_id__"), qItem.getLinkId());
          i++;
        }
      }

      // Recursively validate child items
      validateQuestionnaireResponseItem(hostContext, qsrc, qItem, errors, mapItem, stack, inProgress, questionnaireResponseRoot, qstack);

    } else {

      // item is missing, is the question enabled?
      if (enabled && qItem.getRequired()) {
        String message = "No response found for required item with id = '" + qItem.getLinkId() + "'";
        if (inProgress) {
          warning(errors, IssueType.REQUIRED, element.line(), element.col(), stack.getLiteralPath(), false, message);
        } else {
          rule(errors, IssueType.REQUIRED, element.line(), element.col(), stack.getLiteralPath(), false, message);
        }
      }

    }

  }

  private String misplacedItemError(QuestionnaireItemComponent qItem) {
    return qItem.hasLinkId() ? String.format("Structural Error: item with linkid %s is in the wrong place", qItem.getLinkId()) : "Structural Error: item is in the wrong place";
  }

  private void validateQuestionnaireResponseItemQuantity(List<ValidationMessage> errors, Element answer, NodeStack stack) {

  }

  private String validateQuestionnaireResponseItemType(List<ValidationMessage> errors, Element element, NodeStack stack, String... types) {
    List<Element> values = new ArrayList<Element>();
    element.getNamedChildrenWithWildcard("value[x]", values);
    for (int i = 0; i < types.length; i++) {
      if (types[i].equals("text")) {
        types[i] = "string";
      }
    }
    if (values.size() > 0) {
      NodeStack ns = stack.push(values.get(0), -1, null, null);
      CommaSeparatedStringBuilder l = new CommaSeparatedStringBuilder();
      for (String s : types) {
        l.append(s);
        if (values.get(0).getName().equals("value" + Utilities.capitalize(s)))
          return (s);
      }
      if (types.length == 1)
        rule(errors, IssueType.STRUCTURE, values.get(0).line(), values.get(0).col(), ns.getLiteralPath(), false,messages.getString("Answer_value_must_be_of_type_"), types[0]);
      else
        rule(errors, IssueType.STRUCTURE, values.get(0).line(), values.get(0).col(), ns.getLiteralPath(), false,messages.getString("Answer_value_must_be_one_of_the_types_"), l.toString());
    }
    return null;
  }

  private QuestionnaireItemComponent findQuestionnaireItem(Questionnaire qSrc, String linkId) {
    return findItem(qSrc.getItem(), linkId);
  }

  private QuestionnaireItemComponent findItem(List<QuestionnaireItemComponent> list, String linkId) {
    for (QuestionnaireItemComponent item : list) {
      if (linkId.equals(item.getLinkId()))
        return item;
      QuestionnaireItemComponent result = findItem(item.getItem(), linkId);
      if (result != null)
        return result;
    }
    return null;
  }

  private void validateAnswerCode(List<ValidationMessage> errors, Element value, NodeStack stack, Questionnaire qSrc, String ref, boolean theOpenChoice) {
    ValueSet vs = resolveBindingReference(qSrc, ref, qSrc.getUrl());
    if (warning(errors, IssueType.CODEINVALID, value.line(), value.col(), stack.getLiteralPath(), vs != null,messages.getString("ValueSet__not_found_by_validator"), describeReference(ref))) {
      try {
        Coding c = ObjectConverter.readAsCoding(value);
        if (isBlank(c.getCode()) && isBlank(c.getSystem()) && isNotBlank(c.getDisplay())) {
          if (theOpenChoice) {
            return;
          }
        }

        long t = System.nanoTime();
        ValidationResult res = context.validateCode(new ValidationOptions(stack.workingLang), c, vs);
        txTime = txTime + (System.nanoTime() - t);
        if (!res.isOk()) {
          txRule(errors, res.getTxLink(), IssueType.CODEINVALID, value.line(), value.col(), stack.getLiteralPath(), false,messages.getString("The_value_provided__is_not_in_the_options_value_set_in_the_questionnaire"), c.getSystem(), c.getCode());
        } else if (res.getSeverity() != null) {
          super.addValidationMessage(errors, IssueType.CODEINVALID, value.line(), value.col(), stack.getLiteralPath(), res.getMessage(), res.getSeverity(), Source.TerminologyEngine);
        }
      } catch (Exception e) {
        warning(errors, IssueType.CODEINVALID, value.line(), value.col(), stack.getLiteralPath(), false,messages.getString("Error__validating_Coding_against_Questionnaire_Options"), e.getMessage());
      }
    }
  }

  private void validateAnswerCode(List<ValidationMessage> errors, Element answer, NodeStack stack, Questionnaire qSrc, QuestionnaireItemComponent qItem, boolean theOpenChoice) {
    Element v = answer.getNamedChild("valueCoding");
    NodeStack ns = stack.push(v, -1, null, null);
    if (qItem.getAnswerOption().size() > 0)
      checkCodingOption(errors, answer, stack, qSrc, qItem, theOpenChoice);
      //	    validateAnswerCode(errors, v, stack, qItem.getOption());
    else if (qItem.hasAnswerValueSet())
      validateAnswerCode(errors, v, stack, qSrc, qItem.getAnswerValueSet(), theOpenChoice);
    else
      hint(errors, IssueType.STRUCTURE, v.line(), v.col(), stack.getLiteralPath(), false,messages.getString("Cannot_validate_options_because_no_option_or_options_are_provided"));
  }

  private void checkOption(List<ValidationMessage> errors, Element answer, NodeStack stack, Questionnaire qSrc, QuestionnaireItemComponent qItem, String type) {
    checkOption(errors, answer, stack, qSrc, qItem, type, false);
  }

  private void checkOption(List<ValidationMessage> errors, Element answer, NodeStack stack, Questionnaire qSrc, QuestionnaireItemComponent qItem, String type, boolean openChoice) {
    if (type.equals("integer")) checkIntegerOption(errors, answer, stack, qSrc, qItem, openChoice);
    else if (type.equals("date")) checkDateOption(errors, answer, stack, qSrc, qItem, openChoice);
    else if (type.equals("time")) checkTimeOption(errors, answer, stack, qSrc, qItem, openChoice);
    else if (type.equals("string")) checkStringOption(errors, answer, stack, qSrc, qItem, openChoice);
    else if (type.equals("Coding")) checkCodingOption(errors, answer, stack, qSrc, qItem, openChoice);
  }

  private void checkIntegerOption(List<ValidationMessage> errors, Element answer, NodeStack stack, Questionnaire qSrc, QuestionnaireItemComponent qItem, boolean openChoice) {
    Element v = answer.getNamedChild("valueInteger");
    NodeStack ns = stack.push(v, -1, null, null);
    if (qItem.getAnswerOption().size() > 0) {
      List<IntegerType> list = new ArrayList<IntegerType>();
      for (QuestionnaireItemAnswerOptionComponent components : qItem.getAnswerOption()) {
        try {
          list.add(components.getValueIntegerType());
        } catch (FHIRException e) {
          // If it's the wrong type, just keep going
        }
      }
      if (list.isEmpty() && !openChoice) {
        rule(errors, IssueType.STRUCTURE, v.line(), v.col(), stack.getLiteralPath(), false,messages.getString("Option_list_has_no_option_values_of_type_integer"));
      } else {
        boolean found = false;
        for (IntegerType item : list) {
          if (item.getValue() == Integer.parseInt(v.primitiveValue())) {
            found = true;
            break;
          }
        }
        if (!found) {
          rule(errors, IssueType.STRUCTURE, v.line(), v.col(), stack.getLiteralPath(), found,messages.getString("The_integer__is_not_a_valid_option"), v.primitiveValue());
        }
      }
    } else
      hint(errors, IssueType.STRUCTURE, v.line(), v.col(), stack.getLiteralPath(), false,messages.getString("Cannot_validate_integer_answer_option_because_no_option_list_is_provided"));
  }

  private void checkDateOption(List<ValidationMessage> errors, Element answer, NodeStack stack, Questionnaire qSrc, QuestionnaireItemComponent qItem, boolean openChoice) {
    Element v = answer.getNamedChild("valueDate");
    NodeStack ns = stack.push(v, -1, null, null);
    if (qItem.getAnswerOption().size() > 0) {
      List<DateType> list = new ArrayList<DateType>();
      for (QuestionnaireItemAnswerOptionComponent components : qItem.getAnswerOption()) {
        try {
          list.add(components.getValueDateType());
        } catch (FHIRException e) {
          // If it's the wrong type, just keep going
        }
      }
      if (list.isEmpty() && !openChoice) {
        rule(errors, IssueType.STRUCTURE, v.line(), v.col(), stack.getLiteralPath(), false,messages.getString("Option_list_has_no_option_values_of_type_date"));
      } else {
        boolean found = false;
        for (DateType item : list) {
          if (item.getValue().equals(v.primitiveValue())) {
            found = true;
            break;
          }
        }
        if (!found) {
          rule(errors, IssueType.STRUCTURE, v.line(), v.col(), stack.getLiteralPath(), found,messages.getString("The_date__is_not_a_valid_option"), v.primitiveValue());
        }
      }
    } else
      hint(errors, IssueType.STRUCTURE, v.line(), v.col(), stack.getLiteralPath(), false,messages.getString("Cannot_validate_date_answer_option_because_no_option_list_is_provided"));
  }

  private void checkTimeOption(List<ValidationMessage> errors, Element answer, NodeStack stack, Questionnaire qSrc, QuestionnaireItemComponent qItem, boolean openChoice) {
    Element v = answer.getNamedChild("valueTime");
    NodeStack ns = stack.push(v, -1, null, null);
    if (qItem.getAnswerOption().size() > 0) {
      List<TimeType> list = new ArrayList<TimeType>();
      for (QuestionnaireItemAnswerOptionComponent components : qItem.getAnswerOption()) {
        try {
          list.add(components.getValueTimeType());
        } catch (FHIRException e) {
          // If it's the wrong type, just keep going
        }
      }
      if (list.isEmpty() && !openChoice) {
        rule(errors, IssueType.STRUCTURE, v.line(), v.col(), stack.getLiteralPath(), false,messages.getString("Option_list_has_no_option_values_of_type_time"));
      } else {
        boolean found = false;
        for (TimeType item : list) {
          if (item.getValue().equals(v.primitiveValue())) {
            found = true;
            break;
          }
        }
        if (!found) {
          rule(errors, IssueType.STRUCTURE, v.line(), v.col(), stack.getLiteralPath(), found,messages.getString("The_time__is_not_a_valid_option"), v.primitiveValue());
        }
      }
    } else
      hint(errors, IssueType.STRUCTURE, v.line(), v.col(), stack.getLiteralPath(), false,messages.getString("Cannot_validate_time_answer_option_because_no_option_list_is_provided"));
  }

  private void checkStringOption(List<ValidationMessage> errors, Element answer, NodeStack stack, Questionnaire qSrc, QuestionnaireItemComponent qItem, boolean openChoice) {
    Element v = answer.getNamedChild("valueString");
    NodeStack ns = stack.push(v, -1, null, null);
    if (qItem.getAnswerOption().size() > 0) {
      List<StringType> list = new ArrayList<StringType>();
      for (QuestionnaireItemAnswerOptionComponent components : qItem.getAnswerOption()) {
        try {
          if (components.getValue() != null) {
            list.add(components.getValueStringType());
          }
        } catch (FHIRException e) {
          // If it's the wrong type, just keep going
        }
      }
      if (!openChoice) {
        if (list.isEmpty()) {
          rule(errors, IssueType.STRUCTURE, v.line(), v.col(), stack.getLiteralPath(), false,messages.getString("Option_list_has_no_option_values_of_type_string"));
        } else {
          boolean found = false;
          for (StringType item : list) {
            if (item.getValue().equals((v.primitiveValue()))) {
              found = true;
              break;
            }
          }
          if (!found) {
            rule(errors, IssueType.STRUCTURE, v.line(), v.col(), stack.getLiteralPath(), found,messages.getString("The_string__is_not_a_valid_option"), v.primitiveValue());
          }
        }
      }
    } else {
      hint(errors, IssueType.STRUCTURE, v.line(), v.col(), stack.getLiteralPath(), false,messages.getString("Cannot_validate_string_answer_option_because_no_option_list_is_provided"));
    }
  }

  private void checkCodingOption(List<ValidationMessage> errors, Element answer, NodeStack stack, Questionnaire qSrc, QuestionnaireItemComponent qItem, boolean openChoice) {
    Element v = answer.getNamedChild("valueCoding");
    String system = v.getNamedChildValue("system");
    String code = v.getNamedChildValue("code");
    NodeStack ns = stack.push(v, -1, null, null);
    if (qItem.getAnswerOption().size() > 0) {
      List<Coding> list = new ArrayList<Coding>();
      for (QuestionnaireItemAnswerOptionComponent components : qItem.getAnswerOption()) {
        try {
          if (components.getValue() != null) {
            list.add(components.getValueCoding());
          }
        } catch (FHIRException e) {
          // If it's the wrong type, just keep going
        }
      }
      if (list.isEmpty() && !openChoice) {
        rule(errors, IssueType.STRUCTURE, v.line(), v.col(), stack.getLiteralPath(), false,messages.getString("Option_list_has_no_option_values_of_type_coding"));
      } else {
        boolean found = false;
        for (Coding item : list) {
          if (ObjectUtil.equals(item.getSystem(), system) && ObjectUtil.equals(item.getCode(), code)) {
            found = true;
            break;
          }
        }
        if (!found) {
          rule(errors, IssueType.STRUCTURE, v.line(), v.col(), stack.getLiteralPath(), found,messages.getString("The_code__is_not_a_valid_option"), system, code);
        }
      }
    } else
      hint(errors, IssueType.STRUCTURE, v.line(), v.col(), stack.getLiteralPath(), false,messages.getString("Cannot_validate_Coding_option_because_no_option_list_is_provided"));
  }

  private String tail(String path) {
    return path.substring(path.lastIndexOf(".") + 1);
  }

  private String tryParse(String ref) {
    String[] parts = ref.split("\\/");
    switch (parts.length) {
      case 1:
        return null;
      case 2:
        return checkResourceType(parts[0]);
      default:
        if (parts[parts.length - 2].equals("_history"))
          return checkResourceType(parts[parts.length - 4]);
        else
          return checkResourceType(parts[parts.length - 2]);
    }
  }

  private boolean typesAreAllReference(List<TypeRefComponent> theType) {
    for (TypeRefComponent typeRefComponent : theType) {
      if (typeRefComponent.getCode().equals("Reference") == false) {
        return false;
      }
    }
    return true;
  }

  private void validateBundle(List<ValidationMessage> errors, Element bundle, NodeStack stack, boolean checkSpecials) {
    List<Element> entries = new ArrayList<Element>();
    bundle.getNamedChildren("entry", entries);
    String type = bundle.getNamedChildValue("type");
    type = StringUtils.defaultString(type);

    if (entries.size() == 0) {
      rule(errors, IssueType.INVALID, stack.getLiteralPath(), !(type.equals("document") || type.equals("message")),messages.getString("Documents_or_Messages_must_contain_at_least_one_entry"));
    } else {
      // Get the first entry, the MessageHeader
      Element firstEntry = entries.get(0);
      // Get the stack of the first entry
      NodeStack firstStack = stack.push(firstEntry, 1, null, null);

      String fullUrl = firstEntry.getNamedChildValue("fullUrl");

      if (type.equals("document")) {
        Element resource = firstEntry.getNamedChild("resource");
        String id = resource.getNamedChildValue("id");
        if (rule(errors, IssueType.INVALID, firstEntry.line(), firstEntry.col(), stack.addToLiteralPath("entry", ":0"), resource != null,messages.getString("No_resource_on_first_entry"))) {
          validateDocument(errors, entries, resource, firstStack.push(resource, -1, null, null), fullUrl, id);
        }
        checkAllInterlinked(errors, entries, stack, bundle, true);
      }
      if (type.equals("message")) {
        Element resource = firstEntry.getNamedChild("resource");
        String id = resource.getNamedChildValue("id");
        if (rule(errors, IssueType.INVALID, firstEntry.line(), firstEntry.col(), stack.addToLiteralPath("entry", ":0"), resource != null,messages.getString("No_resource_on_first_entry"))) {
          validateMessage(errors, entries, resource, firstStack.push(resource, -1, null, null), fullUrl, id);
        }
        checkAllInterlinked(errors, entries, stack, bundle, VersionUtilities.isR5Ver(context.getVersion()));
      }
      // We do not yet have rules requiring that the id and fullUrl match when dealing with messaging Bundles
      //      validateResourceIds(errors, entries, stack);
    }
    for (Element entry : entries) {
      String fullUrl = entry.getNamedChildValue("fullUrl");
      String url = getCanonicalURLForEntry(entry);
      String id = getIdForEntry(entry);
      if (url != null) {
        if (!(!url.equals(fullUrl) || (url.matches(uriRegexForVersion()) && url.endsWith("/" + id))) && !isV3orV2Url(url))
          rule(errors, IssueType.INVALID, entry.line(), entry.col(), stack.addToLiteralPath("entry", ":0"), false,messages.getString("The_canonical_URL__cannot_match_the_fullUrl__unless_the_resource_id__also_matches"), url, fullUrl, id);
        rule(errors, IssueType.INVALID, entry.line(), entry.col(), stack.addToLiteralPath("entry", ":0"), !url.equals(fullUrl) || serverBase == null || (url.equals(Utilities.pathURL(serverBase, entry.getNamedChild("resource").fhirType(), id))),messages.getString("The_canonical_URL__cannot_match_the_fullUrl__unless_on_the_canonical_server_itself"), url, fullUrl);
      }
      // todo: check specials
    }
  }

  // hack for pre-UTG v2/v3
  private boolean isV3orV2Url(String url) {
    return url.startsWith("http://hl7.org/fhir/v3/") || url.startsWith("http://hl7.org/fhir/v2/");
  }

  public final static String URI_REGEX3 = "((http|https)://([A-Za-z0-9\\\\\\.\\:\\%\\$]*\\/)*)?(Account|ActivityDefinition|AllergyIntolerance|AdverseEvent|Appointment|AppointmentResponse|AuditEvent|Basic|Binary|BodySite|Bundle|CapabilityStatement|CarePlan|CareTeam|ChargeItem|Claim|ClaimResponse|ClinicalImpression|CodeSystem|Communication|CommunicationRequest|CompartmentDefinition|Composition|ConceptMap|Condition (aka Problem)|Consent|Contract|Coverage|DataElement|DetectedIssue|Device|DeviceComponent|DeviceMetric|DeviceRequest|DeviceUseStatement|DiagnosticReport|DocumentManifest|DocumentReference|EligibilityRequest|EligibilityResponse|Encounter|Endpoint|EnrollmentRequest|EnrollmentResponse|EpisodeOfCare|ExpansionProfile|ExplanationOfBenefit|FamilyMemberHistory|Flag|Goal|GraphDefinition|Group|GuidanceResponse|HealthcareService|ImagingManifest|ImagingStudy|Immunization|ImmunizationRecommendation|ImplementationGuide|Library|Linkage|List|Location|Measure|MeasureReport|Media|Medication|MedicationAdministration|MedicationDispense|MedicationRequest|MedicationStatement|MessageDefinition|MessageHeader|NamingSystem|NutritionOrder|Observation|OperationDefinition|OperationOutcome|Organization|Parameters|Patient|PaymentNotice|PaymentReconciliation|Person|PlanDefinition|Practitioner|PractitionerRole|Procedure|ProcedureRequest|ProcessRequest|ProcessResponse|Provenance|Questionnaire|QuestionnaireResponse|ReferralRequest|RelatedPerson|RequestGroup|ResearchStudy|ResearchSubject|RiskAssessment|Schedule|SearchParameter|Sequence|ServiceDefinition|Slot|Specimen|StructureDefinition|StructureMap|Subscription|Substance|SupplyDelivery|SupplyRequest|Task|TestScript|TestReport|ValueSet|VisionPrescription)\\/[A-Za-z0-9\\-\\.]{1,64}(\\/_history\\/[A-Za-z0-9\\-\\.]{1,64})?";
  private static final String EXECUTED_CONSTRAINT_LIST = "validator.executed.invariant.list";
  private static final String EXECUTION_ID = "validator.execution.id";

  private String uriRegexForVersion() {
    if (VersionUtilities.isR3Ver(context.getVersion()))
      return URI_REGEX3;
    else
      return Constants.URI_REGEX;
  }

  private String getCanonicalURLForEntry(Element entry) {
    Element e = entry.getNamedChild("resource");
    if (e == null)
      return null;
    return e.getNamedChildValue("url");
  }

  private String getIdForEntry(Element entry) {
    Element e = entry.getNamedChild("resource");
    if (e == null)
      return null;
    return e.getNamedChildValue("id");
  }

  /**
   * Check each resource entry to ensure that the entry's fullURL includes the resource's id
   * value. Adds an ERROR ValidationMessge to errors List for a given entry if it references
   * a resource and fullURL does not include the resource's id.
   *
   * @param errors  List of ValidationMessage objects that new errors will be added to.
   * @param entries List of entry Element objects to be checked.
   * @param stack   Current NodeStack used to create path names in error detail messages.
   */
  private void validateResourceIds(List<ValidationMessage> errors, List<Element> entries, NodeStack stack) {
    // TODO: Need to handle _version
    int i = 1;
    for (Element entry : entries) {
      String fullUrl = entry.getNamedChildValue("fullUrl");
      Element resource = entry.getNamedChild("resource");
      String id = resource != null ? resource.getNamedChildValue("id") : null;
      if (id != null && fullUrl != null) {
        String urlId = null;
        if (fullUrl.startsWith("https://") || fullUrl.startsWith("http://")) {
          urlId = fullUrl.substring(fullUrl.lastIndexOf('/') + 1);
        } else if (fullUrl.startsWith("urn:uuid") || fullUrl.startsWith("urn:oid")) {
          urlId = fullUrl.substring(fullUrl.lastIndexOf(':') + 1);
        }
        rule(errors, IssueType.INVALID, entry.line(), entry.col(), stack.addToLiteralPath("entry[" + i + "]"), urlId.equals(id),messages.getString("Resource_ID_does_not_match_the_ID_in_the_entry_full_URL__vs__"), id, fullUrl);
      }
      i++;
    }
  }

  private void checkAllInterlinked(List<ValidationMessage> errors, List<Element> entries, NodeStack stack, Element bundle, boolean isError) {
    List<EntrySummary> entryList = new ArrayList<>();
    for (Element entry : entries) {
      Element r = entry.getNamedChild("resource");
      if (r != null) {
        entryList.add(new EntrySummary(entry, r));
      }
    }
    for (EntrySummary e : entryList) {
      Set<String> references = findReferences(e.getEntry());
      for (String ref : references) {
        Element tgt = resolveInBundle(entries, ref, e.getEntry().getChildValue("fullUrl"), e.getResource().fhirType(), e.getResource().getIdBase());
        if (tgt != null) {
          EntrySummary t = entryForTarget(entryList, tgt);
          if (t != null) {
            e.getTargets().add(t);
          }
        }
      }
    }

    Set<EntrySummary> visited = new HashSet<>();
    visitLinked(visited, entryList.get(0));
    boolean foundRevLinks;
    do {
      foundRevLinks = false;
      for (EntrySummary e : entryList) {
        if (!visited.contains(e)) {
          boolean add = false;
          for (EntrySummary t : e.getTargets()) {
            if (visited.contains(t)) {
              add = true;
            }
          }
          if (add) {
            foundRevLinks = true;
            visitLinked(visited, e);
          }
        }
      }
    } while (foundRevLinks);

    int i = 0;
    for (EntrySummary e : entryList) {
      Element entry = e.getEntry();
      if (isError) {
        rule(errors, IssueType.INFORMATIONAL, entry.line(), entry.col(), stack.addToLiteralPath("entry" + '[' + (i + 1) + ']'), visited.contains(e),messages.getString("Entry__isnt_reachable_by_traversing_from_first_Bundle_entry"), (entry.getChildValue("fullUrl") != null ? "'" + entry.getChildValue("fullUrl") + "'" : ""));
      } else {
        warning(errors, IssueType.INFORMATIONAL, entry.line(), entry.col(), stack.addToLiteralPath("entry" + '[' + (i + 1) + ']'), visited.contains(e),messages.getString("Entry__isnt_reachable_by_traversing_from_first_Bundle_entry"), (entry.getChildValue("fullUrl") != null ? "'" + entry.getChildValue("fullUrl") + "'" : ""));
      }
      i++;
    }
  }

  private EntrySummary entryForTarget(List<EntrySummary> entryList, Element tgt) {
    for (EntrySummary e : entryList) {
      if (e.getEntry() == tgt) {
        return e;
      }
    }
    return null;
  }

  private void visitLinked(Set<EntrySummary> visited, EntrySummary t) {
    if (!visited.contains(t)) {
      visited.add(t);
      for (EntrySummary e : t.getTargets()) {
        visitLinked(visited, e);
      }
    }
  }

  private void followResourceLinks(Element entry, Map<String, Element> visitedResources, Map<Element, Element> candidateEntries, List<Element> candidateResources, List<ValidationMessage> errors, NodeStack stack) {
    followResourceLinks(entry, visitedResources, candidateEntries, candidateResources, errors, stack, 0);
  }

  private void followResourceLinks(Element entry, Map<String, Element> visitedResources, Map<Element, Element> candidateEntries, List<Element> candidateResources, List<ValidationMessage> errors, NodeStack stack, int depth) {
    Element resource = entry.getNamedChild("resource");
    if (visitedResources.containsValue(resource))
      return;

    visitedResources.put(entry.getNamedChildValue("fullUrl"), resource);

    String type = null;
    Set<String> references = findReferences(resource);
    for (String reference : references) {
      // We don't want errors when just retrieving the element as they will be caught (with better path info) in subsequent processing
      IndexedElement r = getFromBundle(stack.getElement(), reference, entry.getChildValue("fullUrl"), new ArrayList<ValidationMessage>(), stack.addToLiteralPath("entry[" + candidateResources.indexOf(resource) + "]"), type, "transaction".equals(stack.getElement().getChildValue("type")));
      if (r != null && !visitedResources.containsValue(r.getMatch())) {
        followResourceLinks(candidateEntries.get(r.getMatch()), visitedResources, candidateEntries, candidateResources, errors, stack, depth + 1);
      }
    }
  }

  private Set<String> findReferences(Element start) {
    Set<String> references = new HashSet<String>();
    findReferences(start, references);
    return references;
  }

  private void findReferences(Element start, Set<String> references) {
    for (Element child : start.getChildren()) {
      if (child.getType().equals("Reference")) {
        String ref = child.getChildValue("reference");
        if (ref != null && !ref.startsWith("#"))
          references.add(ref);
      }
      if (child.getType().equals("url") || child.getType().equals("uri") || child.getType().equals("canonical")) {
        String ref = child.primitiveValue();
        if (ref != null && !ref.startsWith("#"))
          references.add(ref);
      }
      findReferences(child, references);
    }
  }

  private void validateBundleReference(List<ValidationMessage> errors, List<Element> entries, Element ref, String name, NodeStack stack, String fullUrl, String type, String id) {
    String reference = null;
    try {
      reference = ref.getNamedChildValue("reference");
    } catch (Error e) {

    }

    if (ref != null && !Utilities.noString(reference)) {
      Element target = resolveInBundle(entries, reference, fullUrl, type, id);
      rule(errors, IssueType.INVALID, ref.line(), ref.col(), stack.addToLiteralPath("reference"), target != null,messages.getString("Cant_find__in_the_bundle_"), reference, name);
    }
  }

  private void validateContains(ValidatorHostContext hostContext, List<ValidationMessage> errors, String path, ElementDefinition child, ElementDefinition context, Element resource, Element element, NodeStack stack, IdStatus idstatus) throws FHIRException {
    String resourceName = element.getType();
    TypeRefComponent trr = null;
    for (TypeRefComponent tr : child.getType()) {
      if (tr.getCode().equals("Resource")) {
        trr = tr;
        break;
      }
    }
    if (trr == null) {
      rule(errors, IssueType.INFORMATIONAL, element.line(), element.col(), stack.getLiteralPath(), false,messages.getString("The_type__is_not_valid__no_resources_allowed_here"), resourceName);
    } else if (isValidResourceType(resourceName, trr)) {
      long t = System.nanoTime();
      StructureDefinition profile = this.context.fetchResource(StructureDefinition.class, "http://hl7.org/fhir/StructureDefinition/" + resourceName);
      sdTime = sdTime + (System.nanoTime() - t);
      // special case: resource wrapper is reset if we're crossing a bundle boundary, but not otherwise
      ValidatorHostContext hc = null;
      if (element.getSpecial() == SpecialElement.BUNDLE_ENTRY || element.getSpecial() == SpecialElement.BUNDLE_OUTCOME || element.getSpecial() == SpecialElement.PARAMETER) {
        resource = element;
        hc = hostContext.forEntry(element);
      } else {
        hc = hostContext.forContained(element);
      }
      trackUsage(profile, hostContext, element);
      if (rule(errors, IssueType.INVALID, element.line(), element.col(), stack.getLiteralPath(), profile != null,messages.getString("No_profile_found_for_contained_resource_of_type_"), resourceName)) {
        validateResource(hc, errors, resource, element, profile, idstatus, stack);
      }
    } else {
      List<String> types = new ArrayList<>();
      for (UriType u : trr.getProfile()) {
        StructureDefinition sd = this.context.fetchResource(StructureDefinition.class, u.getValue());
        if (sd != null && !types.contains(sd.getType())) {
          types.add(sd.getType());
        }
      }
      if (types.size() == 1) {
        rule(errors, IssueType.INFORMATIONAL, element.line(), element.col(), stack.getLiteralPath(), false,messages.getString("The_type__is_not_valid__must_be_"), resourceName, types.get(0));
      } else {
        rule(errors, IssueType.INFORMATIONAL, element.line(), element.col(), stack.getLiteralPath(), false,messages.getString("The_type__is_not_valid__must_be_one_of_"), resourceName, types);
      }
    }
  }

  private boolean isValidResourceType(String type, TypeRefComponent def) {
    if (!def.hasProfile()) {
      return true;
    }
    List<StructureDefinition> list = new ArrayList<>();
    for (UriType u : def.getProfile()) {
      StructureDefinition sdt = context.fetchResource(StructureDefinition.class, u.getValue());
      if (sdt != null) {
        list.add(sdt);
      }
    }

    StructureDefinition sdt = context.fetchTypeDefinition(type);
    while (sdt != null) {
      if (def.getWorkingCode().equals("Resource")) {
        for (StructureDefinition sd : list) {
          if (sd.getUrl().equals(sdt.getUrl())) {
            return true;
          }
          if (sd.getType().equals(sdt.getType())) {
            return true;
          }
        }
      }
      sdt = context.fetchResource(StructureDefinition.class, sdt.getBaseDefinition());
    }
    return false;
  }

  private void validateDocument(List<ValidationMessage> errors, List<Element> entries, Element composition, NodeStack stack, String fullUrl, String id) {
    // first entry must be a composition
    if (rule(errors, IssueType.INVALID, composition.line(), composition.col(), stack.getLiteralPath(), composition.getType().equals("Composition"),messages.getString("The_first_entry_in_a_document_must_be_a_composition"))) {

      // the composition subject etc references must resolve in the bundle
      validateDocumentReference(errors, entries, composition, stack, fullUrl, id, false, "subject", "Composition");
      validateDocumentReference(errors, entries, composition, stack, fullUrl, id, true, "author", "Composition");
      validateDocumentReference(errors, entries, composition, stack, fullUrl, id, false, "encounter", "Composition");
      validateDocumentReference(errors, entries, composition, stack, fullUrl, id, false, "custodian", "Composition");
      validateDocumentSubReference(errors, entries, composition, stack, fullUrl, id, "Composition", "attester", false, "party");
      validateDocumentSubReference(errors, entries, composition, stack, fullUrl, id, "Composition", "event", true, "detail");

      validateSections(errors, entries, composition, stack, fullUrl, id);
    }
  }

  public void validateDocumentSubReference(List<ValidationMessage> errors, List<Element> entries, Element composition, NodeStack stack, String fullUrl, String id, String title, String parent, boolean repeats, String propName) {
    List<Element> list = new ArrayList<>();
    composition.getNamedChildren(parent, list);
    int i = 1;
    for (Element elem : list) {
      validateDocumentReference(errors, entries, elem, stack.push(elem, i, null, null), fullUrl, id, repeats, propName, title + "." + parent);
      i++;
    }
  }

  public void validateDocumentReference(List<ValidationMessage> errors, List<Element> entries, Element composition, NodeStack stack, String fullUrl, String id, boolean repeats, String propName, String title) {
    if (repeats) {
      List<Element> list = new ArrayList<>();
      composition.getNamedChildren(propName, list);
      int i = 1;
      for (Element elem : list) {
        validateBundleReference(errors, entries, elem, title + "." + propName, stack.push(elem, i, null, null), fullUrl, "Composition", id);
        i++;
      }

    } else {
      Element elem = composition.getNamedChild(propName);
      if (elem != null) {
        validateBundleReference(errors, entries, elem, title + "." + propName, stack.push(elem, -1, null, null), fullUrl, "Composition", id);
      }
    }
  }

  private void validateElement(ValidatorHostContext hostContext, List<ValidationMessage> errors, StructureDefinition profile, ElementDefinition definition, StructureDefinition cprofile, ElementDefinition context,
    Element resource, Element element, String actualType, NodeStack stack, boolean inCodeableConcept, boolean checkDisplayInContext, String extensionUrl) throws FHIRException {

    // check type invariants
    checkInvariants(hostContext, errors, profile, definition, resource, element, stack, false);
    if (definition.getFixed() != null)
      checkFixedValue(errors, stack.getLiteralPath(), element, definition.getFixed(), profile.getUrl(), definition.getSliceName(), null);

    // get the list of direct defined children, including slices
    List<ElementDefinition> childDefinitions = ProfileUtilities.getChildMap(profile, definition);
    if (childDefinitions.isEmpty()) {
      if (actualType == null)
        return; // there'll be an error elsewhere in this case, and we're going to stop.
      childDefinitions = getActualTypeChildren(hostContext, element, actualType);
    } else if (definition.getType().size() > 1) {
      // this only happens when the profile constrains the abstract children but leaves th choice open.
      if (actualType == null)
        return; // there'll be an error elsewhere in this case, and we're going to stop.
      List<ElementDefinition> typeChildDefinitions = getActualTypeChildren(hostContext, element, actualType);
      // what were going to do is merge them - the type is not allowed to constrain things that the child definitions already do (well, if it does, it'll be ignored)
      mergeChildLists(childDefinitions, typeChildDefinitions, definition.getPath(), actualType);
    }

    List<ElementInfo> children = listChildren(element, stack);
    List<String> problematicPaths = assignChildren(hostContext, errors, profile, resource, stack, childDefinitions, children);

    checkCardinalities(errors, profile, element, stack, childDefinitions, children, problematicPaths);
    // 4. check order if any slices are ordered. (todo)

    // 5. inspect each child for validity
    for (ElementInfo ei : children) {
      checkChild(hostContext, errors, profile, definition, resource, element, actualType, stack, inCodeableConcept, checkDisplayInContext, ei, extensionUrl);
    }
  }

  private void mergeChildLists(List<ElementDefinition> master, List<ElementDefinition> additional, String masterPath, String typePath) {
    for (ElementDefinition ed : additional) {
      boolean inMaster = false;
      for (ElementDefinition t : master) {
        String tp = masterPath + ed.getPath().substring(typePath.length());
        if (t.getPath().equals(tp)) {
          inMaster = true;
        }
      }
      if (!inMaster) {
        master.add(ed);
      }
    }


  }

  // todo: the element definition in context might assign a constrained profile for the type?
  public List<ElementDefinition> getActualTypeChildren(ValidatorHostContext hostContext, Element element, String actualType) {
    List<ElementDefinition> childDefinitions;
    StructureDefinition dt = null;
    if (isAbsolute(actualType))
      dt = this.context.fetchResource(StructureDefinition.class, actualType);
    else
      dt = this.context.fetchResource(StructureDefinition.class, "http://hl7.org/fhir/StructureDefinition/" + actualType);
    if (dt == null)
      throw new DefinitionException("Unable to resolve actual type " + actualType);
    trackUsage(dt, hostContext, element);

    childDefinitions = ProfileUtilities.getChildMap(dt, dt.getSnapshot().getElement().get(0));
    return childDefinitions;
  }

  public void checkChild(ValidatorHostContext hostContext, List<ValidationMessage> errors, StructureDefinition profile, ElementDefinition definition,
    Element resource, Element element, String actualType, NodeStack stack, boolean inCodeableConcept, boolean checkDisplayInContext, ElementInfo ei, String extensionUrl)
    throws FHIRException, DefinitionException {

    List<String> profiles = new ArrayList<String>();
    if (ei.definition != null) {
      String type = null;
      ElementDefinition typeDefn = null;
      checkMustSupport(profile, ei);

      if (ei.definition.getType().size() == 1 && !"*".equals(ei.definition.getType().get(0).getWorkingCode()) && !"Element".equals(ei.definition.getType().get(0).getWorkingCode())
        && !"BackboneElement".equals(ei.definition.getType().get(0).getWorkingCode())) {
        type = ei.definition.getType().get(0).getWorkingCode();
        // Excluding reference is a kludge to get around versioning issues
        if (ei.definition.getType().get(0).hasProfile()) {
          for (CanonicalType p : ei.definition.getType().get(0).getProfile()) {
            profiles.add(p.getValue());
          }
        }
      } else if (ei.definition.getType().size() == 1 && "*".equals(ei.definition.getType().get(0).getWorkingCode())) {
        String prefix = tail(ei.definition.getPath());
        assert prefix.endsWith("[x]");
        type = ei.getName().substring(prefix.length() - 3);
        if (isPrimitiveType(type))
          type = Utilities.uncapitalize(type);
        if (ei.definition.getType().get(0).hasProfile()) {
          for (CanonicalType p : ei.definition.getType().get(0).getProfile()) {
            profiles.add(p.getValue());
          }
        }
      } else if (ei.definition.getType().size() > 1) {

        String prefix = tail(ei.definition.getPath());
        assert typesAreAllReference(ei.definition.getType()) || ei.definition.hasRepresentation(PropertyRepresentation.TYPEATTR) || prefix.endsWith("[x]") : prefix;

        if (ei.definition.hasRepresentation(PropertyRepresentation.TYPEATTR))
          type = ei.getElement().getType();
        else {
          prefix = prefix.substring(0, prefix.length() - 3);
          for (TypeRefComponent t : ei.definition.getType())
            if ((prefix + Utilities.capitalize(t.getWorkingCode())).equals(ei.getName())) {
              type = t.getWorkingCode();
              // Excluding reference is a kludge to get around versioning issues
              if (t.hasProfile() && !type.equals("Reference"))
                profiles.add(t.getProfile().get(0).getValue());
            }
        }
        if (type == null) {
          TypeRefComponent trc = ei.definition.getType().get(0);
          if (trc.getWorkingCode().equals("Reference"))
            type = "Reference";
          else
            rule(errors, IssueType.STRUCTURE, ei.line(), ei.col(), stack.getLiteralPath(), false,messages.getString("The_type_of_element__is_not_known_which_is_illegal_Valid_types_at_this_point_are_"), ei.getName(), describeTypes(ei.definition.getType()));
        }
      } else if (ei.definition.getContentReference() != null) {
        typeDefn = resolveNameReference(profile.getSnapshot(), ei.definition.getContentReference());
      } else if (ei.definition.getType().size() == 1 && ("Element".equals(ei.definition.getType().get(0).getWorkingCode()) || "BackboneElement".equals(ei.definition.getType().get(0).getWorkingCode()))) {
        if (ei.definition.getType().get(0).hasProfile()) {
          CanonicalType pu = ei.definition.getType().get(0).getProfile().get(0);
          if (pu.hasExtension(ToolingExtensions.EXT_PROFILE_ELEMENT))
            profiles.add(pu.getValue() + "#" + pu.getExtensionString(ToolingExtensions.EXT_PROFILE_ELEMENT));
          else
            profiles.add(pu.getValue());
        }
      }

      if (type != null) {
        if (type.startsWith("@")) {
          ei.definition = findElement(profile, type.substring(1));
          type = null;
        }
      }
      NodeStack localStack = stack.push(ei.getElement(), ei.count, ei.definition, type == null ? typeDefn : resolveType(type, ei.definition.getType()));
      if (debug) {
        System.out.println("  " + localStack.getLiteralPath());
      }
      String localStackLiterapPath = localStack.getLiteralPath();
      String eiPath = ei.getPath();
      assert (eiPath.equals(localStackLiterapPath)) : "ei.path: " + ei.getPath() + "  -  localStack.getLiteralPath: " + localStackLiterapPath;
      boolean thisIsCodeableConcept = false;
      String thisExtension = null;
      boolean checkDisplay = true;

      checkInvariants(hostContext, errors, profile, ei.definition, resource, ei.getElement(), localStack, true);

      ei.getElement().markValidation(profile, ei.definition);
      boolean elementValidated = false;
      if (type != null) {
        if (isPrimitiveType(type)) {
          checkPrimitive(hostContext, errors, ei.getPath(), type, ei.definition, ei.getElement(), profile, stack);
        } else {
          if (ei.definition.hasFixed()) {
            checkFixedValue(errors, ei.getPath(), ei.getElement(), ei.definition.getFixed(), profile.getUrl(), ei.definition.getSliceName(), null);
          }
          if (ei.definition.hasPattern()) {
            checkFixedValue(errors, ei.getPath(), ei.getElement(), ei.definition.getPattern(), profile.getUrl(), ei.definition.getSliceName(), null, true);
          }
        }
        if (type.equals("Identifier")) {
          checkIdentifier(errors, ei.getPath(), ei.getElement(), ei.definition);
        } else if (type.equals("Coding")) {
          checkCoding(errors, ei.getPath(), ei.getElement(), profile, ei.definition, inCodeableConcept, checkDisplayInContext, stack);
        } else if (type.equals("CodeableConcept")) {
          checkDisplay = checkCodeableConcept(errors, ei.getPath(), ei.getElement(), profile, ei.definition, stack);
          thisIsCodeableConcept = true;
        } else if (type.equals("Reference")) {
          checkReference(hostContext, errors, ei.getPath(), ei.getElement(), profile, ei.definition, actualType, localStack);
          // We only check extensions if we're not in a complex extension or if the element we're dealing with is not defined as part of that complex extension
        } else if (type.equals("Extension")) {
          Element eurl = ei.getElement().getNamedChild("url");
          if (rule(errors, IssueType.INVALID, ei.getPath(), eurl != null,messages.getString("Extensionurl_is_required"))) {
            String url = eurl.primitiveValue();
            thisExtension = url;
            if (rule(errors, IssueType.INVALID, ei.getPath(), !Utilities.noString(url),messages.getString("Extensionurl_is_required"))) {
              if (rule(errors, IssueType.INVALID, ei.getPath(), (extensionUrl != null) || Utilities.isAbsoluteUrl(url),messages.getString("Extensionurl_must_be_an_absolute_URL"))) {
                checkExtension(hostContext, errors, ei.getPath(), resource, element, ei.getElement(), ei.definition, profile, localStack, stack, extensionUrl);
              }
            }
          }
        } else if (type.equals("Resource")) {
          validateContains(hostContext, errors, ei.getPath(), ei.definition, definition, resource, ei.getElement(), localStack, idStatusForEntry(element, ei)); // if
          elementValidated = true;
          // (str.matches(".*([.,/])work\\1$"))
        } else if (Utilities.isAbsoluteUrl(type)) {
          StructureDefinition defn = context.fetchTypeDefinition(type);
          if (defn != null && hasMapping("http://hl7.org/fhir/terminology-pattern", defn, defn.getSnapshot().getElementFirstRep())) {
            List<String> txtype = getMapping("http://hl7.org/fhir/terminology-pattern", defn, defn.getSnapshot().getElementFirstRep());
            if (txtype.contains("CodeableConcept")) {
              checkTerminologyCodeableConcept(errors, ei.getPath(), ei.getElement(), profile, ei.definition, stack, defn);
              thisIsCodeableConcept = true;
            } else if (txtype.contains("Coding")) {
              checkTerminologyCoding(errors, ei.getPath(), ei.getElement(), profile, ei.definition, inCodeableConcept, checkDisplayInContext, stack, defn);
            }
          }
        }
      } else {
        if (rule(errors, IssueType.STRUCTURE, ei.line(), ei.col(), stack.getLiteralPath(), ei.definition != null,messages.getString("Unrecognised_Content_"), ei.getName()))
          validateElement(hostContext, errors, profile, ei.definition, null, null, resource, ei.getElement(), type, localStack, false, true, null);
      }
      StructureDefinition p = null;
      String tail = null;
      if (profiles.isEmpty()) {
        if (type != null) {
          p = getProfileForType(type, ei.definition.getType());

          // If dealing with a primitive type, then we need to check the current child against
          // the invariants (constraints) on the current element, because otherwise it only gets
          // checked against the primary type's invariants: LLoyd
          //if (p.getKind() == StructureDefinitionKind.PRIMITIVETYPE) {
          //  checkInvariants(hostContext, errors, ei.path, profile, ei.definition, null, null, resource, ei.element);
          //}

          rule(errors, IssueType.STRUCTURE, ei.line(), ei.col(), ei.getPath(), p != null,messages.getString("Unknown_type_"), type);
        }
      } else if (profiles.size() == 1) {
        String url = profiles.get(0);
        if (url.contains("#")) {
          tail = url.substring(url.indexOf("#") + 1);
          url = url.substring(0, url.indexOf("#"));
        }
        p = this.context.fetchResource(StructureDefinition.class, url);
        rule(errors, IssueType.STRUCTURE, ei.line(), ei.col(), ei.getPath(), p != null,messages.getString("Unknown_profile_"), profiles.get(0));
      } else {
        elementValidated = true;
        HashMap<String, List<ValidationMessage>> goodProfiles = new HashMap<String, List<ValidationMessage>>();
        HashMap<String, List<ValidationMessage>> badProfiles = new HashMap<String, List<ValidationMessage>>();
        for (String typeProfile : profiles) {
          String url = typeProfile;
          tail = null;
          if (url.contains("#")) {
            tail = url.substring(url.indexOf("#") + 1);
            url = url.substring(0, url.indexOf("#"));
          }
          p = this.context.fetchResource(StructureDefinition.class, typeProfile);
          if (rule(errors, IssueType.STRUCTURE, ei.line(), ei.col(), ei.getPath(), p != null,messages.getString("Unknown_profile_"), typeProfile)) {
            List<ValidationMessage> profileErrors = new ArrayList<ValidationMessage>();
            validateElement(hostContext, profileErrors, p, getElementByTail(p, tail), profile, ei.definition, resource, ei.getElement(), type, localStack, thisIsCodeableConcept, checkDisplay, thisExtension);
            if (hasErrors(profileErrors))
              badProfiles.put(typeProfile, profileErrors);
            else
              goodProfiles.put(typeProfile, profileErrors);
          }
        }
        if (goodProfiles.size() == 1) {
          errors.addAll(goodProfiles.values().iterator().next());
        } else if (goodProfiles.size() == 0) {
          rule(errors, IssueType.STRUCTURE, ei.line(), ei.col(), ei.getPath(), false,messages.getString("Unable_to_find_matching_profile_among_choices_"), StringUtils.join("; ", profiles));
          for (String m : badProfiles.keySet()) {
            p = this.context.fetchResource(StructureDefinition.class, m);
            for (ValidationMessage message : badProfiles.get(m)) {
              message.setMessage(message.getMessage() + " (validating against " + p.getUrl() + (p.hasVersion() ? "|" + p.getVersion() : "") + " [" + p.getName() + "])");
              errors.add(message);
            }
          }
        } else {
          warning(errors, IssueType.STRUCTURE, ei.line(), ei.col(), ei.getPath(), false,messages.getString("Found_multiple_matching_profiles_among_choices_"), StringUtils.join("; ", goodProfiles.keySet()));
          for (String m : goodProfiles.keySet()) {
            p = this.context.fetchResource(StructureDefinition.class, m);
            for (ValidationMessage message : goodProfiles.get(m)) {
              message.setMessage(message.getMessage() + " (validating against " + p.getUrl() + (p.hasVersion() ? "|" + p.getVersion() : "") + " [" + p.getName() + "])");
              errors.add(message);
            }
          }
        }
      }
      if (p != null) {
        trackUsage(p, hostContext, element);

        if (!elementValidated) {
          if (ei.getElement().getSpecial() == SpecialElement.BUNDLE_ENTRY || ei.getElement().getSpecial() == SpecialElement.BUNDLE_OUTCOME || ei.getElement().getSpecial() == SpecialElement.PARAMETER)
            validateElement(hostContext, errors, p, getElementByTail(p, tail), profile, ei.definition, ei.getElement(), ei.getElement(), type, localStack, thisIsCodeableConcept, checkDisplay, thisExtension);
          else
            validateElement(hostContext, errors, p, getElementByTail(p, tail), profile, ei.definition, resource, ei.getElement(), type, localStack, thisIsCodeableConcept, checkDisplay, thisExtension);
        }
        int index = profile.getSnapshot().getElement().indexOf(ei.definition);
        if (index < profile.getSnapshot().getElement().size() - 1) {
          String nextPath = profile.getSnapshot().getElement().get(index + 1).getPath();
          if (!nextPath.equals(ei.definition.getPath()) && nextPath.startsWith(ei.definition.getPath()))
            validateElement(hostContext, errors, profile, ei.definition, null, null, resource, ei.getElement(), type, localStack, thisIsCodeableConcept, checkDisplay, thisExtension);
        }
      }
    }
  }

  private void trackUsage(StructureDefinition profile, ValidatorHostContext hostContext, Element element) {
    if (tracker != null) {
      tracker.recordProfileUsage(profile, hostContext.getAppContext(), element);
    }
  }

  private boolean hasMapping(String url, StructureDefinition defn, ElementDefinition elem) {
    String id = null;
    for (StructureDefinitionMappingComponent m : defn.getMapping()) {
      if (url.equals(m.getUri())) {
        id = m.getIdentity();
        break;
      }
    }
    if (id != null) {
      for (ElementDefinitionMappingComponent m : elem.getMapping()) {
        if (id.equals(m.getIdentity())) {
          return true;
        }
      }

    }
    return false;
  }

  private List<String> getMapping(String url, StructureDefinition defn, ElementDefinition elem) {
    List<String> res = new ArrayList<>();
    String id = null;
    for (StructureDefinitionMappingComponent m : defn.getMapping()) {
      if (url.equals(m.getUri())) {
        id = m.getIdentity();
        break;
      }
    }
    if (id != null) {
      for (ElementDefinitionMappingComponent m : elem.getMapping()) {
        if (id.equals(m.getIdentity())) {
          res.add(m.getMap());
        }
      }
    }
    return res;
  }

  public void checkMustSupport(StructureDefinition profile, ElementInfo ei) {
    String usesMustSupport = profile.getUserString("usesMustSupport");
    if (usesMustSupport == null) {
      usesMustSupport = "N";
      for (ElementDefinition pe : profile.getSnapshot().getElement()) {
        if (pe.getMustSupport()) {
          usesMustSupport = "Y";
          break;
        }
      }
      profile.setUserData("usesMustSupport", usesMustSupport);
    }
    if (usesMustSupport.equals("Y")) {
      String elementSupported = ei.getElement().getUserString("elementSupported");
      if (elementSupported == null || ei.definition.getMustSupport())
        if (ei.definition.getMustSupport()) {
          ei.getElement().setUserData("elementSupported", "Y");
        }
    }
  }

  public void checkCardinalities(List<ValidationMessage> errors, StructureDefinition profile, Element element, NodeStack stack,
    List<ElementDefinition> childDefinitions, List<ElementInfo> children, List<String> problematicPaths) throws DefinitionException {
    // 3. report any definitions that have a cardinality problem
    for (ElementDefinition ed : childDefinitions) {
      if (ed.getRepresentation().isEmpty()) { // ignore xml attributes
        int count = 0;
        List<ElementDefinition> slices = null;
        if (ed.hasSlicing())
          slices = ProfileUtilities.getSliceList(profile, ed);
        for (ElementInfo ei : children)
          if (ei.definition == ed)
            count++;
          else if (slices != null) {
            for (ElementDefinition sed : slices) {
              if (ei.definition == sed) {
                count++;
                break;
              }
            }
          }
        String location = "Profile " + profile.getUrl() + ", Element '" + stack.getLiteralPath() + "." + tail(ed.getPath()) + (ed.hasSliceName() ? "[" + ed.getSliceName() + (ed.hasLabel() ? " (" + ed.getLabel() + ")" : "") + "]" : "") + "'";
        if (ed.getMin() > 0) {
          if (problematicPaths.contains(ed.getPath()))
            hint(errors, IssueType.NOTSUPPORTED, element.line(), element.col(), stack.getLiteralPath(), count >= ed.getMin(),messages.getString("_Unable_to_check_minimum_required__due_to_lack_of_slicing_validation"), location, Integer.toString(ed.getMin()));
          else
            rule(errors, IssueType.STRUCTURE, element.line(), element.col(), stack.getLiteralPath(), count >= ed.getMin(),messages.getString("_minimum_required___but_only_found_"), location, Integer.toString(ed.getMin()), Integer.toString(count));
        }
        if (ed.hasMax() && !ed.getMax().equals("*")) {
          if (problematicPaths.contains(ed.getPath()))
            hint(errors, IssueType.NOTSUPPORTED, element.line(), element.col(), stack.getLiteralPath(), count <= Integer.parseInt(ed.getMax()),messages.getString("_Unable_to_check_max_allowed__due_to_lack_of_slicing_validation"), location, ed.getMax());
          else
            rule(errors, IssueType.STRUCTURE, element.line(), element.col(), stack.getLiteralPath(), count <= Integer.parseInt(ed.getMax()),messages.getString("_max_allowed___but_found_"), location, ed.getMax(), Integer.toString(count));
        }
      }
    }
  }

  public List<String> assignChildren(ValidatorHostContext hostContext, List<ValidationMessage> errors, StructureDefinition profile, Element resource,
    NodeStack stack, List<ElementDefinition> childDefinitions, List<ElementInfo> children) throws DefinitionException {
    // 2. assign children to a definition
    // for each definition, for each child, check whether it belongs in the slice
    ElementDefinition slicer = null;
    boolean unsupportedSlicing = false;
    List<String> problematicPaths = new ArrayList<String>();
    String slicingPath = null;
    int sliceOffset = 0;
    for (int i = 0; i < childDefinitions.size(); i++) {
      ElementDefinition ed = childDefinitions.get(i);
      boolean childUnsupportedSlicing = false;
      boolean process = true;
      if (ed.hasSlicing() && !ed.getSlicing().getOrdered())
        slicingPath = ed.getPath();
      else if (slicingPath != null && ed.getPath().equals(slicingPath))
        ; // nothing
      else if (slicingPath != null && !ed.getPath().startsWith(slicingPath))
        slicingPath = null;
      // where are we with slicing
      if (ed.hasSlicing()) {
        if (slicer != null && slicer.getPath().equals(ed.getPath())) {
          String errorContext = "profile " + profile.getUrl();
          if (!resource.getChildValue("id").isEmpty())
            errorContext += "; instance " + resource.getChildValue("id");
          throw new DefinitionException("Slice encountered midway through set (path = " + slicer.getPath() + ", id = " + slicer.getId() + "); " + errorContext);
        }
        slicer = ed;
        process = false;
        sliceOffset = i;
      } else if (slicer != null && !slicer.getPath().equals(ed.getPath()))
        slicer = null;

      for (ElementInfo ei : children) {
        if (ei.sliceInfo == null) {
          ei.sliceInfo = new ArrayList<>();
        }
        unsupportedSlicing = matchSlice(hostContext, errors, ei.sliceInfo, profile, stack, slicer, unsupportedSlicing, problematicPaths, sliceOffset, i, ed, childUnsupportedSlicing, ei);
      }
    }
    int last = -1;
    int lastSlice = -1;
    for (ElementInfo ei : children) {
      String sliceInfo = "";
      if (slicer != null)
        sliceInfo = " (slice: " + slicer.getPath() + ")";
      if (!unsupportedSlicing)
        if (ei.additionalSlice && ei.definition != null) {
          if (ei.definition.getSlicing().getRules().equals(ElementDefinition.SlicingRules.OPEN) ||
            ei.definition.getSlicing().getRules().equals(ElementDefinition.SlicingRules.OPENATEND) && true /* TODO: replace "true" with condition to check that this element is at "end" */) {
            slicingHint(errors, IssueType.INFORMATIONAL, ei.line(), ei.col(), ei.getPath(), false, "This element does not match any known slice" + (profile == null ? "" : " defined in the profile " + profile.getUrl()),
              "This element does not match any known slice" + (profile == null ? "" : " defined in the profile " + profile.getUrl() + ": " + errorSummaryForSlicingAsHtml(ei.sliceInfo)));
          } else if (ei.definition.getSlicing().getRules().equals(ElementDefinition.SlicingRules.CLOSED)) {
            rule(errors, IssueType.INVALID, ei.line(), ei.col(), ei.getPath(), false, "This element does not match any known slice " + (profile == null ? "" : " defined in the profile " + profile.getUrl() + " and slicing is CLOSED: " + errorSummaryForSlicing(ei.sliceInfo)),messages.getString("This_element_does_not_match_any_known_slice_"), (profile == null ? "" : " defined in the profile " + profile.getUrl() + " and slicing is CLOSED: " + errorSummaryForSlicingAsHtml(ei.sliceInfo)));
          }
        } else {
          // Don't raise this if we're in an abstract profile, like Resource
          if (!profile.getAbstract())
            rule(errors, IssueType.NOTSUPPORTED, ei.line(), ei.col(), ei.getPath(), (ei.definition != null),messages.getString("This_element_is_not_allowed_by_the_profile_"), profile.getUrl());
        }
      // TODO: Should get the order of elements correct when parsing elements that are XML attributes vs. elements
      boolean isXmlAttr = false;
      if (ei.definition != null) {
        for (Enumeration<PropertyRepresentation> r : ei.definition.getRepresentation()) {
          if (r.getValue() == PropertyRepresentation.XMLATTR) {
            isXmlAttr = true;
            break;
          }
        }
      }

      if (!ToolingExtensions.readBoolExtension(profile, "http://hl7.org/fhir/StructureDefinition/structuredefinition-xml-no-order")) {
        boolean ok = (ei.definition == null) || (ei.index >= last) || isXmlAttr;
        rule(errors, IssueType.INVALID, ei.line(), ei.col(), ei.getPath(), ok,messages.getString("As_specified_by_profile__Element__is_out_of_order"), profile.getUrl(), ei.getName());
      }
      if (ei.slice != null && ei.index == last && ei.slice.getSlicing().getOrdered())
        rule(errors, IssueType.INVALID, ei.line(), ei.col(), ei.getPath(), (ei.definition == null) || (ei.sliceindex >= lastSlice) || isXmlAttr,messages.getString("As_specified_by_profile__Element__is_out_of_order_in_ordered_slice"), profile.getUrl(), ei.getName());
      if (ei.definition == null || !isXmlAttr)
        last = ei.index;
      if (ei.slice != null)
        lastSlice = ei.sliceindex;
      else
        lastSlice = -1;
    }
    return problematicPaths;
  }

  public List<ElementInfo> listChildren(Element element, NodeStack stack) {
    // 1. List the children, and remember their exact path (convenience)
    List<ElementInfo> children = new ArrayList<ElementInfo>();
    ChildIterator iter = new ChildIterator(this, stack.getLiteralPath(), element);
    while (iter.next())
      children.add(new ElementInfo(iter.name(), iter.element(), iter.path(), iter.count()));
    return children;
  }

  public void checkInvariants(ValidatorHostContext hostContext, List<ValidationMessage> errors, StructureDefinition profile, ElementDefinition definition, Element resource, Element element, NodeStack stack, boolean onlyNonInherited) throws FHIRException {
    checkInvariants(hostContext, errors, stack.getLiteralPath(), profile, definition, null, null, resource, element, onlyNonInherited);
  }

  public boolean matchSlice(ValidatorHostContext hostContext, List<ValidationMessage> errors, List<ValidationMessage> sliceInfo, StructureDefinition profile, NodeStack stack,
    ElementDefinition slicer, boolean unsupportedSlicing, List<String> problematicPaths, int sliceOffset, int i, ElementDefinition ed,
    boolean childUnsupportedSlicing, ElementInfo ei) {
    boolean match = false;
    if (slicer == null || slicer == ed) {
      match = nameMatches(ei.getName(), tail(ed.getPath()));
    } else {
      if (nameMatches(ei.getName(), tail(ed.getPath())))
        try {
          match = sliceMatches(hostContext, ei.getElement(), ei.getPath(), slicer, ed, profile, errors, sliceInfo, stack);
          if (match) {
            ei.slice = slicer;

            // Since a defined slice was found, this is not an additional (undefined) slice.
            ei.additionalSlice = false;
          } else if (ei.slice == null) {
            // if the specified slice is undefined, keep track of the fact this is an additional (undefined) slice, but only if a slice wasn't found previously
            ei.additionalSlice = true;
          }
        } catch (FHIRException e) {
          rule(errors, IssueType.PROCESSING, ei.line(), ei.col(), ei.getPath(), false, e.getMessage());
          unsupportedSlicing = true;
          childUnsupportedSlicing = true;
        }
    }
    if (match) {
      boolean isOk = ei.definition == null || ei.definition == slicer || (ei.definition.getPath().endsWith("[x]") && ed.getPath().startsWith(ei.definition.getPath().replace("[x]", "")));
      if (rule(errors, IssueType.INVALID, ei.line(), ei.col(), ei.getPath(), isOk,messages.getString("Profile__Element_matches_more_than_one_slice___"), profile.getUrl(), (ei.definition == null || !ei.definition.hasSliceName() ? "" : ei.definition.getSliceName()), (ed.hasSliceName() ? ed.getSliceName() : ""))) {
        ei.definition = ed;
        if (ei.slice == null) {
          ei.index = i;
        } else {
          ei.index = sliceOffset;
          ei.sliceindex = i - (sliceOffset + 1);
        }
      }
    } else if (childUnsupportedSlicing) {
      problematicPaths.add(ed.getPath());
    }
    return unsupportedSlicing;
  }

  private ElementDefinition getElementByTail(StructureDefinition p, String tail) throws DefinitionException {
    if (tail == null)
      return p.getSnapshot().getElement().get(0);
    for (ElementDefinition t : p.getSnapshot().getElement()) {
      if (tail.equals(t.getId()))
        return t;
    }
    throw new DefinitionException("Unable to find element with id '" + tail + "'");
  }

  private IdStatus idStatusForEntry(Element ep, ElementInfo ei) {
    if (isBundleEntry(ei.getPath())) {
      Element req = ep.getNamedChild("request");
      Element resp = ep.getNamedChild("response");
      Element fullUrl = ep.getNamedChild("fullUrl");
      Element method = null;
      Element url = null;
      if (req != null) {
        method = req.getNamedChild("method");
        url = req.getNamedChild("url");
      }
      if (resp != null) {
        return IdStatus.OPTIONAL;
      }
      if (method == null) {
        if (fullUrl == null)
          return IdStatus.REQUIRED;
        else if (fullUrl.primitiveValue().startsWith("urn:uuid:") || fullUrl.primitiveValue().startsWith("urn:oid:"))
          return IdStatus.OPTIONAL;
        else
          return IdStatus.REQUIRED;
      } else {
        String s = method.primitiveValue();
        if (s.equals("PUT")) {
          if (url == null)
            return IdStatus.REQUIRED;
          else
            return IdStatus.OPTIONAL; // or maybe prohibited? not clear
        } else if (s.equals("POST"))
          return IdStatus.OPTIONAL; // this should be prohibited, but see task 9102
        else // actually, we should never get to here; a bundle entry with method get/delete should not have a resource
          return IdStatus.OPTIONAL;
      }
    } else if (isParametersEntry(ei.getPath()) || isBundleOutcome(ei.getPath()))
      return IdStatus.OPTIONAL;
    else
      return IdStatus.REQUIRED;
  }

  private void checkInvariants(ValidatorHostContext hostContext, List<ValidationMessage> errors, String path, StructureDefinition profile, ElementDefinition ed, String typename, String typeProfile, Element resource, Element element, boolean onlyNonInherited) throws FHIRException, FHIRException {
    if (noInvariantChecks)
      return;

    for (ElementDefinitionConstraintComponent inv : ed.getConstraint()) {
      if (inv.hasExpression() && (!onlyNonInherited || !inv.hasSource() || profile.getUrl().equals(inv.getSource()))) {
        @SuppressWarnings("unchecked")
        Set<String> invList = executionId.equals(element.getUserString(EXECUTION_ID)) ? (Set<String>) element.getUserData(EXECUTED_CONSTRAINT_LIST) : null;
        if (invList == null) {
          invList = new HashSet<>();
          element.setUserData(EXECUTED_CONSTRAINT_LIST, invList);
          element.setUserData(EXECUTION_ID, executionId);
        }
        if (!invList.contains(inv.getKey())) {
          invList.add(inv.getKey());
          checkInvariant(hostContext, errors, path, profile, resource, element, inv);
        } else {
          //System.out.println("Skip "+inv.getKey()+" on "+path);
        }
      }
    }
  }

  public void checkInvariant(ValidatorHostContext hostContext, List<ValidationMessage> errors, String path, StructureDefinition profile, Element resource, Element element, ElementDefinitionConstraintComponent inv) throws FHIRException {
    ExpressionNode n = (ExpressionNode) inv.getUserData("validator.expression.cache");
    if (n == null) {
      long t = System.nanoTime();
      try {
        n = fpe.parse(fixExpr(inv.getExpression()));
      } catch (FHIRLexerException e) {
        throw new FHIRException("Problem processing expression " + inv.getExpression() + " in profile " + profile.getUrl() + " path " + path + ": " + e.getMessage());
      }
      fpeTime = fpeTime + (System.nanoTime() - t);
      inv.setUserData("validator.expression.cache", n);
    }

    String msg;
    boolean ok;
    try {
      long t = System.nanoTime();
      ok = fpe.evaluateToBoolean(hostContext, resource, hostContext.getRootResource(), element, n);
      fpeTime = fpeTime + (System.nanoTime() - t);
      msg = fpe.forLog();
    } catch (Exception ex) {
      ok = false;
      msg = ex.getMessage();
    }
    if (!ok) {
      if (!Utilities.noString(msg))
        msg = " (" + msg + ")";
      if (inv.hasExtension("http://hl7.org/fhir/StructureDefinition/elementdefinition-bestpractice") &&
        ToolingExtensions.readBooleanExtension(inv, "http://hl7.org/fhir/StructureDefinition/elementdefinition-bestpractice")) {
        if (bpWarnings == BestPracticeWarningLevel.Hint)
          hint(errors, IssueType.INVARIANT, element.line(), element.col(), path, ok, inv.getKey() + ": " + inv.getHuman() + msg + " [" + n.toString() + "]");
        else if (bpWarnings == BestPracticeWarningLevel.Warning)
          warning(errors, IssueType.INVARIANT, element.line(), element.col(), path, ok, inv.getKey() + ": " + inv.getHuman() + msg + " [" + n.toString() + "]");
        else if (bpWarnings == BestPracticeWarningLevel.Error)
          rule(errors, IssueType.INVARIANT, element.line(), element.col(), path, ok, inv.getKey() + ": " + inv.getHuman() + msg + " [" + n.toString() + "]");
      } else if (inv.getSeverity() == ConstraintSeverity.ERROR) {
        rule(errors, IssueType.INVARIANT, element.line(), element.col(), path, ok, inv.getKey() + ": " + inv.getHuman() + msg + " [" + n.toString() + "]");
      } else if (inv.getSeverity() == ConstraintSeverity.WARNING) {
        warning(errors, IssueType.INVARIANT, element.line(), element.line(), path, ok, inv.getKey() + ": " + inv.getHuman() + msg + " [" + n.toString() + "]");
      }
    }
  }

  private void validateMessage(List<ValidationMessage> errors, List<Element> entries, Element messageHeader, NodeStack stack, String fullUrl, String id) {
    // first entry must be a messageheader
    if (rule(errors, IssueType.INVALID, messageHeader.line(), messageHeader.col(), stack.getLiteralPath(), messageHeader.getType().equals("MessageHeader"),messages.getString("The_first_entry_in_a_message_must_be_a_MessageHeader"))) {
      List<Element> elements = messageHeader.getChildren("focus");
      for (Element elem : elements)
        validateBundleReference(errors, entries, elem, "MessageHeader Data", stack.push(elem, -1, null, null), fullUrl, "MessageHeader", id);
    }
  }

  private void validateObservation(List<ValidationMessage> errors, Element element, NodeStack stack) {
    // all observations should have a subject, a performer, and a time

    bpCheck(errors, IssueType.INVALID, element.line(), element.col(), stack.getLiteralPath(), element.getNamedChild("subject") != null, "All observations should have a subject");
    List<Element> performers = new ArrayList<>();
    element.getNamedChildren("performer", performers);
    bpCheck(errors, IssueType.INVALID, element.line(), element.col(), stack.getLiteralPath(), performers.size() > 0, "All observations should have a performer");
    bpCheck(errors, IssueType.INVALID, element.line(), element.col(), stack.getLiteralPath(), element.getNamedChild("effectiveDateTime") != null || element.getNamedChild("effectivePeriod") != null,
      "All observations should have an effectiveDateTime or an effectivePeriod");
  }

  /*
   * The actual base entry point for internal use (re-entrant)
   */
  private void validateResource(ValidatorHostContext hostContext, List<ValidationMessage> errors, Element resource, Element element, StructureDefinition defn, IdStatus idstatus, NodeStack stack) throws FHIRException {
    assert stack != null;
    assert resource != null;
    boolean ok = true;
    String resourceName = element.getType(); // todo: consider namespace...?
    if (defn == null) {
      long t = System.nanoTime();
      defn = element.getProperty().getStructure();
      if (defn == null)
        defn = context.fetchResource(StructureDefinition.class, "http://hl7.org/fhir/StructureDefinition/" + resourceName);
      sdTime = sdTime + (System.nanoTime() - t);
      ok = rule(errors, IssueType.INVALID, element.line(), element.col(), stack.addToLiteralPath(resourceName), defn != null,messages.getString("No_definition_found_for_resource_type_"), resourceName);
    }

    String type = defn.getKind() == StructureDefinitionKind.LOGICAL ? defn.getId() : defn.getType();
    // special case: we have a bundle, and the profile is not for a bundle. We'll try the first entry instead
    if (!type.equals(resourceName) && resourceName.equals("Bundle")) {
      NodeStack first = getFirstEntry(stack);
      if (first != null && first.getElement().getType().equals(type)) {
        element = first.element;
        stack = first;
        resourceName = element.getType();
        idstatus = IdStatus.OPTIONAL; // why?
      }
      // todo: validate everything in this bundle.
    }
    ok = rule(errors, IssueType.INVALID, -1, -1, stack.getLiteralPath(), type.equals(resourceName),messages.getString("Specified_profile_type_was__but_found_type_"), type, resourceName);

    if (ok) {
      if (idstatus == IdStatus.REQUIRED && (element.getNamedChild("id") == null))
        rule(errors, IssueType.INVALID, element.line(), element.col(), stack.getLiteralPath(), false,messages.getString("Resource_requires_an_id_but_none_is_present"));
      else if (idstatus == IdStatus.PROHIBITED && (element.getNamedChild("id") != null))
        rule(errors, IssueType.INVALID, element.line(), element.col(), stack.getLiteralPath(), false,messages.getString("Resource_has_an_id_but_none_is_allowed"));
      start(hostContext, errors, element, element, defn, stack); // root is both definition and type
    }
  }

  private NodeStack getFirstEntry(NodeStack bundle) {
    List<Element> list = new ArrayList<Element>();
    bundle.getElement().getNamedChildren("entry", list);
    if (list.isEmpty())
      return null;
    Element resource = list.get(0).getNamedChild("resource");
    if (resource == null)
      return null;
    else {
      NodeStack entry = bundle.push(list.get(0), 0, list.get(0).getProperty().getDefinition(), list.get(0).getProperty().getDefinition());
      return entry.push(resource, -1, resource.getProperty().getDefinition(), context.fetchTypeDefinition(resource.fhirType()).getSnapshot().getElementFirstRep());
    }
  }

  private void validateSections(List<ValidationMessage> errors, List<Element> entries, Element focus, NodeStack stack, String fullUrl, String id) {
    List<Element> sections = new ArrayList<Element>();
    focus.getNamedChildren("section", sections);
    int i = 1;
    for (Element section : sections) {
      NodeStack localStack = stack.push(section, i, null, null);

      // technically R4+, but there won't be matches from before that
      validateDocumentReference(errors, entries, section, stack, fullUrl, id, false, "author", "Section");
      validateDocumentReference(errors, entries, section, stack, fullUrl, id, false, "focus", "Section");

      List<Element> sectionEntries = new ArrayList<Element>();
      section.getNamedChildren("entry", sectionEntries);
      int j = 1;
      for (Element sectionEntry : sectionEntries) {
        NodeStack localStack2 = localStack.push(sectionEntry, j, null, null);
        validateBundleReference(errors, entries, sectionEntry, "Section Entry", localStack2, fullUrl, "Composition", id);
        j++;
      }
      validateSections(errors, entries, section, localStack, fullUrl, id);
      i++;
    }
  }

  private boolean valueMatchesCriteria(Element value, ElementDefinition criteria, StructureDefinition profile) throws FHIRException {
    if (criteria.hasFixed()) {
      List<ValidationMessage> msgs = new ArrayList<ValidationMessage>();
      checkFixedValue(msgs, "{virtual}", value, criteria.getFixed(), profile.getUrl(), "value", null);
      return msgs.size() == 0;
    } else if (criteria.hasBinding() && criteria.getBinding().getStrength() == BindingStrength.REQUIRED && criteria.getBinding().hasValueSet()) {
      throw new FHIRException("Unable to resolve slice matching - slice matching by value set not done");
    } else {
      throw new FHIRException("Unable to resolve slice matching - no fixed value or required value set");
    }
  }

  private boolean yearIsValid(String v) {
    if (v == null) {
      return false;
    }
    try {
      int i = Integer.parseInt(v.substring(0, Math.min(4, v.length())));
      return i >= 1800 && i <= thisYear() + 80;
    } catch (NumberFormatException e) {
      return false;
    }
  }

  private int thisYear() {
    return Calendar.getInstance().get(Calendar.YEAR);
  }

  public class NodeStack {
    private ElementDefinition definition;
    private Element element;
    private ElementDefinition extension;
    private String literalPath; // xpath format
    private List<String> logicalPaths; // dotted format, various entry points
    private NodeStack parent;
    private ElementDefinition type;
    private String workingLang;

    public NodeStack() {
    }

    public NodeStack(Element element) {
      this.element = element;
      literalPath = element.getName();
      workingLang = validationLanguage;
      if (!element.getName().equals(element.fhirType())) {
        logicalPaths = new ArrayList<>();
        logicalPaths.add(element.fhirType());
      }
    }

    public NodeStack(Element element, String refPath) {
      this.element = element;
      literalPath = refPath + "->" + element.getName();
      workingLang = validationLanguage;
    }

    public String addToLiteralPath(String... path) {
      StringBuilder b = new StringBuilder();
      b.append(getLiteralPath());
      for (String p : path) {
        if (p.startsWith(":")) {
          b.append("[");
          b.append(p.substring(1));
          b.append("]");
        } else {
          b.append(".");
          b.append(p);
        }
      }
      return b.toString();
    }

    private ElementDefinition getDefinition() {
      return definition;
    }

    private Element getElement() {
      return element;
    }

    protected String getLiteralPath() {
      return literalPath == null ? "" : literalPath;
    }

    private List<String> getLogicalPaths() {
      return logicalPaths == null ? new ArrayList<String>() : logicalPaths;
    }

    private ElementDefinition getType() {
      return type;
    }

    private NodeStack pushTarget(Element element, int count, ElementDefinition definition, ElementDefinition type) {
      return pushInternal(element, count, definition, type, "->");
    }

    private NodeStack push(Element element, int count, ElementDefinition definition, ElementDefinition type) {
      return pushInternal(element, count, definition, type, ".");
    }

    private NodeStack pushInternal(Element element, int count, ElementDefinition definition, ElementDefinition type, String sep) {
      NodeStack res = new NodeStack();
      res.parent = this;
      res.workingLang = this.workingLang;
      res.element = element;
      res.definition = definition;
      res.literalPath = getLiteralPath() + sep + element.getName();
      if (count > -1)
        res.literalPath = res.literalPath + "[" + Integer.toString(count) + "]";
      else if (element.getSpecial() == null && element.getProperty().isList())
        res.literalPath = res.literalPath + "[0]";
      else if (element.getProperty().isChoice()) {
        String n = res.literalPath.substring(res.literalPath.lastIndexOf(".") + 1);
        String en = element.getProperty().getName();
        en = en.substring(0, en.length() - 3);
        String t = n.substring(en.length());
        if (isPrimitiveType(Utilities.uncapitalize(t)))
          t = Utilities.uncapitalize(t);
        res.literalPath = res.literalPath.substring(0, res.literalPath.lastIndexOf(".")) + "." + en + ".ofType(" + t + ")";
      }
      res.logicalPaths = new ArrayList<String>();
      if (type != null) {
        // type will be bull if we on a stitching point of a contained resource, or if....
        res.type = type;
        String tn = res.type.getPath();
        String t = tail(definition.getPath());
        if ("Resource".equals(tn)) {
          tn = element.fhirType();
        }
        for (String lp : getLogicalPaths()) {
          res.logicalPaths.add(lp + "." + t);
          if (t.endsWith("[x]"))
            res.logicalPaths.add(lp + "." + t.substring(0, t.length() - 3) + type.getPath());
        }
        res.logicalPaths.add(tn);
      } else if (definition != null) {
        for (String lp : getLogicalPaths()) {
          res.logicalPaths.add(lp + "." + element.getName());
        }
        res.logicalPaths.add(definition.typeSummary());
      } else
        res.logicalPaths.addAll(getLogicalPaths());
      return res;
    }

    private void setType(ElementDefinition type) {
      this.type = type;
    }
  }

  public String reportTimes() {
    String s = String.format("Times (ms): overall = %d, tx = %d, sd = %d, load = %d, fpe = %d", overall / 1000000, txTime / 1000000, sdTime / 1000000, loadTime / 1000000, fpeTime / 1000000);
    overall = 0;
    txTime = 0;
    sdTime = 0;
    loadTime = 0;
    fpeTime = 0;
    return s;
  }

  public boolean isNoBindingMsgSuppressed() {
    return noBindingMsgSuppressed;
  }

  public IResourceValidator setNoBindingMsgSuppressed(boolean noBindingMsgSuppressed) {
    this.noBindingMsgSuppressed = noBindingMsgSuppressed;
    return this;
  }


  public boolean isNoTerminologyChecks() {
    return noTerminologyChecks;
  }

  public IResourceValidator setNoTerminologyChecks(boolean noTerminologyChecks) {
    this.noTerminologyChecks = noTerminologyChecks;
    return this;
  }

  public void checkAllInvariants() {
    for (StructureDefinition sd : context.allStructures()) {
      if (sd.getDerivation() == TypeDerivationRule.SPECIALIZATION) {
        for (ElementDefinition ed : sd.getSnapshot().getElement()) {
          for (ElementDefinitionConstraintComponent inv : ed.getConstraint()) {
            if (inv.hasExpression()) {
              try {
                ExpressionNode n = (ExpressionNode) inv.getUserData("validator.expression.cache");
                if (n == null) {
                  n = fpe.parse(fixExpr(inv.getExpression()));
                  inv.setUserData("validator.expression.cache", n);
                }
                fpe.check(null, sd.getKind() == StructureDefinitionKind.RESOURCE ? sd.getType() : "DomainResource", ed.getPath(), n);
              } catch (Exception e) {
                System.out.println("Error processing structure [" + sd.getId() + "] path " + ed.getPath() + ":" + inv.getKey() + " ('" + inv.getExpression() + "'): " + e.getMessage());
              }
            }
          }
        }
      }
    }
  }

  private String fixExpr(String expr) {
    // this is a hack work around for past publication of wrong FHIRPath expressions
    // R4
    // waiting for 4.0.2
    if ("probability is decimal implies (probability as decimal) <= 100".equals(expr)) {
      return "probablility.empty() or ((probability is decimal) implies ((probability as decimal) <= 100))";
    }

    // handled in 4.0.1
    if ("(component.empty() and hasMember.empty()) implies (dataAbsentReason or value)".equals(expr))
      return "(component.empty() and hasMember.empty()) implies (dataAbsentReason.exists() or value.exists())";
    if ("isModifier implies isModifierReason.exists()".equals(expr))
      return "(isModifier.exists() and isModifier) implies isModifierReason.exists()";
    if ("(%resource.kind = 'logical' or element.first().path.startsWith(%resource.type)) and (element.tail().not() or  element.tail().all(path.startsWith(%resource.differential.element.first().path.replaceMatches('\\\\..*','')&'.')))".equals(expr))
      return "(%resource.kind = 'logical' or element.first().path.startsWith(%resource.type)) and (element.tail().empty() or  element.tail().all(path.startsWith(%resource.differential.element.first().path.replaceMatches('\\\\..*','')&'.')))";
    if ("differential.element.all(id) and differential.element.id.trace('ids').isDistinct()".equals(expr))
      return "differential.element.all(id.exists()) and differential.element.id.trace('ids').isDistinct()";
    if ("snapshot.element.all(id) and snapshot.element.id.trace('ids').isDistinct()".equals(expr))
      return "snapshot.element.all(id.exists()) and snapshot.element.id.trace('ids').isDistinct()";

    // R3
    if ("(code or value.empty()) and (system.empty() or system = 'urn:iso:std:iso:4217')".equals(expr))
      return "(code.exists() or value.empty()) and (system.empty() or system = 'urn:iso:std:iso:4217')";
    if ("value.empty() or code!=component.code".equals(expr))
      return "value.empty() or (code in component.code).not()";
    if ("(code or value.empty()) and (system.empty() or system = %ucum) and (value.empty() or value > 0)".equals(expr))
      return "(code.exists() or value.empty()) and (system.empty() or system = %ucum) and (value.empty() or value > 0)";
    if ("element.all(definition and min and max)".equals(expr))
      return "element.all(definition.exists() and min.exists() and max.exists())";
    if ("telecom or endpoint".equals(expr))
      return "telecom.exists() or endpoint.exists()";
    if ("(code or value.empty()) and (system.empty() or system = %ucum) and (value.empty() or value > 0)".equals(expr))
      return "(code.exists() or value.empty()) and (system.empty() or system = %ucum) and (value.empty() or value > 0)";
    if ("searchType implies type = 'string'".equals(expr))
      return "searchType.exists() implies type = 'string'";
    if ("abatement.empty() or (abatement as boolean).not()  or clinicalStatus='resolved' or clinicalStatus='remission' or clinicalStatus='inactive'".equals(expr))
      return "abatement.empty() or (abatement is boolean).not() or (abatement as boolean).not() or (clinicalStatus = 'resolved') or (clinicalStatus = 'remission') or (clinicalStatus = 'inactive')";
    if ("(component.empty() and related.empty()) implies (dataAbsentReason or value)".equals(expr))
      return "(component.empty() and related.empty()) implies (dataAbsentReason.exists() or value.exists())";

    if ("".equals(expr))
      return "";
    return expr;
  }

  public IEvaluationContext getExternalHostServices() {
    return externalHostServices;
  }

  public String getValidationLanguage() {
    return validationLanguage;
  }

  public void setValidationLanguage(String validationLanguage) {
    this.validationLanguage = validationLanguage;
  }

  public boolean isDebug() {
    return debug;
  }

  public void setDebug(boolean debug) {
    this.debug = debug;
  }


}<|MERGE_RESOLUTION|>--- conflicted
+++ resolved
@@ -32,9 +32,7 @@
 import java.util.HashMap;
 import java.util.HashSet;
 import java.util.List;
-import java.util.Locale;
 import java.util.Map;
-import java.util.ResourceBundle;
 import java.util.Set;
 import java.util.UUID;
 
@@ -142,13 +140,7 @@
 import org.hl7.fhir.utilities.validation.ValidationMessage.Source;
 import org.hl7.fhir.utilities.xhtml.NodeType;
 import org.hl7.fhir.utilities.xhtml.XhtmlNode;
-import org.hl7.fhir.validation.instance.utils.ChildIterator;
-import org.hl7.fhir.validation.instance.utils.ElementInfo;
-import org.hl7.fhir.validation.instance.utils.EntrySummary;
-import org.hl7.fhir.validation.instance.utils.IndexedElement;
-import org.hl7.fhir.validation.instance.utils.ResolvedReference;
-import org.hl7.fhir.validation.instance.utils.ResourceValidationTracker;
-import org.hl7.fhir.validation.instance.utils.ValidatorHostContext;
+import org.hl7.fhir.validation.instance.utils.*;
 import org.w3c.dom.Document;
 
 import com.google.gson.Gson;
@@ -159,7 +151,7 @@
 
 /**
  * Thinking of using this in a java program? Don't!
- * You should use one of the wrappers instead. Either in HAPI, or use ValidationEngine
+ * You should use one of the wrappers instead. Either in HAPI, or use ValidationEngine, or NativeHostServices
  * <p>
  * Validation todo:
  * - support @default slices
@@ -174,833 +166,1067 @@
 
 public class InstanceValidator extends BaseValidator implements IResourceValidator {
 
-  private class ValidatorHostServices implements IEvaluationContext {
+    private class ValidatorHostServices implements IEvaluationContext {
+
+        @Override
+        public Base resolveConstant(Object appContext, String name, boolean beforeContext) throws PathEngineException {
+            ValidatorHostContext c = (ValidatorHostContext) appContext;
+            if (externalHostServices != null)
+                return externalHostServices.resolveConstant(c.getAppContext(), name, beforeContext);
+            else
+                return null;
+        }
+
+        @Override
+        public TypeDetails resolveConstantType(Object appContext, String name) throws PathEngineException {
+            ValidatorHostContext c = (ValidatorHostContext) appContext;
+            if (externalHostServices != null)
+                return externalHostServices.resolveConstantType(c.getAppContext(), name);
+            else
+                return null;
+        }
+
+        @Override
+        public boolean log(String argument, List<Base> focus) {
+            if (externalHostServices != null)
+                return externalHostServices.log(argument, focus);
+            else
+                return false;
+        }
+
+        @Override
+        public FunctionDetails resolveFunction(String functionName) {
+            throw new Error("Not done yet (ValidatorHostServices.resolveFunction): " + functionName);
+        }
+
+        @Override
+        public TypeDetails checkFunction(Object appContext, String functionName, List<TypeDetails> parameters) throws PathEngineException {
+            throw new Error("Not done yet (ValidatorHostServices.checkFunction)");
+        }
+
+        @Override
+        public List<Base> executeFunction(Object appContext, String functionName, List<List<Base>> parameters) {
+            throw new Error("Not done yet (ValidatorHostServices.executeFunction)");
+        }
+
+        @Override
+        public Base resolveReference(Object appContext, String url, Base refContext) throws FHIRException {
+            ValidatorHostContext c = (ValidatorHostContext) appContext;
+
+            if (refContext != null && refContext.hasUserData("validator.bundle.resolution")) {
+                return (Base) refContext.getUserData("validator.bundle.resolution");
+            }
+
+            if (c.getAppContext() instanceof Element) {
+                Element bnd = (Element) c.getAppContext();
+                Base res = resolveInBundle(url, bnd);
+                if (res != null)
+                    return res;
+            }
+            Base res = resolveInBundle(url, c.getResource());
+            if (res != null)
+                return res;
+            res = resolveInBundle(url, c.getContainer());
+            if (res != null)
+                return res;
+
+            if (externalHostServices != null)
+                return externalHostServices.resolveReference(c.getAppContext(), url, refContext);
+            else if (fetcher != null)
+                try {
+                    return fetcher.fetch(c.getAppContext(), url);
+                } catch (IOException e) {
+                    throw new FHIRException(e);
+                }
+            else
+                throw new Error("Not done yet - resolve " + url + " locally (2)");
+
+        }
+
+        public Base resolveInBundle(String url, Element bnd) {
+            if (bnd == null)
+                return null;
+            if (bnd.fhirType().equals("Bundle")) {
+                for (Element be : bnd.getChildrenByName("entry")) {
+                    Element res = be.getNamedChild("resource");
+                    if (res != null) {
+                        String fullUrl = be.getChildValue("fullUrl");
+                        String rt = res.fhirType();
+                        String id = res.getChildValue("id");
+                        if (url.equals(fullUrl))
+                            return res;
+                        if (url.equals(rt + "/" + id))
+                            return res;
+                    }
+                }
+            }
+            return null;
+        }
+
+        @Override
+        public boolean conformsToProfile(Object appContext, Base item, String url) throws FHIRException {
+            ValidatorHostContext ctxt = (ValidatorHostContext) appContext;
+            StructureDefinition sd = context.fetchResource(StructureDefinition.class, url);
+            if (sd == null) {
+                throw new FHIRException("Unable to resolve " + url);
+            }
+            InstanceValidator self = InstanceValidator.this;
+            List<ValidationMessage> valerrors = new ArrayList<ValidationMessage>();
+            if (item instanceof Resource) {
+                try {
+                    Element e = new ObjectConverter(context).convert((Resource) item);
+                    self.validateResource(new ValidatorHostContext(ctxt.getAppContext(), e), valerrors, e, e, sd, IdStatus.OPTIONAL, new NodeStack(e));
+                } catch (IOException e1) {
+                    throw new FHIRException(e1);
+                }
+            } else if (item instanceof Element) {
+                Element e = (Element) item;
+                if (e.isResource()) {
+                    self.validateResource(new ValidatorHostContext(ctxt.getAppContext(), e), valerrors, e, e, sd, IdStatus.OPTIONAL, new NodeStack(e));
+                } else {
+                    throw new FHIRException("Not supported yet");
+                }
+            } else
+                throw new NotImplementedException("Not done yet (ValidatorHostServices.conformsToProfile), when item is not an element");
+            boolean ok = true;
+            List<ValidationMessage> record = new ArrayList<>();
+            for (ValidationMessage v : valerrors) {
+                ok = ok && !v.getLevel().isError();
+                if (v.getLevel().isError() || v.isSlicingHint()) {
+                    record.add(v);
+                }
+            }
+            if (!ok && !record.isEmpty()) {
+                ctxt.sliceNotes(url, record);
+            }
+            return ok;
+        }
+
+        @Override
+        public ValueSet resolveValueSet(Object appContext, String url) {
+            ValidatorHostContext c = (ValidatorHostContext) appContext;
+            if (c.getProfile() != null && url.startsWith("#")) {
+                for (Resource r : c.getProfile().getContained()) {
+                    if (r.getId().equals(url.substring(1))) {
+                        if (r instanceof ValueSet)
+                            return (ValueSet) r;
+                        else
+                            throw new FHIRException("Reference " + url + " refers to a " + r.fhirType() + " not a ValueSet");
+                    }
+                }
+                return null;
+            }
+            return context.fetchResource(ValueSet.class, url);
+        }
+
+    }
+
+    private IWorkerContext context;
+    private FHIRPathEngine fpe;
+
+    // configuration items
+    private CheckDisplayOption checkDisplay;
+    private boolean anyExtensionsAllowed;
+    private boolean errorForUnknownProfiles;
+    private boolean noInvariantChecks;
+    private boolean noTerminologyChecks;
+    private boolean hintAboutNonMustSupport;
+    private boolean showMessagesFromReferences;
+    private BestPracticeWarningLevel bpWarnings;
+    private String validationLanguage;
+    private boolean baseOnly;
+
+    private List<String> extensionDomains = new ArrayList<String>();
+
+    private IdStatus resourceIdRule;
+    private boolean allowXsiLocation;
+
+    // used during the build process to keep the overall volume of messages down
+    private boolean suppressLoincSnomedMessages;
+
+    // time tracking
+    private long overall = 0;
+    private long txTime = 0;
+    private long sdTime = 0;
+    private long loadTime = 0;
+    private long fpeTime = 0;
+
+    private boolean noBindingMsgSuppressed;
+    private boolean debug;
+    private Map<String, Element> fetchCache = new HashMap<>();
+    private HashMap<Element, ResourceValidationTracker> resourceTracker = new HashMap<>();
+    private IValidatorResourceFetcher fetcher;
+    long time = 0;
+    private IEvaluationContext externalHostServices;
+    private boolean noExtensibleWarnings;
+    private String serverBase;
+
+    private EnableWhenEvaluator myEnableWhenEvaluator = new EnableWhenEvaluator();
+    private String executionId;
+    private XVerExtensionManager xverManager;
+    private IValidationProfileUsageTracker tracker;
+    private ValidatorHostServices validatorServices;
+    private boolean assumeValidRestReferences;
+    private boolean allowExamples;
+
+    public InstanceValidator(IWorkerContext theContext, IEvaluationContext hostServices) {
+        super();
+        this.context = theContext;
+        this.externalHostServices = hostServices;
+        fpe = new FHIRPathEngine(context);
+        validatorServices = new ValidatorHostServices();
+        fpe.setHostServices(validatorServices);
+        if (theContext.getVersion().startsWith("3.0") || theContext.getVersion().startsWith("1.0"))
+            fpe.setLegacyMode(true);
+        source = Source.InstanceValidator;
+    }
 
     @Override
-    public Base resolveConstant(Object appContext, String name, boolean beforeContext) throws PathEngineException {
-      ValidatorHostContext c = (ValidatorHostContext) appContext;
-      if (externalHostServices != null)
-        return externalHostServices.resolveConstant(c.getAppContext(), name, beforeContext);
-      else
-        return null;
+    public boolean isNoExtensibleWarnings() {
+        return noExtensibleWarnings;
     }
 
     @Override
-    public TypeDetails resolveConstantType(Object appContext, String name) throws PathEngineException {
-      ValidatorHostContext c = (ValidatorHostContext) appContext;
-      if (externalHostServices != null)
-        return externalHostServices.resolveConstantType(c.getAppContext(), name);
-      else
-        return null;
+    public IResourceValidator setNoExtensibleWarnings(boolean noExtensibleWarnings) {
+        this.noExtensibleWarnings = noExtensibleWarnings;
+        return this;
     }
 
     @Override
-    public boolean log(String argument, List<Base> focus) {
-      if (externalHostServices != null)
-        return externalHostServices.log(argument, focus);
-      else
+    public boolean isShowMessagesFromReferences() {
+        return showMessagesFromReferences;
+    }
+
+    @Override
+    public void setShowMessagesFromReferences(boolean showMessagesFromReferences) {
+        this.showMessagesFromReferences = showMessagesFromReferences;
+    }
+
+    @Override
+    public boolean isNoInvariantChecks() {
+        return noInvariantChecks;
+    }
+
+    @Override
+    public IResourceValidator setNoInvariantChecks(boolean value) {
+        this.noInvariantChecks = value;
+        return this;
+    }
+
+    public IValidatorResourceFetcher getFetcher() {
+        return this.fetcher;
+    }
+
+    public IResourceValidator setFetcher(IValidatorResourceFetcher value) {
+        this.fetcher = value;
+        return this;
+    }
+
+    public IValidationProfileUsageTracker getTracker() {
+        return this.tracker;
+    }
+
+    public IResourceValidator setTracker(IValidationProfileUsageTracker value) {
+        this.tracker = value;
+        return this;
+    }
+
+
+    public boolean isHintAboutNonMustSupport() {
+        return hintAboutNonMustSupport;
+    }
+
+    public void setHintAboutNonMustSupport(boolean hintAboutNonMustSupport) {
+        this.hintAboutNonMustSupport = hintAboutNonMustSupport;
+    }
+
+    public boolean isAssumeValidRestReferences() {
+        return this.assumeValidRestReferences;
+    }
+
+    public void setAssumeValidRestReferences(boolean value) {
+        this.assumeValidRestReferences = value;
+    }
+
+    public boolean isAllowExamples() {
+        return this.allowExamples;
+    }
+
+    public void setAllowExamples(boolean value) {
+        this.allowExamples = value;
+    }
+
+
+    private boolean allowUnknownExtension(String url) {
+        if ((allowExamples && (url.contains("example.org") || url.contains("acme.com"))) || url.contains("nema.org") || url.startsWith("http://hl7.org/fhir/tools/StructureDefinition/") || url.equals("http://hl7.org/fhir/StructureDefinition/structuredefinition-expression"))
+            // Added structuredefinition-expression explicitly because it wasn't defined in the version of the spec it needs to be used with
+            return true;
+        for (String s : extensionDomains)
+            if (url.startsWith(s))
+                return true;
+        return anyExtensionsAllowed;
+    }
+
+    private boolean isKnownExtension(String url) {
+        // Added structuredefinition-expression and following extensions explicitly because they weren't defined in the version of the spec they need to be used with
+        if ((allowExamples && (url.contains("example.org") || url.contains("acme.com"))) || url.contains("nema.org") || url.startsWith("http://hl7.org/fhir/tools/StructureDefinition/") || url.equals("http://hl7.org/fhir/StructureDefinition/structuredefinition-expression") || url.equals(VersionConvertorConstants.IG_DEPENDSON_PACKAGE_EXTENSION))
+            return true;
+        for (String s : extensionDomains)
+            if (url.startsWith(s))
+                return true;
         return false;
     }
 
+    private void bpCheck(List<ValidationMessage> errors, IssueType invalid, int line, int col, String literalPath, boolean test, String message) {
+        if (bpWarnings != null) {
+            switch (bpWarnings) {
+                case Error:
+                    rule(errors, invalid, line, col, literalPath, test, message);
+                    break;
+                case Warning:
+                    warning(errors, invalid, line, col, literalPath, test, message);
+                    break;
+                case Hint:
+                    hint(errors, invalid, line, col, literalPath, test, message);
+                    break;
+                default: // do nothing
+                    break;
+            }
+        }
+    }
+
     @Override
-    public FunctionDetails resolveFunction(String functionName) {
-      throw new Error("Not done yet (ValidatorHostServices.resolveFunction): " + functionName);
+    public org.hl7.fhir.r5.elementmodel.Element validate(Object appContext, List<ValidationMessage> errors, InputStream stream, FhirFormat format) throws FHIRException {
+        return validate(appContext, errors, stream, format, new ArrayList<>());
     }
 
     @Override
-    public TypeDetails checkFunction(Object appContext, String functionName, List<TypeDetails> parameters) throws PathEngineException {
-      throw new Error("Not done yet (ValidatorHostServices.checkFunction)");
+    public org.hl7.fhir.r5.elementmodel.Element validate(Object appContext, List<ValidationMessage> errors, InputStream stream, FhirFormat format, String profile) throws FHIRException {
+        ArrayList<StructureDefinition> profiles = new ArrayList<>();
+        if (profile != null) {
+            profiles.add(getSpecifiedProfile(profile));
+        }
+        return validate(appContext, errors, stream, format, profiles);
+    }
+
+    private StructureDefinition getSpecifiedProfile(String profile) {
+        StructureDefinition sd = context.fetchResource(StructureDefinition.class, profile);
+        if (sd == null) {
+            throw new FHIRException("Unable to locate the profile '" + profile + "' in order to validate against it");
+        }
+        return sd;
     }
 
     @Override
-    public List<Base> executeFunction(Object appContext, String functionName, List<List<Base>> parameters) {
-      throw new Error("Not done yet (ValidatorHostServices.executeFunction)");
+    public org.hl7.fhir.r5.elementmodel.Element validate(Object appContext, List<ValidationMessage> errors, InputStream stream, FhirFormat format, List<StructureDefinition> profiles) throws FHIRException {
+        ParserBase parser = Manager.makeParser(context, format);
+        if (parser instanceof XmlParser)
+            ((XmlParser) parser).setAllowXsiLocation(allowXsiLocation);
+        parser.setupValidation(ValidationPolicy.EVERYTHING, errors);
+        long t = System.nanoTime();
+        Element e;
+        try {
+            e = parser.parse(stream);
+        } catch (IOException e1) {
+            throw new FHIRException(e1);
+        }
+        loadTime = System.nanoTime() - t;
+        if (e != null)
+            validate(appContext, errors, e, profiles);
+        return e;
     }
 
     @Override
-    public Base resolveReference(Object appContext, String url, Base refContext) throws FHIRException {
-      ValidatorHostContext c = (ValidatorHostContext) appContext;
-
-      if (refContext != null && refContext.hasUserData("validator.bundle.resolution")) {
-        return (Base) refContext.getUserData("validator.bundle.resolution");
-      }
-
-      if (c.getAppContext() instanceof Element) {
-        Element bnd = (Element) c.getAppContext();
-        Base res = resolveInBundle(url, bnd);
-        if (res != null)
-          return res;
-      }
-      Base res = resolveInBundle(url, c.getResource());
-      if (res != null)
+    public org.hl7.fhir.r5.elementmodel.Element validate(Object appContext, List<ValidationMessage> errors, Resource resource) throws FHIRException {
+        return validate(appContext, errors, resource, new ArrayList<>());
+    }
+
+    @Override
+    public org.hl7.fhir.r5.elementmodel.Element validate(Object appContext, List<ValidationMessage> errors, Resource resource, String profile) throws FHIRException {
+        ArrayList<StructureDefinition> profiles = new ArrayList<>();
+        if (profile != null) {
+            profiles.add(getSpecifiedProfile(profile));
+        }
+        return validate(appContext, errors, resource, profiles);
+    }
+
+    @Override
+    public org.hl7.fhir.r5.elementmodel.Element validate(Object appContext, List<ValidationMessage> errors, Resource resource, List<StructureDefinition> profiles) throws FHIRException {
+        long t = System.nanoTime();
+        Element e;
+        try {
+            e = new ObjectConverter(context).convert(resource);
+        } catch (IOException e1) {
+            throw new FHIRException(e1);
+        }
+        loadTime = System.nanoTime() - t;
+        validate(appContext, errors, e, profiles);
+        return e;
+    }
+
+    @Override
+    public org.hl7.fhir.r5.elementmodel.Element validate(Object appContext, List<ValidationMessage> errors, org.w3c.dom.Element element) throws FHIRException {
+        return validate(appContext, errors, element, new ArrayList<>());
+    }
+
+    @Override
+    public org.hl7.fhir.r5.elementmodel.Element validate(Object appContext, List<ValidationMessage> errors, org.w3c.dom.Element element, String profile) throws FHIRException {
+        ArrayList<StructureDefinition> profiles = new ArrayList<>();
+        if (profile != null) {
+            profiles.add(getSpecifiedProfile(profile));
+        }
+        return validate(appContext, errors, element, profiles);
+    }
+
+    @Override
+    public org.hl7.fhir.r5.elementmodel.Element validate(Object appContext, List<ValidationMessage> errors, org.w3c.dom.Element element, List<StructureDefinition> profiles) throws FHIRException {
+        XmlParser parser = new XmlParser(context);
+        parser.setupValidation(ValidationPolicy.EVERYTHING, errors);
+        long t = System.nanoTime();
+        Element e;
+        try {
+            e = parser.parse(element);
+        } catch (IOException e1) {
+            throw new FHIRException(e1);
+        }
+        loadTime = System.nanoTime() - t;
+        if (e != null)
+            validate(appContext, errors, e, profiles);
+        return e;
+    }
+
+    @Override
+    public org.hl7.fhir.r5.elementmodel.Element validate(Object appContext, List<ValidationMessage> errors, Document document) throws FHIRException {
+        return validate(appContext, errors, document, new ArrayList<>());
+    }
+
+    @Override
+    public org.hl7.fhir.r5.elementmodel.Element validate(Object appContext, List<ValidationMessage> errors, Document document, String profile) throws FHIRException {
+        ArrayList<StructureDefinition> profiles = new ArrayList<>();
+        if (profile != null) {
+            profiles.add(getSpecifiedProfile(profile));
+        }
+        return validate(appContext, errors, document, profiles);
+    }
+
+    @Override
+    public org.hl7.fhir.r5.elementmodel.Element validate(Object appContext, List<ValidationMessage> errors, Document document, List<StructureDefinition> profiles) throws FHIRException {
+        XmlParser parser = new XmlParser(context);
+        parser.setupValidation(ValidationPolicy.EVERYTHING, errors);
+        long t = System.nanoTime();
+        Element e;
+        try {
+            e = parser.parse(document);
+        } catch (IOException e1) {
+            throw new FHIRException(e1);
+        }
+        loadTime = System.nanoTime() - t;
+        if (e != null)
+            validate(appContext, errors, e, profiles);
+        return e;
+    }
+
+    @Override
+    public org.hl7.fhir.r5.elementmodel.Element validate(Object appContext, List<ValidationMessage> errors, JsonObject object) throws FHIRException {
+        return validate(appContext, errors, object, new ArrayList<>());
+    }
+
+    @Override
+    public org.hl7.fhir.r5.elementmodel.Element validate(Object appContext, List<ValidationMessage> errors, JsonObject object, String profile) throws FHIRException {
+        ArrayList<StructureDefinition> profiles = new ArrayList<>();
+        if (profile != null) {
+            profiles.add(getSpecifiedProfile(profile));
+        }
+        return validate(appContext, errors, object, profiles);
+    }
+
+    @Override
+    public org.hl7.fhir.r5.elementmodel.Element validate(Object appContext, List<ValidationMessage> errors, JsonObject object, List<StructureDefinition> profiles) throws FHIRException {
+        JsonParser parser = new JsonParser(context);
+        parser.setupValidation(ValidationPolicy.EVERYTHING, errors);
+        long t = System.nanoTime();
+        Element e = parser.parse(object);
+        loadTime = System.nanoTime() - t;
+        if (e != null)
+            validate(appContext, errors, e, profiles);
+        return e;
+    }
+
+    @Override
+    public void validate(Object appContext, List<ValidationMessage> errors, Element element) throws FHIRException {
+        validate(appContext, errors, element, new ArrayList<>());
+    }
+
+    @Override
+    public void validate(Object appContext, List<ValidationMessage> errors, Element element, String profile) throws FHIRException {
+        ArrayList<StructureDefinition> profiles = new ArrayList<>();
+        if (profile != null) {
+            profiles.add(getSpecifiedProfile(profile));
+        }
+        validate(appContext, errors, element, profiles);
+    }
+
+    @Override
+    public void validate(Object appContext, List<ValidationMessage> errors, Element element, List<StructureDefinition> profiles) throws FHIRException {
+        // this is the main entry point; all the other public entry points end up here coming here...
+        // so the first thing to do is to clear the internal state
+        fetchCache.clear();
+        fetchCache.put(element.fhirType() + "/" + element.getIdBase(), element);
+        resourceTracker.clear();
+        executionId = UUID.randomUUID().toString();
+        baseOnly = profiles.isEmpty();
+
+        long t = System.nanoTime();
+        if (profiles == null || profiles.isEmpty()) {
+            validateResource(new ValidatorHostContext(appContext, element), errors, element, element, null, resourceIdRule, new NodeStack(element));
+        } else {
+            for (StructureDefinition defn : profiles) {
+                validateResource(new ValidatorHostContext(appContext, element), errors, element, element, defn, resourceIdRule, new NodeStack(element));
+            }
+        }
+        if (hintAboutNonMustSupport) {
+            checkElementUsage(errors, element, new NodeStack(element));
+        }
+        overall = System.nanoTime() - t;
+    }
+
+    private void checkElementUsage(List<ValidationMessage> errors, Element element, NodeStack stack) {
+        String elementUsage = element.getUserString("elementSupported");
+        hint(errors, IssueType.INFORMATIONAL, element.line(), element.col(), stack.getLiteralPath(), elementUsage == null || elementUsage.equals("Y"),
+                "The element " + element.getName() + " is not marked as 'mustSupport' in the profile " + element.getProperty().getStructure().getUrl() + ". Consider not using the element, or marking the element as must-Support in the profile");
+
+        if (element.hasChildren()) {
+            String prevName = "";
+            int elementCount = 0;
+            for (Element ce : element.getChildren()) {
+                if (ce.getName().equals(prevName))
+                    elementCount++;
+                else {
+                    elementCount = 1;
+                    prevName = ce.getName();
+                }
+                checkElementUsage(errors, ce, stack.push(ce, elementCount, null, null));
+            }
+        }
+    }
+
+    private boolean check(String v1, String v2) {
+        return v1 == null ? Utilities.noString(v1) : v1.equals(v2);
+    }
+
+    private void checkAddress(List<ValidationMessage> errors, String path, Element focus, Address fixed, String fixedSource, boolean pattern) {
+        checkFixedValue(errors, path + ".use", focus.getNamedChild("use"), fixed.getUseElement(), fixedSource, "use", focus, pattern);
+        checkFixedValue(errors, path + ".text", focus.getNamedChild("text"), fixed.getTextElement(), fixedSource, "text", focus, pattern);
+        checkFixedValue(errors, path + ".city", focus.getNamedChild("city"), fixed.getCityElement(), fixedSource, "city", focus, pattern);
+        checkFixedValue(errors, path + ".state", focus.getNamedChild("state"), fixed.getStateElement(), fixedSource, "state", focus, pattern);
+        checkFixedValue(errors, path + ".country", focus.getNamedChild("country"), fixed.getCountryElement(), fixedSource, "country", focus, pattern);
+        checkFixedValue(errors, path + ".zip", focus.getNamedChild("zip"), fixed.getPostalCodeElement(), fixedSource, "postalCode", focus, pattern);
+
+        List<Element> lines = new ArrayList<Element>();
+        focus.getNamedChildren("line", lines);
+        if (rule(errors, IssueType.VALUE, focus.line(), focus.col(), path, lines.size() == fixed.getLine().size(),
+                "Expected " + Integer.toString(fixed.getLine().size()) + " but found " + Integer.toString(lines.size()) + " line elements")) {
+            for (int i = 0; i < lines.size(); i++)
+                checkFixedValue(errors, path + ".coding", lines.get(i), fixed.getLine().get(i), fixedSource, "coding", focus, pattern);
+        }
+    }
+
+    private void checkAttachment(List<ValidationMessage> errors, String path, Element focus, Attachment fixed, String fixedSource, boolean pattern) {
+        checkFixedValue(errors, path + ".contentType", focus.getNamedChild("contentType"), fixed.getContentTypeElement(), fixedSource, "contentType", focus, pattern);
+        checkFixedValue(errors, path + ".language", focus.getNamedChild("language"), fixed.getLanguageElement(), fixedSource, "language", focus, pattern);
+        checkFixedValue(errors, path + ".data", focus.getNamedChild("data"), fixed.getDataElement(), fixedSource, "data", focus, pattern);
+        checkFixedValue(errors, path + ".url", focus.getNamedChild("url"), fixed.getUrlElement(), fixedSource, "url", focus, pattern);
+        checkFixedValue(errors, path + ".size", focus.getNamedChild("size"), fixed.getSizeElement(), fixedSource, "size", focus, pattern);
+        checkFixedValue(errors, path + ".hash", focus.getNamedChild("hash"), fixed.getHashElement(), fixedSource, "hash", focus, pattern);
+        checkFixedValue(errors, path + ".title", focus.getNamedChild("title"), fixed.getTitleElement(), fixedSource, "title", focus, pattern);
+    }
+
+    // public API
+    private boolean checkCode(List<ValidationMessage> errors, Element element, String path, String code, String system, String display, boolean checkDisplay, NodeStack stack) throws TerminologyServiceException {
+        long t = System.nanoTime();
+        boolean ss = context.supportsSystem(system);
+        txTime = txTime + (System.nanoTime() - t);
+        if (ss) {
+            t = System.nanoTime();
+            ValidationResult s = context.validateCode(new ValidationOptions(stack.workingLang), system, code, checkDisplay ? display : null);
+            txTime = txTime + (System.nanoTime() - t);
+            if (s == null)
+                return true;
+            if (s.isOk()) {
+                if (s.getMessage() != null)
+                    txWarning(errors, s.getTxLink(), IssueType.CODEINVALID, element.line(), element.col(), path, s == null, s.getMessage());
+                return true;
+            }
+            if (s.getErrorClass() != null && s.getErrorClass().isInfrastructure())
+                txWarning(errors, s.getTxLink(), IssueType.CODEINVALID, element.line(), element.col(), path, s == null, s.getMessage());
+            else if (s.getSeverity() == IssueSeverity.INFORMATION)
+                txHint(errors, s.getTxLink(), IssueType.CODEINVALID, element.line(), element.col(), path, s == null, s.getMessage());
+            else if (s.getSeverity() == IssueSeverity.WARNING)
+                txWarning(errors, s.getTxLink(), IssueType.CODEINVALID, element.line(), element.col(), path, s == null, s.getMessage());
+            else
+                return txRule(errors, s.getTxLink(), IssueType.CODEINVALID, element.line(), element.col(), path, s == null, s.getMessage() + " for '" + system + "#" + code + "'");
+            return true;
+        } else if (system.startsWith("http://hl7.org/fhir")) {
+            if (Utilities.existsInList(system, "http://hl7.org/fhir/sid/icd-10", "http://hl7.org/fhir/sid/cvx", "http://hl7.org/fhir/sid/icd-10", "http://hl7.org/fhir/sid/icd-10-cm", "http://hl7.org/fhir/sid/icd-9", "http://hl7.org/fhir/sid/ndc", "http://hl7.org/fhir/sid/srt"))
+                return true; // else don't check these (for now)
+            else if (system.startsWith("http://hl7.org/fhir/test"))
+                return true; // we don't validate these
+            else {
+                CodeSystem cs = getCodeSystem(system);
+                if (rule(errors, IssueType.CODEINVALID, element.line(), element.col(), path, cs != null, "Unknown Code System '" + system + "'")) {
+                    ConceptDefinitionComponent def = getCodeDefinition(cs, code);
+                    if (warning(errors, IssueType.CODEINVALID, element.line(), element.col(), path, def != null, "Unknown Code (" + system + "#" + code + ")"))
+                        return warning(errors, IssueType.CODEINVALID, element.line(), element.col(), path, display == null || display.equals(def.getDisplay()), "Display should be '" + def.getDisplay() + "'");
+                }
+                return false;
+            }
+        } else if (context.isNoTerminologyServer() && Utilities.existsInList(system, "http://loinc.org", "http://unitsofmeasure.org", "http://snomed.info/sct", "http://www.nlm.nih.gov/research/umls/rxnorm")) {
+            return true; // no checks in this case
+        } else if (startsWithButIsNot(system, "http://snomed.info/sct", "http://loinc.org", "http://unitsofmeasure.org", "http://www.nlm.nih.gov/research/umls/rxnorm")) {
+            rule(errors, IssueType.CODEINVALID, element.line(), element.col(), path, false, "Invalid System URI: " + system);
+            return false;
+        } else {
+            try {
+                if (context.fetchResourceWithException(ValueSet.class, system) != null) {
+                    rule(errors, IssueType.CODEINVALID, element.line(), element.col(), path, false, "Invalid System URI: " + system + " - cannot use a value set URI as a system");
+                    // Lloyd: This error used to prohibit checking for downstream issues, but there are some cases where that checking needs to occur.  Please talk to me before changing the code back.
+                }
+                hint(errors, IssueType.UNKNOWN, element.line(), element.col(), path, false, "Code System URI '" + system + "' is unknown so the code cannot be validated");
+                return true;
+            } catch (Exception e) {
+                return true;
+            }
+        }
+    }
+
+    private boolean startsWithButIsNot(String system, String... uri) {
+        for (String s : uri)
+            if (!system.equals(s) && system.startsWith(s))
+                return true;
+        return false;
+    }
+
+
+    private boolean hasErrors(List<ValidationMessage> errors) {
+        if (errors != null) {
+            for (ValidationMessage vm : errors) {
+                if (vm.getLevel() == IssueSeverity.FATAL || vm.getLevel() == IssueSeverity.ERROR) {
+                    return true;
+                }
+            }
+        }
+        return false;
+    }
+
+    private void checkCodeableConcept(List<ValidationMessage> errors, String path, Element focus, CodeableConcept fixed, String fixedSource, boolean pattern) {
+        checkFixedValue(errors, path + ".text", focus.getNamedChild("text"), fixed.getTextElement(), fixedSource, "text", focus, pattern);
+        List<Element> codings = new ArrayList<Element>();
+        focus.getNamedChildren("coding", codings);
+        if (pattern) {
+            if (rule(errors, IssueType.VALUE, focus.line(), focus.col(), path, codings.size() >= fixed.getCoding().size(),
+                    "Expected " + Integer.toString(fixed.getCoding().size()) + " but found " + Integer.toString(codings.size())
+                            + " coding elements")) {
+                for (int i = 0; i < fixed.getCoding().size(); i++) {
+                    Coding fixedCoding = fixed.getCoding().get(i);
+                    boolean found = false;
+                    List<ValidationMessage> allErrorsFixed = new ArrayList<>();
+                    List<ValidationMessage> errorsFixed;
+                    for (int j = 0; j < codings.size() && !found; ++j) {
+                        errorsFixed = new ArrayList<>();
+                        checkFixedValue(errorsFixed, path + ".coding", codings.get(j), fixedCoding, fixedSource, "coding", focus, pattern);
+                        if (!hasErrors(errorsFixed)) {
+                            found = true;
+                        } else {
+                            errorsFixed
+                                    .stream()
+                                    .filter(t -> t.getLevel().ordinal() >= IssueSeverity.ERROR.ordinal())
+                                    .forEach(t -> allErrorsFixed.add(t));
+                        }
+                    }
+                    if (!found) {
+                        // The argonaut DSTU2 labs profile requires userSelected=false on the category.coding and this
+                        // needs to produce an understandable error message
+                        String message = "Expected CodeableConcept " + (pattern ? "pattern" : "fixed value") + " not found for" +
+                                " system: " + fixedCoding.getSystemElement().asStringValue() +
+                                " code: " + fixedCoding.getCodeElement().asStringValue() +
+                                " display: " + fixedCoding.getDisplayElement().asStringValue();
+                        if (fixedCoding.hasUserSelected()) {
+                            message += " userSelected: " + fixedCoding.getUserSelected();
+                        }
+                        message += " - Issues: " + allErrorsFixed;
+                        rule(errors, IssueType.VALUE, focus.line(), focus.col(), path, false, message);
+                    }
+                }
+            }
+        } else {
+            if (rule(errors, IssueType.VALUE, focus.line(), focus.col(), path, codings.size() == fixed.getCoding().size(),
+                    "Expected " + Integer.toString(fixed.getCoding().size()) + " but found " + Integer.toString(codings.size())
+                            + " coding elements")) {
+                for (int i = 0; i < codings.size(); i++)
+                    checkFixedValue(errors, path + ".coding", codings.get(i), fixed.getCoding().get(i), fixedSource, "coding", focus);
+            }
+        }
+    }
+
+    private boolean checkCodeableConcept(List<ValidationMessage> errors, String path, Element element, StructureDefinition profile, ElementDefinition theElementCntext, NodeStack stack) {
+        boolean res = true;
+        if (!noTerminologyChecks && theElementCntext != null && theElementCntext.hasBinding()) {
+            ElementDefinitionBindingComponent binding = theElementCntext.getBinding();
+            if (warning(errors, IssueType.CODEINVALID, element.line(), element.col(), path, binding != null, "Binding for " + path + " missing (cc)")) {
+                if (binding.hasValueSet()) {
+                    ValueSet valueset = resolveBindingReference(profile, binding.getValueSet(), profile.getUrl());
+                    if (warning(errors, IssueType.CODEINVALID, element.line(), element.col(), path, valueset != null, "ValueSet " + describeReference(binding.getValueSet()) + " not found by validator")) {
+                        try {
+                            CodeableConcept cc = ObjectConverter.readAsCodeableConcept(element);
+                            if (!cc.hasCoding()) {
+                                if (binding.getStrength() == BindingStrength.REQUIRED)
+                                    rule(errors, IssueType.CODEINVALID, element.line(), element.col(), path, false, "No code provided, and a code is required from the value set " + describeReference(binding.getValueSet()) + " (" + valueset.getUrl());
+                                else if (binding.getStrength() == BindingStrength.EXTENSIBLE) {
+                                    if (binding.hasExtension("http://hl7.org/fhir/StructureDefinition/elementdefinition-maxValueSet"))
+                                        rule(errors, IssueType.CODEINVALID, element.line(), element.col(), path, false, "No code provided, and a code must be provided from the value set " + describeReference(ToolingExtensions.readStringExtension(binding, "http://hl7.org/fhir/StructureDefinition/elementdefinition-maxValueSet")) + " (max value set " + valueset.getUrl() + ")");
+                                    else
+                                        warning(errors, IssueType.CODEINVALID, element.line(), element.col(), path, false, "No code provided, and a code should be provided from the value set " + describeReference(binding.getValueSet()) + " (" + valueset.getUrl() + ")");
+                                }
+                            } else {
+                                long t = System.nanoTime();
+
+                                // Check whether the codes are appropriate for the type of binding we have
+                                boolean bindingsOk = true;
+                                if (binding.getStrength() != BindingStrength.EXAMPLE) {
+                                    boolean atLeastOneSystemIsSupported = false;
+                                    for (Coding nextCoding : cc.getCoding()) {
+                                        String nextSystem = nextCoding.getSystem();
+                                        if (isNotBlank(nextSystem) && context.supportsSystem(nextSystem)) {
+                                            atLeastOneSystemIsSupported = true;
+                                            break;
+                                        }
+                                    }
+
+                                    if (!atLeastOneSystemIsSupported && binding.getStrength() == BindingStrength.EXAMPLE) {
+                                        // ignore this since we can't validate but it doesn't matter..
+                                    } else {
+                                        ValidationResult vr = context.validateCode(new ValidationOptions(stack.workingLang).checkValueSetOnly(), cc, valueset); // we're going to validate the codings directly, so only check the valueset
+                                        if (!vr.isOk()) {
+                                            bindingsOk = false;
+                                            if (vr.getErrorClass() != null && vr.getErrorClass().isInfrastructure()) {
+                                                if (binding.getStrength() == BindingStrength.REQUIRED)
+                                                    txWarning(errors, vr.getTxLink(), IssueType.CODEINVALID, element.line(), element.col(), path, false, "Could not confirm that the codes provided are in the value set " + describeReference(binding.getValueSet()) + " and a code from this value set is required (class = " + vr.getErrorClass().toString() + ")");
+                                                else if (binding.getStrength() == BindingStrength.EXTENSIBLE) {
+                                                    if (binding.hasExtension("http://hl7.org/fhir/StructureDefinition/elementdefinition-maxValueSet"))
+                                                        checkMaxValueSet(errors, path, element, profile, ToolingExtensions.readStringExtension(binding, "http://hl7.org/fhir/StructureDefinition/elementdefinition-maxValueSet"), cc, stack);
+                                                    else if (!noExtensibleWarnings)
+                                                        txWarning(errors, vr.getTxLink(), IssueType.CODEINVALID, element.line(), element.col(), path, false, "Could not confirm that the codes provided are in the value set " + describeReference(binding.getValueSet()) + " and a code should come from this value set unless it has no suitable code (class = " + vr.getErrorClass().toString() + ")");
+                                                } else if (binding.getStrength() == BindingStrength.PREFERRED) {
+                                                    if (baseOnly) {
+                                                        txHint(errors, vr.getTxLink(), IssueType.CODEINVALID, element.line(), element.col(), path, false, "Could not confirm that the codes provided are in the value set " + describeReference(binding.getValueSet()) + " and a code is recommended to come from this value set (class = " + vr.getErrorClass().toString() + ")");
+                                                    }
+                                                }
+                                            } else {
+                                                if (binding.getStrength() == BindingStrength.REQUIRED)
+                                                    txRule(errors, vr.getTxLink(), IssueType.CODEINVALID, element.line(), element.col(), path, false, "None of the codes provided are in the value set " + describeReference(binding.getValueSet()) + " (" + valueset.getUrl() + ", and a code from this value set is required) (codes = " + ccSummary(cc) + ")");
+                                                else if (binding.getStrength() == BindingStrength.EXTENSIBLE) {
+                                                    if (binding.hasExtension("http://hl7.org/fhir/StructureDefinition/elementdefinition-maxValueSet"))
+                                                        checkMaxValueSet(errors, path, element, profile, ToolingExtensions.readStringExtension(binding, "http://hl7.org/fhir/StructureDefinition/elementdefinition-maxValueSet"), cc, stack);
+                                                    if (!noExtensibleWarnings)
+                                                        txWarning(errors, vr.getTxLink(), IssueType.CODEINVALID, element.line(), element.col(), path, false, "None of the codes provided are in the value set " + describeReference(binding.getValueSet()) + " (" + valueset.getUrl() + ", and a code should come from this value set unless it has no suitable code) (codes = " + ccSummary(cc) + ")");
+                                                } else if (binding.getStrength() == BindingStrength.PREFERRED) {
+                                                    if (baseOnly) {
+                                                        txHint(errors, vr.getTxLink(), IssueType.CODEINVALID, element.line(), element.col(), path, false, "None of the codes provided are in the value set " + describeReference(binding.getValueSet()) + " (" + valueset.getUrl() + ", and a code is recommended to come from this value set) (codes = " + ccSummary(cc) + ")");
+                                                    }
+                                                }
+                                            }
+                                        } else if (vr.getMessage() != null) {
+                                            res = false;
+                                            txWarning(errors, vr.getTxLink(), IssueType.CODEINVALID, element.line(), element.col(), path, false, vr.getMessage());
+                                        } else {
+                                            res = false;
+                                        }
+                                    }
+                                    // Then, for any codes that are in code systems we are able
+                                    // to validate, we'll validate that the codes actually exist
+                                    if (bindingsOk) {
+                                        for (Coding nextCoding : cc.getCoding()) {
+                                            if (isNotBlank(nextCoding.getCode()) && isNotBlank(nextCoding.getSystem()) && context.supportsSystem(nextCoding.getSystem())) {
+                                                ValidationResult vr = context.validateCode(new ValidationOptions(stack.workingLang).noCheckValueSetMembership(), nextCoding, valueset);
+                                                if (vr.getSeverity() != null) {
+                                                    if (vr.getSeverity() == IssueSeverity.INFORMATION) {
+                                                        txHint(errors, vr.getTxLink(), IssueType.CODEINVALID, element.line(), element.col(), path, false, vr.getMessage());
+                                                    } else if (vr.getSeverity() == IssueSeverity.WARNING) {
+                                                        txWarning(errors, vr.getTxLink(), IssueType.CODEINVALID, element.line(), element.col(), path, false, vr.getMessage());
+                                                    } else {
+                                                        txRule(errors, vr.getTxLink(), IssueType.CODEINVALID, element.line(), element.col(), path, false, vr.getMessage());
+                                                    }
+                                                }
+                                            }
+                                        }
+                                    }
+                                    txTime = txTime + (System.nanoTime() - t);
+                                }
+                            }
+                        } catch (Exception e) {
+                            warning(errors, IssueType.CODEINVALID, element.line(), element.col(), path, false, "Error " + e.getMessage() + " validating CodeableConcept");
+                        }
+                    }
+                } else if (binding.hasValueSet()) {
+                    hint(errors, IssueType.CODEINVALID, element.line(), element.col(), path, false, "Binding by URI reference cannot be checked");
+                } else if (!noBindingMsgSuppressed) {
+                    hint(errors, IssueType.CODEINVALID, element.line(), element.col(), path, false, "Binding for path " + path + " has no source, so can't be checked");
+                }
+            }
+        }
         return res;
-      res = resolveInBundle(url, c.getContainer());
-      if (res != null)
+    }
+
+    private boolean checkTerminologyCodeableConcept(List<ValidationMessage> errors, String path, Element element, StructureDefinition profile, ElementDefinition theElementCntext, NodeStack stack, StructureDefinition logical) {
+        boolean res = true;
+        if (!noTerminologyChecks && theElementCntext != null && theElementCntext.hasBinding()) {
+            ElementDefinitionBindingComponent binding = theElementCntext.getBinding();
+            if (warning(errors, IssueType.CODEINVALID, element.line(), element.col(), path, binding != null, "Binding for " + path + " missing (cc)")) {
+                if (binding.hasValueSet()) {
+                    ValueSet valueset = resolveBindingReference(profile, binding.getValueSet(), profile.getUrl());
+                    if (warning(errors, IssueType.CODEINVALID, element.line(), element.col(), path, valueset != null, "ValueSet " + describeReference(binding.getValueSet()) + " not found by validator")) {
+                        try {
+                            CodeableConcept cc = convertToCodeableConcept(element, logical);
+                            if (!cc.hasCoding()) {
+                                if (binding.getStrength() == BindingStrength.REQUIRED)
+                                    rule(errors, IssueType.CODEINVALID, element.line(), element.col(), path, false, "No code provided, and a code is required from the value set " + describeReference(binding.getValueSet()) + " (" + valueset.getUrl());
+                                else if (binding.getStrength() == BindingStrength.EXTENSIBLE) {
+                                    if (binding.hasExtension("http://hl7.org/fhir/StructureDefinition/elementdefinition-maxValueSet"))
+                                        rule(errors, IssueType.CODEINVALID, element.line(), element.col(), path, false, "No code provided, and a code must be provided from the value set " + describeReference(ToolingExtensions.readStringExtension(binding, "http://hl7.org/fhir/StructureDefinition/elementdefinition-maxValueSet")) + " (max value set " + valueset.getUrl() + ")");
+                                    else
+                                        warning(errors, IssueType.CODEINVALID, element.line(), element.col(), path, false, "No code provided, and a code should be provided from the value set " + describeReference(binding.getValueSet()) + " (" + valueset.getUrl() + ")");
+                                }
+                            } else {
+                                long t = System.nanoTime();
+
+                                // Check whether the codes are appropriate for the type of binding we have
+                                boolean bindingsOk = true;
+                                if (binding.getStrength() != BindingStrength.EXAMPLE) {
+                                    boolean atLeastOneSystemIsSupported = false;
+                                    for (Coding nextCoding : cc.getCoding()) {
+                                        String nextSystem = nextCoding.getSystem();
+                                        if (isNotBlank(nextSystem) && context.supportsSystem(nextSystem)) {
+                                            atLeastOneSystemIsSupported = true;
+                                            break;
+                                        }
+                                    }
+
+                                    if (!atLeastOneSystemIsSupported && binding.getStrength() == BindingStrength.EXAMPLE) {
+                                        // ignore this since we can't validate but it doesn't matter..
+                                    } else {
+                                        ValidationResult vr = context.validateCode(new ValidationOptions(stack.workingLang), cc, valueset); // we're going to validate the codings directly
+                                        if (!vr.isOk()) {
+                                            bindingsOk = false;
+                                            if (vr.getErrorClass() != null && vr.getErrorClass().isInfrastructure()) {
+                                                if (binding.getStrength() == BindingStrength.REQUIRED)
+                                                    txWarning(errors, vr.getTxLink(), IssueType.CODEINVALID, element.line(), element.col(), path, false, "Could not confirm that the codes provided are in the value set " + describeReference(binding.getValueSet()) + " and a code from this value set is required (class = " + vr.getErrorClass().toString() + ")");
+                                                else if (binding.getStrength() == BindingStrength.EXTENSIBLE) {
+                                                    if (binding.hasExtension("http://hl7.org/fhir/StructureDefinition/elementdefinition-maxValueSet"))
+                                                        checkMaxValueSet(errors, path, element, profile, ToolingExtensions.readStringExtension(binding, "http://hl7.org/fhir/StructureDefinition/elementdefinition-maxValueSet"), cc, stack);
+                                                    else if (!noExtensibleWarnings)
+                                                        txWarning(errors, vr.getTxLink(), IssueType.CODEINVALID, element.line(), element.col(), path, false, "Could not confirm that the codes provided are in the value set " + describeReference(binding.getValueSet()) + " and a code should come from this value set unless it has no suitable code (class = " + vr.getErrorClass().toString() + ")");
+                                                } else if (binding.getStrength() == BindingStrength.PREFERRED) {
+                                                    if (baseOnly) {
+                                                        txHint(errors, vr.getTxLink(), IssueType.CODEINVALID, element.line(), element.col(), path, false, "Could not confirm that the codes provided are in the value set " + describeReference(binding.getValueSet()) + " and a code is recommended to come from this value set (class = " + vr.getErrorClass().toString() + ")");
+                                                    }
+                                                }
+                                            } else {
+                                                if (binding.getStrength() == BindingStrength.REQUIRED)
+                                                    txRule(errors, vr.getTxLink(), IssueType.CODEINVALID, element.line(), element.col(), path, false, "None of the codes provided are in the value set " + describeReference(binding.getValueSet()) + " (" + valueset.getUrl() + ", and a code from this value set is required) (codes = " + ccSummary(cc) + ")");
+                                                else if (binding.getStrength() == BindingStrength.EXTENSIBLE) {
+                                                    if (binding.hasExtension("http://hl7.org/fhir/StructureDefinition/elementdefinition-maxValueSet"))
+                                                        checkMaxValueSet(errors, path, element, profile, ToolingExtensions.readStringExtension(binding, "http://hl7.org/fhir/StructureDefinition/elementdefinition-maxValueSet"), cc, stack);
+                                                    if (!noExtensibleWarnings)
+                                                        txWarning(errors, vr.getTxLink(), IssueType.CODEINVALID, element.line(), element.col(), path, false, "None of the codes provided are in the value set " + describeReference(binding.getValueSet()) + " (" + valueset.getUrl() + ", and a code should come from this value set unless it has no suitable code) (codes = " + ccSummary(cc) + ")");
+                                                } else if (binding.getStrength() == BindingStrength.PREFERRED) {
+                                                    if (baseOnly) {
+                                                        txHint(errors, vr.getTxLink(), IssueType.CODEINVALID, element.line(), element.col(), path, false, "None of the codes provided are in the value set " + describeReference(binding.getValueSet()) + " (" + valueset.getUrl() + ", and a code is recommended to come from this value set) (codes = " + ccSummary(cc) + ")");
+                                                    }
+                                                }
+                                            }
+                                        } else if (vr.getMessage() != null) {
+                                            res = false;
+                                            txWarning(errors, vr.getTxLink(), IssueType.CODEINVALID, element.line(), element.col(), path, false, vr.getMessage());
+                                        } else {
+                                            res = false;
+                                        }
+                                    }
+                                    // Then, for any codes that are in code systems we are able
+                                    // to validate, we'll validate that the codes actually exist
+                                    if (bindingsOk) {
+                                        for (Coding nextCoding : cc.getCoding()) {
+                                            String nextCode = nextCoding.getCode();
+                                            String nextSystem = nextCoding.getSystem();
+                                            if (isNotBlank(nextCode) && isNotBlank(nextSystem) && context.supportsSystem(nextSystem)) {
+                                                ValidationResult vr = context.validateCode(new ValidationOptions(stack.workingLang), nextSystem, nextCode, null);
+                                                if (!vr.isOk()) {
+                                                    txWarning(errors, vr.getTxLink(), IssueType.CODEINVALID, element.line(), element.col(), path, false, "Code {0} is not a valid code in code system {1}", nextCode, nextSystem);
+                                                }
+                                            }
+                                        }
+                                    }
+                                    txTime = txTime + (System.nanoTime() - t);
+                                }
+                            }
+                        } catch (Exception e) {
+                            warning(errors, IssueType.CODEINVALID, element.line(), element.col(), path, false, "Error " + e.getMessage() + " validating CodeableConcept");
+                        }
+                        // special case: if the logical model has both CodeableConcept and Coding mappings, we'll also check the first coding.
+                        if (getMapping("http://hl7.org/fhir/terminology-pattern", logical, logical.getSnapshot().getElementFirstRep()).contains("Coding")) {
+                            checkTerminologyCoding(errors, path, element, profile, theElementCntext, true, true, stack, logical);
+                        }
+                    }
+                } else if (binding.hasValueSet()) {
+                    hint(errors, IssueType.CODEINVALID, element.line(), element.col(), path, false, "Binding by URI reference cannot be checked");
+                } else if (!noBindingMsgSuppressed) {
+                    hint(errors, IssueType.CODEINVALID, element.line(), element.col(), path, false, "Binding for path " + path + " has no source, so can't be checked");
+                }
+            }
+        }
         return res;
-
-      if (externalHostServices != null)
-        return externalHostServices.resolveReference(c.getAppContext(), url, refContext);
-      else if (fetcher != null)
-        try {
-          return fetcher.fetch(c.getAppContext(), url);
-        } catch (IOException e) {
-          throw new FHIRException(e);
-        }
-      else
-        throw new Error("Not done yet - resolve " + url + " locally (2)");
-
-    }
-
-    public Base resolveInBundle(String url, Element bnd) {
-      if (bnd == null)
-        return null;
-      if (bnd.fhirType().equals("Bundle")) {
-        for (Element be : bnd.getChildrenByName("entry")) {
-          Element res = be.getNamedChild("resource");
-          if (res != null) {
-            String fullUrl = be.getChildValue("fullUrl");
-            String rt = res.fhirType();
-            String id = res.getChildValue("id");
-            if (url.equals(fullUrl))
-              return res;
-            if (url.equals(rt + "/" + id))
-              return res;
-          }
-        }
-      }
-      return null;
-    }
-
-    @Override
-    public boolean conformsToProfile(Object appContext, Base item, String url) throws FHIRException {
-      ValidatorHostContext ctxt = (ValidatorHostContext) appContext;
-      StructureDefinition sd = context.fetchResource(StructureDefinition.class, url);
-      if (sd == null) {
-        throw new FHIRException("Unable to resolve " + url);
-      }
-      InstanceValidator self = InstanceValidator.this;
-      List<ValidationMessage> valerrors = new ArrayList<ValidationMessage>();
-      if (item instanceof Resource) {
-        try {
-          Element e = new ObjectConverter(context).convert((Resource) item);
-          self.validateResource(new ValidatorHostContext(ctxt.getAppContext(), e), valerrors, e, e, sd, IdStatus.OPTIONAL, new NodeStack(e));
-        } catch (IOException e1) {
-          throw new FHIRException(e1);
-        }
-      } else if (item instanceof Element) {
-        Element e = (Element) item;
-        if (e.isResource()) {
-          self.validateResource(new ValidatorHostContext(ctxt.getAppContext(), e), valerrors, e, e, sd, IdStatus.OPTIONAL, new NodeStack(e));
-        } else {
-          throw new FHIRException("Not supported yet");
-        }
-      } else
-        throw new NotImplementedException("Not done yet (ValidatorHostServices.conformsToProfile), when item is not an element");
-      boolean ok = true;
-      List<ValidationMessage> record = new ArrayList<>();
-      for (ValidationMessage v : valerrors) {
-        ok = ok && !v.getLevel().isError();
-        if (v.getLevel().isError() || v.isSlicingHint()) {
-          record.add(v);
-        }
-      }
-      if (!ok && !record.isEmpty()) {
-        ctxt.sliceNotes(url, record);
-      }
-      return ok;
-    }
-
-    @Override
-    public ValueSet resolveValueSet(Object appContext, String url) {
-      ValidatorHostContext c = (ValidatorHostContext) appContext;
-      if (c.getProfile() != null && url.startsWith("#")) {
-        for (Resource r : c.getProfile().getContained()) {
-          if (r.getId().equals(url.substring(1))) {
-            if (r instanceof ValueSet)
-              return (ValueSet) r;
-            else
-              throw new FHIRException("Reference " + url + " refers to a " + r.fhirType() + " not a ValueSet");
-          }
-        }
-        return null;
-      }
-      return context.fetchResource(ValueSet.class, url);
-    }
-
-  }
-
-  private IWorkerContext context;
-  private FHIRPathEngine fpe;
-
-  // configuration items
-  private CheckDisplayOption checkDisplay;
-  private boolean anyExtensionsAllowed;
-  private boolean errorForUnknownProfiles;
-  private boolean noInvariantChecks;
-  private boolean noTerminologyChecks;
-  private boolean hintAboutNonMustSupport;
-  private boolean showMessagesFromReferences;
-  private BestPracticeWarningLevel bpWarnings;
-  private String validationLanguage;
-  private boolean baseOnly;
-
-  private List<String> extensionDomains = new ArrayList<String>();
-
-  private IdStatus resourceIdRule;
-  private boolean allowXsiLocation;
-
-  // used during the build process to keep the overall volume of messages down
-  private boolean suppressLoincSnomedMessages;
-
-  // time tracking
-  private long overall = 0;
-  private long txTime = 0;
-  private long sdTime = 0;
-  private long loadTime = 0;
-  private long fpeTime = 0;
-
-  private boolean noBindingMsgSuppressed;
-  private boolean debug;
-  private Map<String, Element> fetchCache = new HashMap<>();
-  private HashMap<Element, ResourceValidationTracker> resourceTracker = new HashMap<>();
-  private IValidatorResourceFetcher fetcher;
-  long time = 0;
-  private IEvaluationContext externalHostServices;
-  private boolean noExtensibleWarnings;
-  private String serverBase;
-
-  private EnableWhenEvaluator myEnableWhenEvaluator = new EnableWhenEvaluator();
-  private String executionId;
-  private XVerExtensionManager xverManager;
-  private IValidationProfileUsageTracker tracker;
-  private ValidatorHostServices validatorServices;
-  private boolean assumeValidRestReferences;
-  private boolean allowExamples;
-  private ResourceBundle messages =
-    ResourceBundle.getBundle("Messages", Locale.US);
-
-  public InstanceValidator(IWorkerContext theContext, IEvaluationContext hostServices) {
-    super();
-    this.context = theContext;
-    this.externalHostServices = hostServices;
-    fpe = new FHIRPathEngine(context);
-    validatorServices = new ValidatorHostServices();
-    fpe.setHostServices(validatorServices);
-    if (theContext.getVersion().startsWith("3.0") || theContext.getVersion().startsWith("1.0"))
-      fpe.setLegacyMode(true);
-    source = Source.InstanceValidator;
-  }
-
-  @Override
-  public boolean isNoExtensibleWarnings() {
-    return noExtensibleWarnings;
-  }
-
-  @Override
-  public IResourceValidator setNoExtensibleWarnings(boolean noExtensibleWarnings) {
-    this.noExtensibleWarnings = noExtensibleWarnings;
-    return this;
-  }
-
-  @Override
-  public boolean isShowMessagesFromReferences() {
-    return showMessagesFromReferences;
-  }
-
-  @Override
-  public void setShowMessagesFromReferences(boolean showMessagesFromReferences) {
-    this.showMessagesFromReferences = showMessagesFromReferences;
-  }
-
-  @Override
-  public boolean isNoInvariantChecks() {
-    return noInvariantChecks;
-  }
-
-  @Override
-  public IResourceValidator setNoInvariantChecks(boolean value) {
-    this.noInvariantChecks = value;
-    return this;
-  }
-
-  public IValidatorResourceFetcher getFetcher() {
-    return this.fetcher;
-  }
-
-  public IResourceValidator setFetcher(IValidatorResourceFetcher value) {
-    this.fetcher = value;
-    return this;
-  }
-
-  public IValidationProfileUsageTracker getTracker() {
-    return this.tracker;
-  }
-
-  public IResourceValidator setTracker(IValidationProfileUsageTracker value) {
-    this.tracker = value;
-    return this;
-  }
-
-
-  public boolean isHintAboutNonMustSupport() {
-    return hintAboutNonMustSupport;
-  }
-
-  public void setHintAboutNonMustSupport(boolean hintAboutNonMustSupport) {
-    this.hintAboutNonMustSupport = hintAboutNonMustSupport;
-  }
-
-  public boolean isAssumeValidRestReferences() {
-    return this.assumeValidRestReferences;
-  }
-
-  public void setAssumeValidRestReferences(boolean value) {
-    this.assumeValidRestReferences = value;
-  }
-
-  public boolean isAllowExamples() {
-    return this.allowExamples;
-  }
-
-  public void setAllowExamples(boolean value) {
-    this.allowExamples = value;
-  }
-
-
-  private boolean allowUnknownExtension(String url) {
-    if ((allowExamples && (url.contains("example.org") || url.contains("acme.com"))) || url.contains("nema.org") || url.startsWith("http://hl7.org/fhir/tools/StructureDefinition/") || url.equals("http://hl7.org/fhir/StructureDefinition/structuredefinition-expression"))
-      // Added structuredefinition-expression explicitly because it wasn't defined in the version of the spec it needs to be used with
-      return true;
-    for (String s : extensionDomains)
-      if (url.startsWith(s))
-        return true;
-    return anyExtensionsAllowed;
-  }
-
-  private boolean isKnownExtension(String url) {
-    // Added structuredefinition-expression and following extensions explicitly because they weren't defined in the version of the spec they need to be used with
-    if ((allowExamples && (url.contains("example.org") || url.contains("acme.com"))) || url.contains("nema.org") || url.startsWith("http://hl7.org/fhir/tools/StructureDefinition/") || url.equals("http://hl7.org/fhir/StructureDefinition/structuredefinition-expression") || url.equals(VersionConvertorConstants.IG_DEPENDSON_PACKAGE_EXTENSION))
-      return true;
-    for (String s : extensionDomains)
-      if (url.startsWith(s))
-        return true;
-    return false;
-  }
-
-  private void bpCheck(List<ValidationMessage> errors, IssueType invalid, int line, int col, String literalPath, boolean test, String message) {
-    if (bpWarnings != null) {
-      switch (bpWarnings) {
-        case Error:
-          rule(errors, invalid, line, col, literalPath, test, message);
-          break;
-        case Warning:
-          warning(errors, invalid, line, col, literalPath, test, message);
-          break;
-        case Hint:
-          hint(errors, invalid, line, col, literalPath, test, message);
-          break;
-        default: // do nothing
-          break;
-      }
-    }
-  }
-
-  @Override
-  public org.hl7.fhir.r5.elementmodel.Element validate(Object appContext, List<ValidationMessage> errors, InputStream stream, FhirFormat format) throws FHIRException {
-    return validate(appContext, errors, stream, format, new ArrayList<>());
-  }
-
-  @Override
-  public org.hl7.fhir.r5.elementmodel.Element validate(Object appContext, List<ValidationMessage> errors, InputStream stream, FhirFormat format, String profile) throws FHIRException {
-    ArrayList<StructureDefinition> profiles = new ArrayList<>();
-    if (profile != null) {
-      profiles.add(getSpecifiedProfile(profile));
-    }
-    return validate(appContext, errors, stream, format, profiles);
-  }
-
-  private StructureDefinition getSpecifiedProfile(String profile) {
-    StructureDefinition sd = context.fetchResource(StructureDefinition.class, profile);
-    if (sd == null) {
-      throw new FHIRException("Unable to locate the profile '" + profile + "' in order to validate against it");
-    }
-    return sd;
-  }
-
-  @Override
-  public org.hl7.fhir.r5.elementmodel.Element validate(Object appContext, List<ValidationMessage> errors, InputStream stream, FhirFormat format, List<StructureDefinition> profiles) throws FHIRException {
-    ParserBase parser = Manager.makeParser(context, format);
-    if (parser instanceof XmlParser)
-      ((XmlParser) parser).setAllowXsiLocation(allowXsiLocation);
-    parser.setupValidation(ValidationPolicy.EVERYTHING, errors);
-    long t = System.nanoTime();
-    Element e;
-    try {
-      e = parser.parse(stream);
-    } catch (IOException e1) {
-      throw new FHIRException(e1);
-    }
-    loadTime = System.nanoTime() - t;
-    if (e != null)
-      validate(appContext, errors, e, profiles);
-    return e;
-  }
-
-  @Override
-  public org.hl7.fhir.r5.elementmodel.Element validate(Object appContext, List<ValidationMessage> errors, Resource resource) throws FHIRException {
-    return validate(appContext, errors, resource, new ArrayList<>());
-  }
-
-  @Override
-  public org.hl7.fhir.r5.elementmodel.Element validate(Object appContext, List<ValidationMessage> errors, Resource resource, String profile) throws FHIRException {
-    ArrayList<StructureDefinition> profiles = new ArrayList<>();
-    if (profile != null) {
-      profiles.add(getSpecifiedProfile(profile));
-    }
-    return validate(appContext, errors, resource, profiles);
-  }
-
-  @Override
-  public org.hl7.fhir.r5.elementmodel.Element validate(Object appContext, List<ValidationMessage> errors, Resource resource, List<StructureDefinition> profiles) throws FHIRException {
-    long t = System.nanoTime();
-    Element e;
-    try {
-      e = new ObjectConverter(context).convert(resource);
-    } catch (IOException e1) {
-      throw new FHIRException(e1);
-    }
-    loadTime = System.nanoTime() - t;
-    validate(appContext, errors, e, profiles);
-    return e;
-  }
-
-  @Override
-  public org.hl7.fhir.r5.elementmodel.Element validate(Object appContext, List<ValidationMessage> errors, org.w3c.dom.Element element) throws FHIRException {
-    return validate(appContext, errors, element, new ArrayList<>());
-  }
-
-  @Override
-  public org.hl7.fhir.r5.elementmodel.Element validate(Object appContext, List<ValidationMessage> errors, org.w3c.dom.Element element, String profile) throws FHIRException {
-    ArrayList<StructureDefinition> profiles = new ArrayList<>();
-    if (profile != null) {
-      profiles.add(getSpecifiedProfile(profile));
-    }
-    return validate(appContext, errors, element, profiles);
-  }
-
-  @Override
-  public org.hl7.fhir.r5.elementmodel.Element validate(Object appContext, List<ValidationMessage> errors, org.w3c.dom.Element element, List<StructureDefinition> profiles) throws FHIRException {
-    XmlParser parser = new XmlParser(context);
-    parser.setupValidation(ValidationPolicy.EVERYTHING, errors);
-    long t = System.nanoTime();
-    Element e;
-    try {
-      e = parser.parse(element);
-    } catch (IOException e1) {
-      throw new FHIRException(e1);
-    }
-    loadTime = System.nanoTime() - t;
-    if (e != null)
-      validate(appContext, errors, e, profiles);
-    return e;
-  }
-
-  @Override
-  public org.hl7.fhir.r5.elementmodel.Element validate(Object appContext, List<ValidationMessage> errors, Document document) throws FHIRException {
-    return validate(appContext, errors, document, new ArrayList<>());
-  }
-
-  @Override
-  public org.hl7.fhir.r5.elementmodel.Element validate(Object appContext, List<ValidationMessage> errors, Document document, String profile) throws FHIRException {
-    ArrayList<StructureDefinition> profiles = new ArrayList<>();
-    if (profile != null) {
-      profiles.add(getSpecifiedProfile(profile));
-    }
-    return validate(appContext, errors, document, profiles);
-  }
-
-  @Override
-  public org.hl7.fhir.r5.elementmodel.Element validate(Object appContext, List<ValidationMessage> errors, Document document, List<StructureDefinition> profiles) throws FHIRException {
-    XmlParser parser = new XmlParser(context);
-    parser.setupValidation(ValidationPolicy.EVERYTHING, errors);
-    long t = System.nanoTime();
-    Element e;
-    try {
-      e = parser.parse(document);
-    } catch (IOException e1) {
-      throw new FHIRException(e1);
-    }
-    loadTime = System.nanoTime() - t;
-    if (e != null)
-      validate(appContext, errors, e, profiles);
-    return e;
-  }
-
-  @Override
-  public org.hl7.fhir.r5.elementmodel.Element validate(Object appContext, List<ValidationMessage> errors, JsonObject object) throws FHIRException {
-    return validate(appContext, errors, object, new ArrayList<>());
-  }
-
-  @Override
-  public org.hl7.fhir.r5.elementmodel.Element validate(Object appContext, List<ValidationMessage> errors, JsonObject object, String profile) throws FHIRException {
-    ArrayList<StructureDefinition> profiles = new ArrayList<>();
-    if (profile != null) {
-      profiles.add(getSpecifiedProfile(profile));
-    }
-    return validate(appContext, errors, object, profiles);
-  }
-
-  @Override
-  public org.hl7.fhir.r5.elementmodel.Element validate(Object appContext, List<ValidationMessage> errors, JsonObject object, List<StructureDefinition> profiles) throws FHIRException {
-    JsonParser parser = new JsonParser(context);
-    parser.setupValidation(ValidationPolicy.EVERYTHING, errors);
-    long t = System.nanoTime();
-    Element e = parser.parse(object);
-    loadTime = System.nanoTime() - t;
-    if (e != null)
-      validate(appContext, errors, e, profiles);
-    return e;
-  }
-
-  @Override
-  public void validate(Object appContext, List<ValidationMessage> errors, Element element) throws FHIRException {
-    validate(appContext, errors, element, new ArrayList<>());
-  }
-
-  @Override
-  public void validate(Object appContext, List<ValidationMessage> errors, Element element, String profile) throws FHIRException {
-    ArrayList<StructureDefinition> profiles = new ArrayList<>();
-    if (profile != null) {
-      profiles.add(getSpecifiedProfile(profile));
-    }
-    validate(appContext, errors, element, profiles);
-  }
-
-  @Override
-  public void validate(Object appContext, List<ValidationMessage> errors, Element element, List<StructureDefinition> profiles) throws FHIRException {
-    // this is the main entry point; all the other public entry points end up here coming here...
-    // so the first thing to do is to clear the internal state
-    fetchCache.clear();
-    fetchCache.put(element.fhirType() + "/" + element.getIdBase(), element);
-    resourceTracker.clear();
-    executionId = UUID.randomUUID().toString();
-    baseOnly = profiles.isEmpty();
-
-    long t = System.nanoTime();
-    if (profiles == null || profiles.isEmpty()) {
-      validateResource(new ValidatorHostContext(appContext, element), errors, element, element, null, resourceIdRule, new NodeStack(element));
-    } else {
-      for (StructureDefinition defn : profiles) {
-        validateResource(new ValidatorHostContext(appContext, element), errors, element, element, defn, resourceIdRule, new NodeStack(element));
-      }
-    }
-    if (hintAboutNonMustSupport) {
-      checkElementUsage(errors, element, new NodeStack(element));
-    }
-    overall = System.nanoTime() - t;
-  }
-
-  private void checkElementUsage(List<ValidationMessage> errors, Element element, NodeStack stack) {
-    String elementUsage = element.getUserString("elementSupported");
-    hint(errors, IssueType.INFORMATIONAL, element.line(), element.col(), stack.getLiteralPath(), elementUsage == null || elementUsage.equals("Y"),messages.getString("The_element__is_not_marked_as_mustSupport_in_the_profile__Consider_not_using_the_element_or_marking_the_element_as_mustSupport_in_the_profile"), element.getName(), element.getProperty().getStructure().getUrl());
-
-    if (element.hasChildren()) {
-      String prevName = "";
-      int elementCount = 0;
-      for (Element ce : element.getChildren()) {
-        if (ce.getName().equals(prevName))
-          elementCount++;
-        else {
-          elementCount = 1;
-          prevName = ce.getName();
-        }
-        checkElementUsage(errors, ce, stack.push(ce, elementCount, null, null));
-      }
-    }
-  }
-
-  private boolean check(String v1, String v2) {
-    return v1 == null ? Utilities.noString(v1) : v1.equals(v2);
-  }
-
-  private void checkAddress(List<ValidationMessage> errors, String path, Element focus, Address fixed, String fixedSource, boolean pattern) {
-    checkFixedValue(errors, path + ".use", focus.getNamedChild("use"), fixed.getUseElement(), fixedSource, "use", focus, pattern);
-    checkFixedValue(errors, path + ".text", focus.getNamedChild("text"), fixed.getTextElement(), fixedSource, "text", focus, pattern);
-    checkFixedValue(errors, path + ".city", focus.getNamedChild("city"), fixed.getCityElement(), fixedSource, "city", focus, pattern);
-    checkFixedValue(errors, path + ".state", focus.getNamedChild("state"), fixed.getStateElement(), fixedSource, "state", focus, pattern);
-    checkFixedValue(errors, path + ".country", focus.getNamedChild("country"), fixed.getCountryElement(), fixedSource, "country", focus, pattern);
-    checkFixedValue(errors, path + ".zip", focus.getNamedChild("zip"), fixed.getPostalCodeElement(), fixedSource, "postalCode", focus, pattern);
-
-    List<Element> lines = new ArrayList<Element>();
-    focus.getNamedChildren("line", lines);
-    if (rule(errors, IssueType.VALUE, focus.line(), focus.col(), path, lines.size() == fixed.getLine().size(),messages.getString("Expected__but_found__line_elements"), Integer.toString(fixed.getLine().size()), Integer.toString(lines.size()))) {
-      for (int i = 0; i < lines.size(); i++)
-        checkFixedValue(errors, path + ".coding", lines.get(i), fixed.getLine().get(i), fixedSource, "coding", focus, pattern);
-    }
-  }
-
-  private void checkAttachment(List<ValidationMessage> errors, String path, Element focus, Attachment fixed, String fixedSource, boolean pattern) {
-    checkFixedValue(errors, path + ".contentType", focus.getNamedChild("contentType"), fixed.getContentTypeElement(), fixedSource, "contentType", focus, pattern);
-    checkFixedValue(errors, path + ".language", focus.getNamedChild("language"), fixed.getLanguageElement(), fixedSource, "language", focus, pattern);
-    checkFixedValue(errors, path + ".data", focus.getNamedChild("data"), fixed.getDataElement(), fixedSource, "data", focus, pattern);
-    checkFixedValue(errors, path + ".url", focus.getNamedChild("url"), fixed.getUrlElement(), fixedSource, "url", focus, pattern);
-    checkFixedValue(errors, path + ".size", focus.getNamedChild("size"), fixed.getSizeElement(), fixedSource, "size", focus, pattern);
-    checkFixedValue(errors, path + ".hash", focus.getNamedChild("hash"), fixed.getHashElement(), fixedSource, "hash", focus, pattern);
-    checkFixedValue(errors, path + ".title", focus.getNamedChild("title"), fixed.getTitleElement(), fixedSource, "title", focus, pattern);
-  }
-
-  // public API
-  private boolean checkCode(List<ValidationMessage> errors, Element element, String path, String code, String system, String display, boolean checkDisplay, NodeStack stack) throws TerminologyServiceException {
-    long t = System.nanoTime();
-    boolean ss = context.supportsSystem(system);
-    txTime = txTime + (System.nanoTime() - t);
-    if (ss) {
-      t = System.nanoTime();
-      ValidationResult s = context.validateCode(new ValidationOptions(stack.workingLang), system, code, checkDisplay ? display : null);
-      txTime = txTime + (System.nanoTime() - t);
-      if (s == null)
-        return true;
-      if (s.isOk()) {
-        if (s.getMessage() != null)
-          txWarning(errors, s.getTxLink(), IssueType.CODEINVALID, element.line(), element.col(), path, s == null, s.getMessage());
-        return true;
-      }
-      if (s.getErrorClass() != null && s.getErrorClass().isInfrastructure())
-        txWarning(errors, s.getTxLink(), IssueType.CODEINVALID, element.line(), element.col(), path, s == null, s.getMessage());
-      else if (s.getSeverity() == IssueSeverity.INFORMATION)
-        txHint(errors, s.getTxLink(), IssueType.CODEINVALID, element.line(), element.col(), path, s == null, s.getMessage());
-      else if (s.getSeverity() == IssueSeverity.WARNING)
-        txWarning(errors, s.getTxLink(), IssueType.CODEINVALID, element.line(), element.col(), path, s == null, s.getMessage());
-      else
-        return txRule(errors, s.getTxLink(), IssueType.CODEINVALID, element.line(), element.col(), path, s == null,messages.getString("_for_"), s.getMessage(), system, code);
-      return true;
-    } else if (system.startsWith("http://hl7.org/fhir")) {
-      if (Utilities.existsInList(system, "http://hl7.org/fhir/sid/icd-10", "http://hl7.org/fhir/sid/cvx", "http://hl7.org/fhir/sid/icd-10", "http://hl7.org/fhir/sid/icd-10-cm", "http://hl7.org/fhir/sid/icd-9", "http://hl7.org/fhir/sid/ndc", "http://hl7.org/fhir/sid/srt"))
-        return true; // else don't check these (for now)
-      else if (system.startsWith("http://hl7.org/fhir/test"))
-        return true; // we don't validate these
-      else {
-        CodeSystem cs = getCodeSystem(system);
-        if (rule(errors, IssueType.CODEINVALID, element.line(), element.col(), path, cs != null,messages.getString("Unknown_Code_System_"), system)) {
-          ConceptDefinitionComponent def = getCodeDefinition(cs, code);
-          if (warning(errors, IssueType.CODEINVALID, element.line(), element.col(), path, def != null,messages.getString("Unknown_Code_"), system, code))
-            return warning(errors, IssueType.CODEINVALID, element.line(), element.col(), path, display == null || display.equals(def.getDisplay()),messages.getString("Display_should_be_"), def.getDisplay());
-        }
-        return false;
-      }
-    } else if (context.isNoTerminologyServer() && Utilities.existsInList(system, "http://loinc.org", "http://unitsofmeasure.org", "http://snomed.info/sct", "http://www.nlm.nih.gov/research/umls/rxnorm")) {
-      return true; // no checks in this case
-    } else if (startsWithButIsNot(system, "http://snomed.info/sct", "http://loinc.org", "http://unitsofmeasure.org", "http://www.nlm.nih.gov/research/umls/rxnorm")) {
-      rule(errors, IssueType.CODEINVALID, element.line(), element.col(), path, false,messages.getString("Invalid_System_URI_"), system);
-      return false;
-    } else {
-      try {
-        if (context.fetchResourceWithException(ValueSet.class, system) != null) {
-          rule(errors, IssueType.CODEINVALID, element.line(), element.col(), path, false,messages.getString("Invalid_System_URI___cannot_use_a_value_set_URI_as_a_system"), system);
-          // Lloyd: This error used to prohibit checking for downstream issues, but there are some cases where that checking needs to occur.  Please talk to me before changing the code back.
-        }
-        hint(errors, IssueType.UNKNOWN, element.line(), element.col(), path, false,messages.getString("Code_System_URI__is_unknown_so_the_code_cannot_be_validated"), system);
-        return true;
-      } catch (Exception e) {
-        return true;
-      }
-    }
-  }
-
-  private boolean startsWithButIsNot(String system, String... uri) {
-    for (String s : uri)
-      if (!system.equals(s) && system.startsWith(s))
-        return true;
-    return false;
-  }
-
-
-  private boolean hasErrors(List<ValidationMessage> errors) {
-    if (errors != null) {
-      for (ValidationMessage vm : errors) {
-        if (vm.getLevel() == IssueSeverity.FATAL || vm.getLevel() == IssueSeverity.ERROR) {
-          return true;
-        }
-      }
-    }
-    return false;
-  }
-
-  private void checkCodeableConcept(List<ValidationMessage> errors, String path, Element focus, CodeableConcept fixed, String fixedSource, boolean pattern) {
-    checkFixedValue(errors, path + ".text", focus.getNamedChild("text"), fixed.getTextElement(), fixedSource, "text", focus, pattern);
-    List<Element> codings = new ArrayList<Element>();
-    focus.getNamedChildren("coding", codings);
-    if (pattern) {
-      if (rule(errors, IssueType.VALUE, focus.line(), focus.col(), path, codings.size() >= fixed.getCoding().size(),messages.getString("Expected__but_found__coding_elements"), Integer.toString(fixed.getCoding().size()), Integer.toString(codings.size()))) {
-        for (int i = 0; i < fixed.getCoding().size(); i++) {
-          Coding fixedCoding = fixed.getCoding().get(i);
-          boolean found = false;
-          List<ValidationMessage> allErrorsFixed = new ArrayList<>();
-          List<ValidationMessage> errorsFixed;
-          for (int j = 0; j < codings.size() && !found; ++j) {
-            errorsFixed = new ArrayList<>();
-            checkFixedValue(errorsFixed, path + ".coding", codings.get(j), fixedCoding, fixedSource, "coding", focus, pattern);
-            if (!hasErrors(errorsFixed)) {
-              found = true;
-            } else {
-              errorsFixed
-                .stream()
-                .filter(t -> t.getLevel().ordinal() >= IssueSeverity.ERROR.ordinal())
-                .forEach(t -> allErrorsFixed.add(t));
-            }
-          }
-          if (!found) {
-            // The argonaut DSTU2 labs profile requires userSelected=false on the category.coding and this
-            // needs to produce an understandable error message
-            String message = "Expected CodeableConcept " + (pattern ? "pattern" : "fixed value") + " not found for" +
-              " system: " + fixedCoding.getSystemElement().asStringValue() +
-              " code: " + fixedCoding.getCodeElement().asStringValue() +
-              " display: " + fixedCoding.getDisplayElement().asStringValue();
-            if (fixedCoding.hasUserSelected()) {
-              message += " userSelected: " + fixedCoding.getUserSelected();
-            }
-            message += " - Issues: " + allErrorsFixed;
-            rule(errors, IssueType.VALUE, focus.line(), focus.col(), path, false, message);
-          }
-        }
-      }
-    } else {
-      if (rule(errors, IssueType.VALUE, focus.line(), focus.col(), path, codings.size() == fixed.getCoding().size(),messages.getString("Expected__but_found__coding_elements"), Integer.toString(fixed.getCoding().size()), Integer.toString(codings.size()))) {
-        for (int i = 0; i < codings.size(); i++)
-          checkFixedValue(errors, path + ".coding", codings.get(i), fixed.getCoding().get(i), fixedSource, "coding", focus);
-      }
-    }
-  }
-
-  private boolean checkCodeableConcept(List<ValidationMessage> errors, String path, Element element, StructureDefinition profile, ElementDefinition theElementCntext, NodeStack stack) {
-    boolean res = true;
-    if (!noTerminologyChecks && theElementCntext != null && theElementCntext.hasBinding()) {
-      ElementDefinitionBindingComponent binding = theElementCntext.getBinding();
-      if (warning(errors, IssueType.CODEINVALID, element.line(), element.col(), path, binding != null,messages.getString("Binding_for__missing_cc"), path)) {
-        if (binding.hasValueSet()) {
-          ValueSet valueset = resolveBindingReference(profile, binding.getValueSet(), profile.getUrl());
-          if (warning(errors, IssueType.CODEINVALID, element.line(), element.col(), path, valueset != null,messages.getString("ValueSet__not_found_by_validator"), describeReference(binding.getValueSet()))) {
+    }
+
+    private void checkTerminologyCoding(List<ValidationMessage> errors, String path, Element element, StructureDefinition profile, ElementDefinition theElementCntext, boolean inCodeableConcept, boolean checkDisplay, NodeStack stack, StructureDefinition logical) {
+        Coding c = convertToCoding(element, logical);
+        String code = c.getCode();
+        String system = c.getSystem();
+        String display = c.getDisplay();
+        rule(errors, IssueType.CODEINVALID, element.line(), element.col(), path, isAbsolute(system), "Coding.system must be an absolute reference, not a local reference");
+
+        if (system != null && code != null && !noTerminologyChecks) {
+            rule(errors, IssueType.CODEINVALID, element.line(), element.col(), path, !isValueSet(system), "The Coding references a value set, not a code system (\"" + system + "\")");
             try {
-              CodeableConcept cc = ObjectConverter.readAsCodeableConcept(element);
-              if (!cc.hasCoding()) {
-                if (binding.getStrength() == BindingStrength.REQUIRED)
-                  rule(errors, IssueType.CODEINVALID, element.line(), element.col(), path, false,messages.getString("No_code_provided_and_a_code_is_required_from_the_value_set__"), describeReference(binding.getValueSet()), valueset.getUrl());
-                else if (binding.getStrength() == BindingStrength.EXTENSIBLE) {
-                  if (binding.hasExtension("http://hl7.org/fhir/StructureDefinition/elementdefinition-maxValueSet"))
-                    rule(errors, IssueType.CODEINVALID, element.line(), element.col(), path, false,messages.getString("No_code_provided_and_a_code_must_be_provided_from_the_value_set__max_value_set_"), describeReference(ToolingExtensions.readStringExtension(binding, "http://hl7.org/fhir/StructureDefinition/elementdefinition-maxValueSet")), valueset.getUrl());
-                  else
-                    warning(errors, IssueType.CODEINVALID, element.line(), element.col(), path, false,messages.getString("No_code_provided_and_a_code_should_be_provided_from_the_value_set__"), describeReference(binding.getValueSet()), valueset.getUrl());
-                }
-              } else {
-                long t = System.nanoTime();
-
-                // Check whether the codes are appropriate for the type of binding we have
-                boolean bindingsOk = true;
-                if (binding.getStrength() != BindingStrength.EXAMPLE) {
-                  boolean atLeastOneSystemIsSupported = false;
-                  for (Coding nextCoding : cc.getCoding()) {
-                    String nextSystem = nextCoding.getSystem();
-                    if (isNotBlank(nextSystem) && context.supportsSystem(nextSystem)) {
-                      atLeastOneSystemIsSupported = true;
-                      break;
-                    }
-                  }
-
-                  if (!atLeastOneSystemIsSupported && binding.getStrength() == BindingStrength.EXAMPLE) {
-                    // ignore this since we can't validate but it doesn't matter..
-                  } else {
-                    ValidationResult vr = context.validateCode(new ValidationOptions(stack.workingLang).checkValueSetOnly(), cc, valueset); // we're going to validate the codings directly, so only check the valueset
-                    if (!vr.isOk()) {
-                      bindingsOk = false;
-                      if (vr.getErrorClass() != null && vr.getErrorClass().isInfrastructure()) {
-                        if (binding.getStrength() == BindingStrength.REQUIRED)
-                          txWarning(errors, vr.getTxLink(), IssueType.CODEINVALID, element.line(), element.col(), path, false,messages.getString("Could_not_confirm_that_the_codes_provided_are_in_the_value_set__and_a_code_from_this_value_set_is_required_class__"), describeReference(binding.getValueSet()), vr.getErrorClass().toString());
-                        else if (binding.getStrength() == BindingStrength.EXTENSIBLE) {
-                          if (binding.hasExtension("http://hl7.org/fhir/StructureDefinition/elementdefinition-maxValueSet"))
-                            checkMaxValueSet(errors, path, element, profile, ToolingExtensions.readStringExtension(binding, "http://hl7.org/fhir/StructureDefinition/elementdefinition-maxValueSet"), cc, stack);
-                          else if (!noExtensibleWarnings)
-                            txWarning(errors, vr.getTxLink(), IssueType.CODEINVALID, element.line(), element.col(), path, false,messages.getString("Could_not_confirm_that_the_codes_provided_are_in_the_value_set__and_a_code_should_come_from_this_value_set_unless_it_has_no_suitable_code_class__"), describeReference(binding.getValueSet()), vr.getErrorClass().toString());
-                        } else if (binding.getStrength() == BindingStrength.PREFERRED) {
-                          if (baseOnly) {
-                            txHint(errors, vr.getTxLink(), IssueType.CODEINVALID, element.line(), element.col(), path, false,messages.getString("Could_not_confirm_that_the_codes_provided_are_in_the_value_set__and_a_code_is_recommended_to_come_from_this_value_set_class__"), describeReference(binding.getValueSet()), vr.getErrorClass().toString());
-                          }
+                if (checkCode(errors, element, path, code, system, display, checkDisplay, stack))
+                    if (theElementCntext != null && theElementCntext.hasBinding()) {
+                        ElementDefinitionBindingComponent binding = theElementCntext.getBinding();
+                        if (warning(errors, IssueType.CODEINVALID, element.line(), element.col(), path, binding != null, "Binding for " + path + " missing")) {
+                            if (binding.hasValueSet()) {
+                                ValueSet valueset = resolveBindingReference(profile, binding.getValueSet(), profile.getUrl());
+                                if (warning(errors, IssueType.CODEINVALID, element.line(), element.col(), path, valueset != null, "ValueSet " + describeReference(binding.getValueSet()) + " not found by validator")) {
+                                    try {
+                                        long t = System.nanoTime();
+                                        ValidationResult vr = null;
+                                        if (binding.getStrength() != BindingStrength.EXAMPLE) {
+                                            vr = context.validateCode(new ValidationOptions(stack.workingLang), c, valueset);
+                                        }
+                                        txTime = txTime + (System.nanoTime() - t);
+                                        if (vr != null && !vr.isOk()) {
+                                            if (vr.IsNoService())
+                                                txHint(errors, vr.getTxLink(), IssueType.CODEINVALID, element.line(), element.col(), path, false, "The value provided could not be validated in the absence of a terminology server");
+                                            else if (vr.getErrorClass() != null && !vr.getErrorClass().isInfrastructure()) {
+                                                if (binding.getStrength() == BindingStrength.REQUIRED)
+                                                    txWarning(errors, vr.getTxLink(), IssueType.CODEINVALID, element.line(), element.col(), path, false, "Could not confirm that the codes provided are in the value set " + describeReference(binding.getValueSet(), valueset) + ", and a code from this value set is required");
+                                                else if (binding.getStrength() == BindingStrength.EXTENSIBLE) {
+                                                    if (binding.hasExtension("http://hl7.org/fhir/StructureDefinition/elementdefinition-maxValueSet"))
+                                                        checkMaxValueSet(errors, path, element, profile, ToolingExtensions.readStringExtension(binding, "http://hl7.org/fhir/StructureDefinition/elementdefinition-maxValueSet"), c, stack);
+                                                    else if (!noExtensibleWarnings)
+                                                        txWarning(errors, vr.getTxLink(), IssueType.CODEINVALID, element.line(), element.col(), path, false, "Could not confirm that the codes provided are in the value set " + describeReference(binding.getValueSet(), valueset) + ", and a code should come from this value set unless it has no suitable code");
+                                                } else if (binding.getStrength() == BindingStrength.PREFERRED) {
+                                                    if (baseOnly) {
+                                                        txHint(errors, vr.getTxLink(), IssueType.CODEINVALID, element.line(), element.col(), path, false, "Could not confirm that the codes provided are in the value set " + describeReference(binding.getValueSet(), valueset) + ", and a code is recommended to come from this value set");
+                                                    }
+                                                }
+                                            } else if (binding.getStrength() == BindingStrength.REQUIRED)
+                                                txRule(errors, vr.getTxLink(), IssueType.CODEINVALID, element.line(), element.col(), path, false, "The Coding provided is not in the value set " + describeReference(binding.getValueSet(), valueset) + ", and a code is required from this value set" + (vr.getMessage() != null ? " (error message = " + vr.getMessage() + ")" : ""));
+                                            else if (binding.getStrength() == BindingStrength.EXTENSIBLE) {
+                                                if (binding.hasExtension("http://hl7.org/fhir/StructureDefinition/elementdefinition-maxValueSet"))
+                                                    checkMaxValueSet(errors, path, element, profile, ToolingExtensions.readStringExtension(binding, "http://hl7.org/fhir/StructureDefinition/elementdefinition-maxValueSet"), c, stack);
+                                                else
+                                                    txWarning(errors, vr.getTxLink(), IssueType.CODEINVALID, element.line(), element.col(), path, false, "The Coding provided is not in the value set " + describeReference(binding.getValueSet(), valueset) + ", and a code should come from this value set unless it has no suitable code" + (vr.getMessage() != null ? " (error message = " + vr.getMessage() + ")" : ""));
+                                            } else if (binding.getStrength() == BindingStrength.PREFERRED) {
+                                                if (baseOnly) {
+                                                    txHint(errors, vr.getTxLink(), IssueType.CODEINVALID, element.line(), element.col(), path, false, "The Coding provided is not in the value set " + describeReference(binding.getValueSet(), valueset) + ", and a code is recommended to come from this value set" + (vr.getMessage() != null ? " (error message = " + vr.getMessage() + ")" : ""));
+                                                }
+                                            }
+                                        }
+                                    } catch (Exception e) {
+                                        warning(errors, IssueType.CODEINVALID, element.line(), element.col(), path, false, "Error " + e.getMessage() + " validating Coding");
+                                    }
+                                }
+                            } else if (binding.hasValueSet()) {
+                                hint(errors, IssueType.CODEINVALID, element.line(), element.col(), path, false, "Binding by URI reference cannot be checked");
+                            } else if (!inCodeableConcept && !noBindingMsgSuppressed) {
+                                hint(errors, IssueType.CODEINVALID, element.line(), element.col(), path, false, "Binding for path " + path + " has no source, so can't be checked");
+                            }
                         }
-                      } else {
-                        if (binding.getStrength() == BindingStrength.REQUIRED)
-                          txRule(errors, vr.getTxLink(), IssueType.CODEINVALID, element.line(), element.col(), path, false,messages.getString("None_of_the_codes_provided_are_in_the_value_set___and_a_code_from_this_value_set_is_required_codes__"), describeReference(binding.getValueSet()), valueset.getUrl(), ccSummary(cc));
-                        else if (binding.getStrength() == BindingStrength.EXTENSIBLE) {
-                          if (binding.hasExtension("http://hl7.org/fhir/StructureDefinition/elementdefinition-maxValueSet"))
-                            checkMaxValueSet(errors, path, element, profile, ToolingExtensions.readStringExtension(binding, "http://hl7.org/fhir/StructureDefinition/elementdefinition-maxValueSet"), cc, stack);
-                          if (!noExtensibleWarnings)
-                            txWarning(errors, vr.getTxLink(), IssueType.CODEINVALID, element.line(), element.col(), path, false,messages.getString("None_of_the_codes_provided_are_in_the_value_set___and_a_code_should_come_from_this_value_set_unless_it_has_no_suitable_code_codes__"), describeReference(binding.getValueSet()), valueset.getUrl(), ccSummary(cc));
-                        } else if (binding.getStrength() == BindingStrength.PREFERRED) {
-                          if (baseOnly) {
-                            txHint(errors, vr.getTxLink(), IssueType.CODEINVALID, element.line(), element.col(), path, false,messages.getString("None_of_the_codes_provided_are_in_the_value_set___and_a_code_is_recommended_to_come_from_this_value_set_codes__"), describeReference(binding.getValueSet()), valueset.getUrl(), ccSummary(cc));
-                          }
+                    }
+            } catch (Exception e) {
+                rule(errors, IssueType.CODEINVALID, element.line(), element.col(), path, false, "Error " + e.getMessage() + " validating Coding: " + e.toString());
+            }
+        }
+    }
+
+    private CodeableConcept convertToCodeableConcept(Element element, StructureDefinition logical) {
+        CodeableConcept res = new CodeableConcept();
+        for (ElementDefinition ed : logical.getSnapshot().getElement()) {
+            if (Utilities.charCount(ed.getPath(), '.') == 1) {
+                List<String> maps = getMapping("http://hl7.org/fhir/terminology-pattern", logical, ed);
+                for (String m : maps) {
+                    String name = tail(ed.getPath());
+                    List<Element> list = new ArrayList<>();
+                    element.getNamedChildren(name, list);
+                    if (!list.isEmpty()) {
+                        if ("Coding.code".equals(m)) {
+                            res.getCodingFirstRep().setCode(list.get(0).primitiveValue());
+                        } else if ("Coding.system[fmt:OID]".equals(m)) {
+                            String oid = list.get(0).primitiveValue();
+                            String url = context.oid2Uri(oid);
+                            if (url != null) {
+                                res.getCodingFirstRep().setSystem(url);
+                            } else {
+                                res.getCodingFirstRep().setSystem("urn:oid:" + oid);
+                            }
+                        } else if ("Coding.version".equals(m)) {
+                            res.getCodingFirstRep().setVersion(list.get(0).primitiveValue());
+                        } else if ("Coding.display".equals(m)) {
+                            res.getCodingFirstRep().setDisplay(list.get(0).primitiveValue());
+                        } else if ("CodeableConcept.text".equals(m)) {
+                            res.setText(list.get(0).primitiveValue());
+                        } else if ("CodeableConcept.coding".equals(m)) {
+                            StructureDefinition c = context.fetchTypeDefinition(ed.getTypeFirstRep().getCode());
+                            for (Element e : list) {
+                                res.addCoding(convertToCoding(e, c));
+                            }
                         }
-                      }
-                    } else if (vr.getMessage() != null) {
-                      res = false;
-                      txWarning(errors, vr.getTxLink(), IssueType.CODEINVALID, element.line(), element.col(), path, false, vr.getMessage());
-                    } else {
-                      res = false;
-                    }
-                  }
-                  // Then, for any codes that are in code systems we are able
-                  // to validate, we'll validate that the codes actually exist
-                  if (bindingsOk) {
-                    for (Coding nextCoding : cc.getCoding()) {
-                      if (isNotBlank(nextCoding.getCode()) && isNotBlank(nextCoding.getSystem()) && context.supportsSystem(nextCoding.getSystem())) {
-                        ValidationResult vr = context.validateCode(new ValidationOptions(stack.workingLang).noCheckValueSetMembership(), nextCoding, valueset);
-                        if (vr.getSeverity() != null) {
-                          if (vr.getSeverity() == IssueSeverity.INFORMATION) {
-                            txHint(errors, vr.getTxLink(), IssueType.CODEINVALID, element.line(), element.col(), path, false, vr.getMessage());
-                          } else if (vr.getSeverity() == IssueSeverity.WARNING) {
-                            txWarning(errors, vr.getTxLink(), IssueType.CODEINVALID, element.line(), element.col(), path, false, vr.getMessage());
-                          } else {
-                            txRule(errors, vr.getTxLink(), IssueType.CODEINVALID, element.line(), element.col(), path, false, vr.getMessage());
-                          }
+                    }
+                }
+            }
+        }
+        return res;
+    }
+
+    private Coding convertToCoding(Element element, StructureDefinition logical) {
+        Coding res = new Coding();
+        for (ElementDefinition ed : logical.getSnapshot().getElement()) {
+            if (Utilities.charCount(ed.getPath(), '.') == 1) {
+                List<String> maps = getMapping("http://hl7.org/fhir/terminology-pattern", logical, ed);
+                for (String m : maps) {
+                    String name = tail(ed.getPath());
+                    List<Element> list = new ArrayList<>();
+                    element.getNamedChildren(name, list);
+                    if (!list.isEmpty()) {
+                        if ("Coding.code".equals(m)) {
+                            res.setCode(list.get(0).primitiveValue());
+                        } else if ("Coding.system[fmt:OID]".equals(m)) {
+                            String oid = list.get(0).primitiveValue();
+                            String url = context.oid2Uri(oid);
+                            if (url != null) {
+                                res.setSystem(url);
+                            } else {
+                                res.setSystem("urn:oid:" + oid);
+                            }
+                        } else if ("Coding.version".equals(m)) {
+                            res.setVersion(list.get(0).primitiveValue());
+                        } else if ("Coding.display".equals(m)) {
+                            res.setDisplay(list.get(0).primitiveValue());
                         }
-                      }
-                    }
-                  }
-                  txTime = txTime + (System.nanoTime() - t);
-                }
-              }
-            } catch (Exception e) {
-              warning(errors, IssueType.CODEINVALID, element.line(), element.col(), path, false,messages.getString("Error__validating_CodeableConcept"), e.getMessage());
-            }
-          }
-        } else if (binding.hasValueSet()) {
-          hint(errors, IssueType.CODEINVALID, element.line(), element.col(), path, false,messages.getString("Binding_by_URI_reference_cannot_be_checked"));
-        } else if (!noBindingMsgSuppressed) {
-          hint(errors, IssueType.CODEINVALID, element.line(), element.col(), path, false,messages.getString("Binding_for_path__has_no_source_so_cant_be_checked"), path);
-        }
-      }
-    }
-    return res;
-  }
-
-<<<<<<< HEAD
-  private boolean checkTerminologyCodeableConcept(List<ValidationMessage> errors, String path, Element element, StructureDefinition profile, ElementDefinition theElementCntext, NodeStack stack, StructureDefinition logical) {
-    boolean res = true;
-    if (!noTerminologyChecks && theElementCntext != null && theElementCntext.hasBinding()) {
-      ElementDefinitionBindingComponent binding = theElementCntext.getBinding();
-      if (warning(errors, IssueType.CODEINVALID, element.line(), element.col(), path, binding != null,messages.getString("Binding_for__missing_cc"), path)) {
-        if (binding.hasValueSet()) {
-          ValueSet valueset = resolveBindingReference(profile, binding.getValueSet(), profile.getUrl());
-          if (warning(errors, IssueType.CODEINVALID, element.line(), element.col(), path, valueset != null,messages.getString("ValueSet__not_found_by_validator"), describeReference(binding.getValueSet()))) {
-            try {
-              CodeableConcept cc = convertToCodeableConcept(element, logical);
-              if (!cc.hasCoding()) {
-                if (binding.getStrength() == BindingStrength.REQUIRED)
-                  rule(errors, IssueType.CODEINVALID, element.line(), element.col(), path, false,messages.getString("No_code_provided_and_a_code_is_required_from_the_value_set__"), describeReference(binding.getValueSet()), valueset.getUrl());
-                else if (binding.getStrength() == BindingStrength.EXTENSIBLE) {
-                  if (binding.hasExtension("http://hl7.org/fhir/StructureDefinition/elementdefinition-maxValueSet"))
-                    rule(errors, IssueType.CODEINVALID, element.line(), element.col(), path, false,messages.getString("No_code_provided_and_a_code_must_be_provided_from_the_value_set__max_value_set_"), describeReference(ToolingExtensions.readStringExtension(binding, "http://hl7.org/fhir/StructureDefinition/elementdefinition-maxValueSet")), valueset.getUrl());
-                  else
-                    warning(errors, IssueType.CODEINVALID, element.line(), element.col(), path, false,messages.getString("No_code_provided_and_a_code_should_be_provided_from_the_value_set__"), describeReference(binding.getValueSet()), valueset.getUrl());
-=======
+                    }
+                }
+            }
+        }
+        return res;
+    }
+
     private void checkMaxValueSet(List<ValidationMessage> errors, String path, Element element, StructureDefinition profile, String maxVSUrl, CodeableConcept cc, NodeStack stack) {
         // TODO Auto-generated method stub
         ValueSet valueset = resolveBindingReference(profile, maxVSUrl, profile.getUrl());
@@ -4511,4559 +4737,886 @@
                 if (type.startsWith("@")) {
                     ei.definition = findElement(profile, type.substring(1));
                     type = null;
->>>>>>> b15d72a7
-                }
-              } else {
-                long t = System.nanoTime();
-
-                // Check whether the codes are appropriate for the type of binding we have
-                boolean bindingsOk = true;
-                if (binding.getStrength() != BindingStrength.EXAMPLE) {
-                  boolean atLeastOneSystemIsSupported = false;
-                  for (Coding nextCoding : cc.getCoding()) {
-                    String nextSystem = nextCoding.getSystem();
-                    if (isNotBlank(nextSystem) && context.supportsSystem(nextSystem)) {
-                      atLeastOneSystemIsSupported = true;
-                      break;
-                    }
-                  }
-
-                  if (!atLeastOneSystemIsSupported && binding.getStrength() == BindingStrength.EXAMPLE) {
-                    // ignore this since we can't validate but it doesn't matter..
-                  } else {
-                    ValidationResult vr = context.validateCode(new ValidationOptions(stack.workingLang), cc, valueset); // we're going to validate the codings directly
-                    if (!vr.isOk()) {
-                      bindingsOk = false;
-                      if (vr.getErrorClass() != null && vr.getErrorClass().isInfrastructure()) {
-                        if (binding.getStrength() == BindingStrength.REQUIRED)
-                          txWarning(errors, vr.getTxLink(), IssueType.CODEINVALID, element.line(), element.col(), path, false,messages.getString("Could_not_confirm_that_the_codes_provided_are_in_the_value_set__and_a_code_from_this_value_set_is_required_class__"), describeReference(binding.getValueSet()), vr.getErrorClass().toString());
-                        else if (binding.getStrength() == BindingStrength.EXTENSIBLE) {
-                          if (binding.hasExtension("http://hl7.org/fhir/StructureDefinition/elementdefinition-maxValueSet"))
-                            checkMaxValueSet(errors, path, element, profile, ToolingExtensions.readStringExtension(binding, "http://hl7.org/fhir/StructureDefinition/elementdefinition-maxValueSet"), cc, stack);
-                          else if (!noExtensibleWarnings)
-                            txWarning(errors, vr.getTxLink(), IssueType.CODEINVALID, element.line(), element.col(), path, false,messages.getString("Could_not_confirm_that_the_codes_provided_are_in_the_value_set__and_a_code_should_come_from_this_value_set_unless_it_has_no_suitable_code_class__"), describeReference(binding.getValueSet()), vr.getErrorClass().toString());
-                        } else if (binding.getStrength() == BindingStrength.PREFERRED) {
-                          if (baseOnly) {
-                            txHint(errors, vr.getTxLink(), IssueType.CODEINVALID, element.line(), element.col(), path, false,messages.getString("Could_not_confirm_that_the_codes_provided_are_in_the_value_set__and_a_code_is_recommended_to_come_from_this_value_set_class__"), describeReference(binding.getValueSet()), vr.getErrorClass().toString());
-                          }
+                }
+            }
+            NodeStack localStack = stack.push(ei.getElement(), ei.count, ei.definition, type == null ? typeDefn : resolveType(type, ei.definition.getType()));
+            if (debug) {
+                System.out.println("  " + localStack.getLiteralPath());
+            }
+            String localStackLiterapPath = localStack.getLiteralPath();
+            String eiPath = ei.getPath();
+            assert (eiPath.equals(localStackLiterapPath)) : "ei.path: " + ei.getPath() + "  -  localStack.getLiteralPath: " + localStackLiterapPath;
+            boolean thisIsCodeableConcept = false;
+            String thisExtension = null;
+            boolean checkDisplay = true;
+
+            checkInvariants(hostContext, errors, profile, ei.definition, resource, ei.getElement(), localStack, true);
+
+            ei.getElement().markValidation(profile, ei.definition);
+            boolean elementValidated = false;
+            if (type != null) {
+                if (isPrimitiveType(type)) {
+                    checkPrimitive(hostContext, errors, ei.getPath(), type, ei.definition, ei.getElement(), profile, stack);
+                } else {
+                    if (ei.definition.hasFixed()) {
+                        checkFixedValue(errors, ei.getPath(), ei.getElement(), ei.definition.getFixed(), profile.getUrl(), ei.definition.getSliceName(), null);
+                    }
+                    if (ei.definition.hasPattern()) {
+                        checkFixedValue(errors, ei.getPath(), ei.getElement(), ei.definition.getPattern(), profile.getUrl(), ei.definition.getSliceName(), null, true);
+                    }
+                }
+                if (type.equals("Identifier")) {
+                    checkIdentifier(errors, ei.getPath(), ei.getElement(), ei.definition);
+                } else if (type.equals("Coding")) {
+                    checkCoding(errors, ei.getPath(), ei.getElement(), profile, ei.definition, inCodeableConcept, checkDisplayInContext, stack);
+                } else if (type.equals("CodeableConcept")) {
+                    checkDisplay = checkCodeableConcept(errors, ei.getPath(), ei.getElement(), profile, ei.definition, stack);
+                    thisIsCodeableConcept = true;
+                } else if (type.equals("Reference")) {
+                    checkReference(hostContext, errors, ei.getPath(), ei.getElement(), profile, ei.definition, actualType, localStack);
+                    // We only check extensions if we're not in a complex extension or if the element we're dealing with is not defined as part of that complex extension
+                } else if (type.equals("Extension")) {
+                    Element eurl = ei.getElement().getNamedChild("url");
+                    if (rule(errors, IssueType.INVALID, ei.getPath(), eurl != null, "Extension.url is required")) {
+                        String url = eurl.primitiveValue();
+                        thisExtension = url;
+                        if (rule(errors, IssueType.INVALID, ei.getPath(), !Utilities.noString(url), "Extension.url is required")) {
+                            if (rule(errors, IssueType.INVALID, ei.getPath(), (extensionUrl != null) || Utilities.isAbsoluteUrl(url), "Extension.url must be an absolute URL")) {
+                                checkExtension(hostContext, errors, ei.getPath(), resource, element, ei.getElement(), ei.definition, profile, localStack, stack, extensionUrl);
+                            }
                         }
-                      } else {
-                        if (binding.getStrength() == BindingStrength.REQUIRED)
-                          txRule(errors, vr.getTxLink(), IssueType.CODEINVALID, element.line(), element.col(), path, false,messages.getString("None_of_the_codes_provided_are_in_the_value_set___and_a_code_from_this_value_set_is_required_codes__"), describeReference(binding.getValueSet()), valueset.getUrl(), ccSummary(cc));
-                        else if (binding.getStrength() == BindingStrength.EXTENSIBLE) {
-                          if (binding.hasExtension("http://hl7.org/fhir/StructureDefinition/elementdefinition-maxValueSet"))
-                            checkMaxValueSet(errors, path, element, profile, ToolingExtensions.readStringExtension(binding, "http://hl7.org/fhir/StructureDefinition/elementdefinition-maxValueSet"), cc, stack);
-                          if (!noExtensibleWarnings)
-                            txWarning(errors, vr.getTxLink(), IssueType.CODEINVALID, element.line(), element.col(), path, false,messages.getString("None_of_the_codes_provided_are_in_the_value_set___and_a_code_should_come_from_this_value_set_unless_it_has_no_suitable_code_codes__"), describeReference(binding.getValueSet()), valueset.getUrl(), ccSummary(cc));
-                        } else if (binding.getStrength() == BindingStrength.PREFERRED) {
-                          if (baseOnly) {
-                            txHint(errors, vr.getTxLink(), IssueType.CODEINVALID, element.line(), element.col(), path, false,messages.getString("None_of_the_codes_provided_are_in_the_value_set___and_a_code_is_recommended_to_come_from_this_value_set_codes__"), describeReference(binding.getValueSet()), valueset.getUrl(), ccSummary(cc));
-                          }
+                    }
+                } else if (type.equals("Resource")) {
+                    validateContains(hostContext, errors, ei.getPath(), ei.definition, definition, resource, ei.getElement(), localStack, idStatusForEntry(element, ei)); // if
+                    elementValidated = true;
+                    // (str.matches(".*([.,/])work\\1$"))
+                } else if (Utilities.isAbsoluteUrl(type)) {
+                    StructureDefinition defn = context.fetchTypeDefinition(type);
+                    if (defn != null && hasMapping("http://hl7.org/fhir/terminology-pattern", defn, defn.getSnapshot().getElementFirstRep())) {
+                        List<String> txtype = getMapping("http://hl7.org/fhir/terminology-pattern", defn, defn.getSnapshot().getElementFirstRep());
+                        if (txtype.contains("CodeableConcept")) {
+                            checkTerminologyCodeableConcept(errors, ei.getPath(), ei.getElement(), profile, ei.definition, stack, defn);
+                            thisIsCodeableConcept = true;
+                        } else if (txtype.contains("Coding")) {
+                            checkTerminologyCoding(errors, ei.getPath(), ei.getElement(), profile, ei.definition, inCodeableConcept, checkDisplayInContext, stack, defn);
                         }
-                      }
-                    } else if (vr.getMessage() != null) {
-                      res = false;
-                      txWarning(errors, vr.getTxLink(), IssueType.CODEINVALID, element.line(), element.col(), path, false, vr.getMessage());
-                    } else {
-                      res = false;
-                    }
-                  }
-                  // Then, for any codes that are in code systems we are able
-                  // to validate, we'll validate that the codes actually exist
-                  if (bindingsOk) {
-                    for (Coding nextCoding : cc.getCoding()) {
-                      String nextCode = nextCoding.getCode();
-                      String nextSystem = nextCoding.getSystem();
-                      if (isNotBlank(nextCode) && isNotBlank(nextSystem) && context.supportsSystem(nextSystem)) {
-                        ValidationResult vr = context.validateCode(new ValidationOptions(stack.workingLang), nextSystem, nextCode, null);
-                        if (!vr.isOk()) {
-                          txWarning(errors, vr.getTxLink(), IssueType.CODEINVALID, element.line(), element.col(), path, false,messages.getString("Code_0_is_not_a_valid_code_in_code_system_1"), nextCode, nextSystem);
+                    }
+                }
+            } else {
+                if (rule(errors, IssueType.STRUCTURE, ei.line(), ei.col(), stack.getLiteralPath(), ei.definition != null, "Unrecognised Content " + ei.getName()))
+                    validateElement(hostContext, errors, profile, ei.definition, null, null, resource, ei.getElement(), type, localStack, false, true, null);
+            }
+            StructureDefinition p = null;
+            String tail = null;
+            if (profiles.isEmpty()) {
+                if (type != null) {
+                    p = getProfileForType(type, ei.definition.getType());
+
+                    // If dealing with a primitive type, then we need to check the current child against
+                    // the invariants (constraints) on the current element, because otherwise it only gets
+                    // checked against the primary type's invariants: LLoyd
+                    //if (p.getKind() == StructureDefinitionKind.PRIMITIVETYPE) {
+                    //  checkInvariants(hostContext, errors, ei.path, profile, ei.definition, null, null, resource, ei.element);
+                    //}
+
+                    rule(errors, IssueType.STRUCTURE, ei.line(), ei.col(), ei.getPath(), p != null, "Unknown type " + type);
+                }
+            } else if (profiles.size() == 1) {
+                String url = profiles.get(0);
+                if (url.contains("#")) {
+                    tail = url.substring(url.indexOf("#") + 1);
+                    url = url.substring(0, url.indexOf("#"));
+                }
+                p = this.context.fetchResource(StructureDefinition.class, url);
+                rule(errors, IssueType.STRUCTURE, ei.line(), ei.col(), ei.getPath(), p != null, "Unknown profile " + profiles.get(0));
+            } else {
+                elementValidated = true;
+                HashMap<String, List<ValidationMessage>> goodProfiles = new HashMap<String, List<ValidationMessage>>();
+                HashMap<String, List<ValidationMessage>> badProfiles = new HashMap<String, List<ValidationMessage>>();
+                for (String typeProfile : profiles) {
+                    String url = typeProfile;
+                    tail = null;
+                    if (url.contains("#")) {
+                        tail = url.substring(url.indexOf("#") + 1);
+                        url = url.substring(0, url.indexOf("#"));
+                    }
+                    p = this.context.fetchResource(StructureDefinition.class, typeProfile);
+                    if (rule(errors, IssueType.STRUCTURE, ei.line(), ei.col(), ei.getPath(), p != null, "Unknown profile " + typeProfile)) {
+                        List<ValidationMessage> profileErrors = new ArrayList<ValidationMessage>();
+                        validateElement(hostContext, profileErrors, p, getElementByTail(p, tail), profile, ei.definition, resource, ei.getElement(), type, localStack, thisIsCodeableConcept, checkDisplay, thisExtension);
+                        if (hasErrors(profileErrors))
+                            badProfiles.put(typeProfile, profileErrors);
+                        else
+                            goodProfiles.put(typeProfile, profileErrors);
+                    }
+                }
+                if (goodProfiles.size() == 1) {
+                    errors.addAll(goodProfiles.values().iterator().next());
+                } else if (goodProfiles.size() == 0) {
+                    rule(errors, IssueType.STRUCTURE, ei.line(), ei.col(), ei.getPath(), false, "Unable to find matching profile among choices: " + StringUtils.join("; ", profiles));
+                    for (String m : badProfiles.keySet()) {
+                        p = this.context.fetchResource(StructureDefinition.class, m);
+                        for (ValidationMessage message : badProfiles.get(m)) {
+                            message.setMessage(message.getMessage() + " (validating against " + p.getUrl() + (p.hasVersion() ? "|" + p.getVersion() : "") + " [" + p.getName() + "])");
+                            errors.add(message);
                         }
-                      }
-                    }
-                  }
-                  txTime = txTime + (System.nanoTime() - t);
-                }
-              }
-            } catch (Exception e) {
-              warning(errors, IssueType.CODEINVALID, element.line(), element.col(), path, false,messages.getString("Error__validating_CodeableConcept"), e.getMessage());
-            }
-            // special case: if the logical model has both CodeableConcept and Coding mappings, we'll also check the first coding.
-            if (getMapping("http://hl7.org/fhir/terminology-pattern", logical, logical.getSnapshot().getElementFirstRep()).contains("Coding")) {
-              checkTerminologyCoding(errors, path, element, profile, theElementCntext, true, true, stack, logical);
-            }
-          }
-        } else if (binding.hasValueSet()) {
-          hint(errors, IssueType.CODEINVALID, element.line(), element.col(), path, false,messages.getString("Binding_by_URI_reference_cannot_be_checked"));
-        } else if (!noBindingMsgSuppressed) {
-          hint(errors, IssueType.CODEINVALID, element.line(), element.col(), path, false,messages.getString("Binding_for_path__has_no_source_so_cant_be_checked"), path);
-        }
-      }
-    }
-    return res;
-  }
-
-  private void checkTerminologyCoding(List<ValidationMessage> errors, String path, Element element, StructureDefinition profile, ElementDefinition theElementCntext, boolean inCodeableConcept, boolean checkDisplay, NodeStack stack, StructureDefinition logical) {
-    Coding c = convertToCoding(element, logical);
-    String code = c.getCode();
-    String system = c.getSystem();
-    String display = c.getDisplay();
-    rule(errors, IssueType.CODEINVALID, element.line(), element.col(), path, isAbsolute(system),messages.getString("Codingsystem_must_be_an_absolute_reference_not_a_local_reference"));
-
-    if (system != null && code != null && !noTerminologyChecks) {
-      rule(errors, IssueType.CODEINVALID, element.line(), element.col(), path, !isValueSet(system),messages.getString("The_Coding_references_a_value_set_not_a_code_system_"), system);
-      try {
-        if (checkCode(errors, element, path, code, system, display, checkDisplay, stack))
-          if (theElementCntext != null && theElementCntext.hasBinding()) {
-            ElementDefinitionBindingComponent binding = theElementCntext.getBinding();
-            if (warning(errors, IssueType.CODEINVALID, element.line(), element.col(), path, binding != null,messages.getString("Binding_for__missing"), path)) {
-              if (binding.hasValueSet()) {
-                ValueSet valueset = resolveBindingReference(profile, binding.getValueSet(), profile.getUrl());
-                if (warning(errors, IssueType.CODEINVALID, element.line(), element.col(), path, valueset != null,messages.getString("ValueSet__not_found_by_validator"), describeReference(binding.getValueSet()))) {
-                  try {
-                    long t = System.nanoTime();
-                    ValidationResult vr = null;
-                    if (binding.getStrength() != BindingStrength.EXAMPLE) {
-                      vr = context.validateCode(new ValidationOptions(stack.workingLang), c, valueset);
-                    }
-                    txTime = txTime + (System.nanoTime() - t);
-                    if (vr != null && !vr.isOk()) {
-                      if (vr.IsNoService())
-                        txHint(errors, vr.getTxLink(), IssueType.CODEINVALID, element.line(), element.col(), path, false,messages.getString("The_value_provided_could_not_be_validated_in_the_absence_of_a_terminology_server"));
-                      else if (vr.getErrorClass() != null && !vr.getErrorClass().isInfrastructure()) {
-                        if (binding.getStrength() == BindingStrength.REQUIRED)
-                          txWarning(errors, vr.getTxLink(), IssueType.CODEINVALID, element.line(), element.col(), path, false,messages.getString("Could_not_confirm_that_the_codes_provided_are_in_the_value_set__and_a_code_from_this_value_set_is_required"), describeReference(binding.getValueSet(), valueset));
-                        else if (binding.getStrength() == BindingStrength.EXTENSIBLE) {
-                          if (binding.hasExtension("http://hl7.org/fhir/StructureDefinition/elementdefinition-maxValueSet"))
-                            checkMaxValueSet(errors, path, element, profile, ToolingExtensions.readStringExtension(binding, "http://hl7.org/fhir/StructureDefinition/elementdefinition-maxValueSet"), c, stack);
-                          else if (!noExtensibleWarnings)
-                            txWarning(errors, vr.getTxLink(), IssueType.CODEINVALID, element.line(), element.col(), path, false,messages.getString("Could_not_confirm_that_the_codes_provided_are_in_the_value_set__and_a_code_should_come_from_this_value_set_unless_it_has_no_suitable_code"), describeReference(binding.getValueSet(), valueset));
-                        } else if (binding.getStrength() == BindingStrength.PREFERRED) {
-                          if (baseOnly) {
-                            txHint(errors, vr.getTxLink(), IssueType.CODEINVALID, element.line(), element.col(), path, false,messages.getString("Could_not_confirm_that_the_codes_provided_are_in_the_value_set__and_a_code_is_recommended_to_come_from_this_value_set"), describeReference(binding.getValueSet(), valueset));
-                          }
+                    }
+                } else {
+                    warning(errors, IssueType.STRUCTURE, ei.line(), ei.col(), ei.getPath(), false, "Found multiple matching profiles among choices: " + StringUtils.join("; ", goodProfiles.keySet()));
+                    for (String m : goodProfiles.keySet()) {
+                        p = this.context.fetchResource(StructureDefinition.class, m);
+                        for (ValidationMessage message : goodProfiles.get(m)) {
+                            message.setMessage(message.getMessage() + " (validating against " + p.getUrl() + (p.hasVersion() ? "|" + p.getVersion() : "") + " [" + p.getName() + "])");
+                            errors.add(message);
                         }
-                      } else if (binding.getStrength() == BindingStrength.REQUIRED)
-                        txRule(errors, vr.getTxLink(), IssueType.CODEINVALID, element.line(), element.col(), path, false,messages.getString("The_Coding_provided_is_not_in_the_value_set__and_a_code_is_required_from_this_value_set"), describeReference(binding.getValueSet(), valueset), (vr.getMessage() != null ? " (error message = " + vr.getMessage() + ")" : ""));
-                      else if (binding.getStrength() == BindingStrength.EXTENSIBLE) {
-                        if (binding.hasExtension("http://hl7.org/fhir/StructureDefinition/elementdefinition-maxValueSet"))
-                          checkMaxValueSet(errors, path, element, profile, ToolingExtensions.readStringExtension(binding, "http://hl7.org/fhir/StructureDefinition/elementdefinition-maxValueSet"), c, stack);
-                        else
-                          txWarning(errors, vr.getTxLink(), IssueType.CODEINVALID, element.line(), element.col(), path, false,messages.getString("The_Coding_provided_is_not_in_the_value_set__and_a_code_should_come_from_this_value_set_unless_it_has_no_suitable_code"), describeReference(binding.getValueSet(), valueset), (vr.getMessage() != null ? " (error message = " + vr.getMessage() + ")" : ""));
-                      } else if (binding.getStrength() == BindingStrength.PREFERRED) {
-                        if (baseOnly) {
-                          txHint(errors, vr.getTxLink(), IssueType.CODEINVALID, element.line(), element.col(), path, false,messages.getString("The_Coding_provided_is_not_in_the_value_set__and_a_code_is_recommended_to_come_from_this_value_set"), describeReference(binding.getValueSet(), valueset), (vr.getMessage() != null ? " (error message = " + vr.getMessage() + ")" : ""));
+                    }
+                }
+            }
+            if (p != null) {
+                trackUsage(p, hostContext, element);
+
+                if (!elementValidated) {
+                    if (ei.getElement().getSpecial() == SpecialElement.BUNDLE_ENTRY || ei.getElement().getSpecial() == SpecialElement.BUNDLE_OUTCOME || ei.getElement().getSpecial() == SpecialElement.PARAMETER)
+                        validateElement(hostContext, errors, p, getElementByTail(p, tail), profile, ei.definition, ei.getElement(), ei.getElement(), type, localStack, thisIsCodeableConcept, checkDisplay, thisExtension);
+                    else
+                        validateElement(hostContext, errors, p, getElementByTail(p, tail), profile, ei.definition, resource, ei.getElement(), type, localStack, thisIsCodeableConcept, checkDisplay, thisExtension);
+                }
+                int index = profile.getSnapshot().getElement().indexOf(ei.definition);
+                if (index < profile.getSnapshot().getElement().size() - 1) {
+                    String nextPath = profile.getSnapshot().getElement().get(index + 1).getPath();
+                    if (!nextPath.equals(ei.definition.getPath()) && nextPath.startsWith(ei.definition.getPath()))
+                        validateElement(hostContext, errors, profile, ei.definition, null, null, resource, ei.getElement(), type, localStack, thisIsCodeableConcept, checkDisplay, thisExtension);
+                }
+            }
+        }
+    }
+
+    private void trackUsage(StructureDefinition profile, ValidatorHostContext hostContext, Element element) {
+        if (tracker != null) {
+            tracker.recordProfileUsage(profile, hostContext.getAppContext(), element);
+        }
+    }
+
+    private boolean hasMapping(String url, StructureDefinition defn, ElementDefinition elem) {
+        String id = null;
+        for (StructureDefinitionMappingComponent m : defn.getMapping()) {
+            if (url.equals(m.getUri())) {
+                id = m.getIdentity();
+                break;
+            }
+        }
+        if (id != null) {
+            for (ElementDefinitionMappingComponent m : elem.getMapping()) {
+                if (id.equals(m.getIdentity())) {
+                    return true;
+                }
+            }
+
+        }
+        return false;
+    }
+
+    private List<String> getMapping(String url, StructureDefinition defn, ElementDefinition elem) {
+        List<String> res = new ArrayList<>();
+        String id = null;
+        for (StructureDefinitionMappingComponent m : defn.getMapping()) {
+            if (url.equals(m.getUri())) {
+                id = m.getIdentity();
+                break;
+            }
+        }
+        if (id != null) {
+            for (ElementDefinitionMappingComponent m : elem.getMapping()) {
+                if (id.equals(m.getIdentity())) {
+                    res.add(m.getMap());
+                }
+            }
+        }
+        return res;
+    }
+
+    public void checkMustSupport(StructureDefinition profile, ElementInfo ei) {
+        String usesMustSupport = profile.getUserString("usesMustSupport");
+        if (usesMustSupport == null) {
+            usesMustSupport = "N";
+            for (ElementDefinition pe : profile.getSnapshot().getElement()) {
+                if (pe.getMustSupport()) {
+                    usesMustSupport = "Y";
+                    break;
+                }
+            }
+            profile.setUserData("usesMustSupport", usesMustSupport);
+        }
+        if (usesMustSupport.equals("Y")) {
+            String elementSupported = ei.getElement().getUserString("elementSupported");
+            if (elementSupported == null || ei.definition.getMustSupport())
+                if (ei.definition.getMustSupport()) {
+                    ei.getElement().setUserData("elementSupported", "Y");
+                }
+        }
+    }
+
+    public void checkCardinalities(List<ValidationMessage> errors, StructureDefinition profile, Element element, NodeStack stack,
+                                   List<ElementDefinition> childDefinitions, List<ElementInfo> children, List<String> problematicPaths) throws DefinitionException {
+        // 3. report any definitions that have a cardinality problem
+        for (ElementDefinition ed : childDefinitions) {
+            if (ed.getRepresentation().isEmpty()) { // ignore xml attributes
+                int count = 0;
+                List<ElementDefinition> slices = null;
+                if (ed.hasSlicing())
+                    slices = ProfileUtilities.getSliceList(profile, ed);
+                for (ElementInfo ei : children)
+                    if (ei.definition == ed)
+                        count++;
+                    else if (slices != null) {
+                        for (ElementDefinition sed : slices) {
+                            if (ei.definition == sed) {
+                                count++;
+                                break;
+                            }
                         }
-                      }
-                    }
-                  } catch (Exception e) {
-                    warning(errors, IssueType.CODEINVALID, element.line(), element.col(), path, false,messages.getString("Error__validating_Coding"), e.getMessage());
-                  }
-                }
-              } else if (binding.hasValueSet()) {
-                hint(errors, IssueType.CODEINVALID, element.line(), element.col(), path, false,messages.getString("Binding_by_URI_reference_cannot_be_checked"));
-              } else if (!inCodeableConcept && !noBindingMsgSuppressed) {
-                hint(errors, IssueType.CODEINVALID, element.line(), element.col(), path, false,messages.getString("Binding_for_path__has_no_source_so_cant_be_checked"), path);
-              }
-            }
-          }
-      } catch (Exception e) {
-        rule(errors, IssueType.CODEINVALID, element.line(), element.col(), path, false,messages.getString("Error__validating_Coding_"), e.getMessage(), e.toString());
-      }
-    }
-  }
-
-  private CodeableConcept convertToCodeableConcept(Element element, StructureDefinition logical) {
-    CodeableConcept res = new CodeableConcept();
-    for (ElementDefinition ed : logical.getSnapshot().getElement()) {
-      if (Utilities.charCount(ed.getPath(), '.') == 1) {
-        List<String> maps = getMapping("http://hl7.org/fhir/terminology-pattern", logical, ed);
-        for (String m : maps) {
-          String name = tail(ed.getPath());
-          List<Element> list = new ArrayList<>();
-          element.getNamedChildren(name, list);
-          if (!list.isEmpty()) {
-            if ("Coding.code".equals(m)) {
-              res.getCodingFirstRep().setCode(list.get(0).primitiveValue());
-            } else if ("Coding.system[fmt:OID]".equals(m)) {
-              String oid = list.get(0).primitiveValue();
-              String url = context.oid2Uri(oid);
-              if (url != null) {
-                res.getCodingFirstRep().setSystem(url);
-              } else {
-                res.getCodingFirstRep().setSystem("urn:oid:" + oid);
-              }
-            } else if ("Coding.version".equals(m)) {
-              res.getCodingFirstRep().setVersion(list.get(0).primitiveValue());
-            } else if ("Coding.display".equals(m)) {
-              res.getCodingFirstRep().setDisplay(list.get(0).primitiveValue());
-            } else if ("CodeableConcept.text".equals(m)) {
-              res.setText(list.get(0).primitiveValue());
-            } else if ("CodeableConcept.coding".equals(m)) {
-              StructureDefinition c = context.fetchTypeDefinition(ed.getTypeFirstRep().getCode());
-              for (Element e : list) {
-                res.addCoding(convertToCoding(e, c));
-              }
-            }
-          }
-        }
-      }
-    }
-    return res;
-  }
-
-  private Coding convertToCoding(Element element, StructureDefinition logical) {
-    Coding res = new Coding();
-    for (ElementDefinition ed : logical.getSnapshot().getElement()) {
-      if (Utilities.charCount(ed.getPath(), '.') == 1) {
-        List<String> maps = getMapping("http://hl7.org/fhir/terminology-pattern", logical, ed);
-        for (String m : maps) {
-          String name = tail(ed.getPath());
-          List<Element> list = new ArrayList<>();
-          element.getNamedChildren(name, list);
-          if (!list.isEmpty()) {
-            if ("Coding.code".equals(m)) {
-              res.setCode(list.get(0).primitiveValue());
-            } else if ("Coding.system[fmt:OID]".equals(m)) {
-              String oid = list.get(0).primitiveValue();
-              String url = context.oid2Uri(oid);
-              if (url != null) {
-                res.setSystem(url);
-              } else {
-                res.setSystem("urn:oid:" + oid);
-              }
-            } else if ("Coding.version".equals(m)) {
-              res.setVersion(list.get(0).primitiveValue());
-            } else if ("Coding.display".equals(m)) {
-              res.setDisplay(list.get(0).primitiveValue());
-            }
-          }
-        }
-      }
-    }
-    return res;
-  }
-
-  private void checkMaxValueSet(List<ValidationMessage> errors, String path, Element element, StructureDefinition profile, String maxVSUrl, CodeableConcept cc, NodeStack stack) {
-    // TODO Auto-generated method stub
-    ValueSet valueset = resolveBindingReference(profile, maxVSUrl, profile.getUrl());
-    if (warning(errors, IssueType.CODEINVALID, element.line(), element.col(), path, valueset != null,messages.getString("ValueSet__not_found_by_validator"), describeReference(maxVSUrl))) {
-      try {
-        long t = System.nanoTime();
-        ValidationResult vr = context.validateCode(new ValidationOptions(stack.workingLang), cc, valueset);
-        txTime = txTime + (System.nanoTime() - t);
-        if (!vr.isOk()) {
-          if (vr.getErrorClass() != null && vr.getErrorClass().isInfrastructure())
-            txWarning(errors, vr.getTxLink(), IssueType.CODEINVALID, element.line(), element.col(), path, false,messages.getString("None_of_the_codes_provided_could_be_validated_against_the_maximum_value_set___error__"), describeReference(maxVSUrl), valueset.getUrl(), vr.getMessage());
-          else
-            txRule(errors, vr.getTxLink(), IssueType.CODEINVALID, element.line(), element.col(), path, false,messages.getString("None_of_the_codes_provided_are_in_the_maximum_value_set___and_a_code_from_this_value_set_is_required_codes__"), describeReference(maxVSUrl), valueset.getUrl(), ccSummary(cc));
-        }
-      } catch (Exception e) {
-        warning(errors, IssueType.CODEINVALID, element.line(), element.col(), path, false,messages.getString("Error__validating_CodeableConcept_using_maxValueSet"), e.getMessage());
-      }
-    }
-  }
-
-  private void checkMaxValueSet(List<ValidationMessage> errors, String path, Element element, StructureDefinition profile, String maxVSUrl, Coding c, NodeStack stack) {
-    // TODO Auto-generated method stub
-    ValueSet valueset = resolveBindingReference(profile, maxVSUrl, profile.getUrl());
-    if (warning(errors, IssueType.CODEINVALID, element.line(), element.col(), path, valueset != null,messages.getString("ValueSet__not_found_by_validator"), describeReference(maxVSUrl))) {
-      try {
-        long t = System.nanoTime();
-        ValidationResult vr = context.validateCode(new ValidationOptions(stack.workingLang), c, valueset);
-        txTime = txTime + (System.nanoTime() - t);
-        if (!vr.isOk()) {
-          if (vr.getErrorClass() != null && vr.getErrorClass().isInfrastructure())
-            txWarning(errors, vr.getTxLink(), IssueType.CODEINVALID, element.line(), element.col(), path, false,messages.getString("The_code_provided_could_not_be_validated_against_the_maximum_value_set___error__"), describeReference(maxVSUrl), valueset.getUrl(), vr.getMessage());
-          else
-            txRule(errors, vr.getTxLink(), IssueType.CODEINVALID, element.line(), element.col(), path, false,messages.getString("The_code_provided_is_not_in_the_maximum_value_set___and_a_code_from_this_value_set_is_required_code__"), describeReference(maxVSUrl), valueset.getUrl(), c.getSystem(), c.getCode());
-        }
-      } catch (Exception e) {
-        warning(errors, IssueType.CODEINVALID, element.line(), element.col(), path, false,messages.getString("Error__validating_CodeableConcept_using_maxValueSet"), e.getMessage());
-      }
-    }
-  }
-
-  private void checkMaxValueSet(List<ValidationMessage> errors, String path, Element element, StructureDefinition profile, String maxVSUrl, String value, NodeStack stack) {
-    // TODO Auto-generated method stub
-    ValueSet valueset = resolveBindingReference(profile, maxVSUrl, profile.getUrl());
-    if (warning(errors, IssueType.CODEINVALID, element.line(), element.col(), path, valueset != null,messages.getString("ValueSet__not_found_by_validator"), describeReference(maxVSUrl))) {
-      try {
-        long t = System.nanoTime();
-        ValidationResult vr = context.validateCode(new ValidationOptions(stack.workingLang), value, valueset);
-        txTime = txTime + (System.nanoTime() - t);
-        if (!vr.isOk()) {
-          if (vr.getErrorClass() != null && vr.getErrorClass().isInfrastructure())
-            txWarning(errors, vr.getTxLink(), IssueType.CODEINVALID, element.line(), element.col(), path, false,messages.getString("The_code_provided_could_not_be_validated_against_the_maximum_value_set___error__"), describeReference(maxVSUrl), valueset.getUrl(), vr.getMessage());
-          else
-            txRule(errors, vr.getTxLink(), IssueType.CODEINVALID, element.line(), element.col(), path, false,messages.getString("The_code_provided_is_not_in_the_maximum_value_set__"), describeReference(maxVSUrl), valueset.getUrl(), "), and a code from this value set is required) (code = " + value + "), (error = " + vr.getMessage() + ")");
-        }
-      } catch (Exception e) {
-        warning(errors, IssueType.CODEINVALID, element.line(), element.col(), path, false,messages.getString("Error__validating_CodeableConcept_using_maxValueSet"), e.getMessage());
-      }
-    }
-  }
-
-  private String ccSummary(CodeableConcept cc) {
-    CommaSeparatedStringBuilder b = new CommaSeparatedStringBuilder();
-    for (Coding c : cc.getCoding())
-      b.append(c.getSystem() + "#" + c.getCode());
-    return b.toString();
-  }
-
-  private void checkCoding(List<ValidationMessage> errors, String path, Element focus, Coding fixed, String fixedSource, boolean pattern) {
-    checkFixedValue(errors, path + ".system", focus.getNamedChild("system"), fixed.getSystemElement(), fixedSource, "system", focus, pattern);
-    checkFixedValue(errors, path + ".version", focus.getNamedChild("version"), fixed.getVersionElement(), fixedSource, "version", focus, pattern);
-    checkFixedValue(errors, path + ".code", focus.getNamedChild("code"), fixed.getCodeElement(), fixedSource, "code", focus, pattern);
-    checkFixedValue(errors, path + ".display", focus.getNamedChild("display"), fixed.getDisplayElement(), fixedSource, "display", focus, pattern);
-    checkFixedValue(errors, path + ".userSelected", focus.getNamedChild("userSelected"), fixed.getUserSelectedElement(), fixedSource, "userSelected", focus, pattern);
-  }
-
-  private void checkCoding(List<ValidationMessage> errors, String path, Element element, StructureDefinition profile, ElementDefinition theElementCntext, boolean inCodeableConcept, boolean checkDisplay, NodeStack stack) {
-    String code = element.getNamedChildValue("code");
-    String system = element.getNamedChildValue("system");
-    String display = element.getNamedChildValue("display");
-    rule(errors, IssueType.CODEINVALID, element.line(), element.col(), path, isAbsolute(system),messages.getString("Codingsystem_must_be_an_absolute_reference_not_a_local_reference"));
-
-    if (system != null && code != null && !noTerminologyChecks) {
-      rule(errors, IssueType.CODEINVALID, element.line(), element.col(), path, !isValueSet(system),messages.getString("The_Coding_references_a_value_set_not_a_code_system_"), system);
-      try {
-        if (checkCode(errors, element, path, code, system, display, checkDisplay, stack))
-          if (theElementCntext != null && theElementCntext.hasBinding()) {
-            ElementDefinitionBindingComponent binding = theElementCntext.getBinding();
-            if (warning(errors, IssueType.CODEINVALID, element.line(), element.col(), path, binding != null,messages.getString("Binding_for__missing"), path)) {
-              if (binding.hasValueSet()) {
-                ValueSet valueset = resolveBindingReference(profile, binding.getValueSet(), profile.getUrl());
-                if (warning(errors, IssueType.CODEINVALID, element.line(), element.col(), path, valueset != null,messages.getString("ValueSet__not_found_by_validator"), describeReference(binding.getValueSet()))) {
-                  try {
-                    Coding c = ObjectConverter.readAsCoding(element);
-                    long t = System.nanoTime();
-                    ValidationResult vr = null;
-                    if (binding.getStrength() != BindingStrength.EXAMPLE) {
-                      vr = context.validateCode(new ValidationOptions(stack.workingLang), c, valueset);
-                    }
-                    txTime = txTime + (System.nanoTime() - t);
-                    if (vr != null && !vr.isOk()) {
-                      if (vr.IsNoService())
-                        txHint(errors, vr.getTxLink(), IssueType.CODEINVALID, element.line(), element.col(), path, false,messages.getString("The_value_provided_could_not_be_validated_in_the_absence_of_a_terminology_server"));
-                      else if (vr.getErrorClass() != null && !vr.getErrorClass().isInfrastructure()) {
-                        if (binding.getStrength() == BindingStrength.REQUIRED)
-                          txWarning(errors, vr.getTxLink(), IssueType.CODEINVALID, element.line(), element.col(), path, false,messages.getString("Could_not_confirm_that_the_codes_provided_are_in_the_value_set__and_a_code_from_this_value_set_is_required"), describeReference(binding.getValueSet(), valueset));
-                        else if (binding.getStrength() == BindingStrength.EXTENSIBLE) {
-                          if (binding.hasExtension("http://hl7.org/fhir/StructureDefinition/elementdefinition-maxValueSet"))
-                            checkMaxValueSet(errors, path, element, profile, ToolingExtensions.readStringExtension(binding, "http://hl7.org/fhir/StructureDefinition/elementdefinition-maxValueSet"), c, stack);
-                          else if (!noExtensibleWarnings)
-                            txWarning(errors, vr.getTxLink(), IssueType.CODEINVALID, element.line(), element.col(), path, false,messages.getString("Could_not_confirm_that_the_codes_provided_are_in_the_value_set__and_a_code_should_come_from_this_value_set_unless_it_has_no_suitable_code"), describeReference(binding.getValueSet(), valueset));
-                        } else if (binding.getStrength() == BindingStrength.PREFERRED) {
-                          if (baseOnly) {
-                            txHint(errors, vr.getTxLink(), IssueType.CODEINVALID, element.line(), element.col(), path, false,messages.getString("Could_not_confirm_that_the_codes_provided_are_in_the_value_set__and_a_code_is_recommended_to_come_from_this_value_set"), describeReference(binding.getValueSet(), valueset));
-                          }
+                    }
+                String location = "Profile " + profile.getUrl() + ", Element '" + stack.getLiteralPath() + "." + tail(ed.getPath()) + (ed.hasSliceName() ? "[" + ed.getSliceName() + (ed.hasLabel() ? " (" + ed.getLabel() + ")" : "") + "]" : "") + "'";
+                if (ed.getMin() > 0) {
+                    if (problematicPaths.contains(ed.getPath()))
+                        hint(errors, IssueType.NOTSUPPORTED, element.line(), element.col(), stack.getLiteralPath(), count >= ed.getMin(), location + "': Unable to check minimum required (" + Integer.toString(ed.getMin()) + ") due to lack of slicing validation");
+                    else
+                        rule(errors, IssueType.STRUCTURE, element.line(), element.col(), stack.getLiteralPath(), count >= ed.getMin(), location + ": minimum required = " + Integer.toString(ed.getMin()) + ", but only found " + Integer.toString(count));
+                }
+                if (ed.hasMax() && !ed.getMax().equals("*")) {
+                    if (problematicPaths.contains(ed.getPath()))
+                        hint(errors, IssueType.NOTSUPPORTED, element.line(), element.col(), stack.getLiteralPath(), count <= Integer.parseInt(ed.getMax()), location + ": Unable to check max allowed (" + ed.getMax() + ") due to lack of slicing validation");
+                    else
+                        rule(errors, IssueType.STRUCTURE, element.line(), element.col(), stack.getLiteralPath(), count <= Integer.parseInt(ed.getMax()), location + ": max allowed = " + ed.getMax() + ", but found " + Integer.toString(count));
+                }
+            }
+        }
+    }
+
+    public List<String> assignChildren(ValidatorHostContext hostContext, List<ValidationMessage> errors, StructureDefinition profile, Element resource,
+                                       NodeStack stack, List<ElementDefinition> childDefinitions, List<ElementInfo> children) throws DefinitionException {
+        // 2. assign children to a definition
+        // for each definition, for each child, check whether it belongs in the slice
+        ElementDefinition slicer = null;
+        boolean unsupportedSlicing = false;
+        List<String> problematicPaths = new ArrayList<String>();
+        String slicingPath = null;
+        int sliceOffset = 0;
+        for (int i = 0; i < childDefinitions.size(); i++) {
+            ElementDefinition ed = childDefinitions.get(i);
+            boolean childUnsupportedSlicing = false;
+            boolean process = true;
+            if (ed.hasSlicing() && !ed.getSlicing().getOrdered())
+                slicingPath = ed.getPath();
+            else if (slicingPath != null && ed.getPath().equals(slicingPath))
+                ; // nothing
+            else if (slicingPath != null && !ed.getPath().startsWith(slicingPath))
+                slicingPath = null;
+            // where are we with slicing
+            if (ed.hasSlicing()) {
+                if (slicer != null && slicer.getPath().equals(ed.getPath())) {
+                    String errorContext = "profile " + profile.getUrl();
+                    if (!resource.getChildValue("id").isEmpty())
+                        errorContext += "; instance " + resource.getChildValue("id");
+                    throw new DefinitionException("Slice encountered midway through set (path = " + slicer.getPath() + ", id = " + slicer.getId() + "); " + errorContext);
+                }
+                slicer = ed;
+                process = false;
+                sliceOffset = i;
+            } else if (slicer != null && !slicer.getPath().equals(ed.getPath()))
+                slicer = null;
+
+            for (ElementInfo ei : children) {
+                if (ei.sliceInfo == null) {
+                    ei.sliceInfo = new ArrayList<>();
+                }
+                unsupportedSlicing = matchSlice(hostContext, errors, ei.sliceInfo, profile, stack, slicer, unsupportedSlicing, problematicPaths, sliceOffset, i, ed, childUnsupportedSlicing, ei);
+            }
+        }
+        int last = -1;
+        int lastSlice = -1;
+        for (ElementInfo ei : children) {
+            String sliceInfo = "";
+            if (slicer != null)
+                sliceInfo = " (slice: " + slicer.getPath() + ")";
+            if (!unsupportedSlicing)
+                if (ei.additionalSlice && ei.definition != null) {
+                    if (ei.definition.getSlicing().getRules().equals(ElementDefinition.SlicingRules.OPEN) ||
+                            ei.definition.getSlicing().getRules().equals(ElementDefinition.SlicingRules.OPENATEND) && true /* TODO: replace "true" with condition to check that this element is at "end" */) {
+                        slicingHint(errors, IssueType.INFORMATIONAL, ei.line(), ei.col(), ei.getPath(), false, "This element does not match any known slice" + (profile == null ? "" : " defined in the profile " + profile.getUrl()),
+                                "This element does not match any known slice" + (profile == null ? "" : " defined in the profile " + profile.getUrl() + ": " + errorSummaryForSlicingAsHtml(ei.sliceInfo)));
+                    } else if (ei.definition.getSlicing().getRules().equals(ElementDefinition.SlicingRules.CLOSED)) {
+                        rule(errors, IssueType.INVALID, ei.line(), ei.col(), ei.getPath(), false, "This element does not match any known slice " + (profile == null ? "" : " defined in the profile " + profile.getUrl() + " and slicing is CLOSED: " + errorSummaryForSlicing(ei.sliceInfo)),
+                                "This element does not match any known slice " + (profile == null ? "" : " defined in the profile " + profile.getUrl() + " and slicing is CLOSED: " + errorSummaryForSlicingAsHtml(ei.sliceInfo)));
+                    }
+                } else {
+                    // Don't raise this if we're in an abstract profile, like Resource
+                    if (!profile.getAbstract())
+                        rule(errors, IssueType.NOTSUPPORTED, ei.line(), ei.col(), ei.getPath(), (ei.definition != null), "This element is not allowed by the profile " + profile.getUrl());
+                }
+            // TODO: Should get the order of elements correct when parsing elements that are XML attributes vs. elements
+            boolean isXmlAttr = false;
+            if (ei.definition != null) {
+                for (Enumeration<PropertyRepresentation> r : ei.definition.getRepresentation()) {
+                    if (r.getValue() == PropertyRepresentation.XMLATTR) {
+                        isXmlAttr = true;
+                        break;
+                    }
+                }
+            }
+
+            if (!ToolingExtensions.readBoolExtension(profile, "http://hl7.org/fhir/StructureDefinition/structuredefinition-xml-no-order")) {
+                boolean ok = (ei.definition == null) || (ei.index >= last) || isXmlAttr;
+                rule(errors, IssueType.INVALID, ei.line(), ei.col(), ei.getPath(), ok, "As specified by profile " + profile.getUrl() + ", Element '" + ei.getName() + "' is out of order");
+            }
+            if (ei.slice != null && ei.index == last && ei.slice.getSlicing().getOrdered())
+                rule(errors, IssueType.INVALID, ei.line(), ei.col(), ei.getPath(), (ei.definition == null) || (ei.sliceindex >= lastSlice) || isXmlAttr, "As specified by profile " + profile.getUrl() + ", Element '" + ei.getName() + "' is out of order in ordered slice");
+            if (ei.definition == null || !isXmlAttr)
+                last = ei.index;
+            if (ei.slice != null)
+                lastSlice = ei.sliceindex;
+            else
+                lastSlice = -1;
+        }
+        return problematicPaths;
+    }
+
+    public List<ElementInfo> listChildren(Element element, NodeStack stack) {
+        // 1. List the children, and remember their exact path (convenience)
+        List<ElementInfo> children = new ArrayList<ElementInfo>();
+        ChildIterator iter = new ChildIterator(this, stack.getLiteralPath(), element);
+        while (iter.next())
+            children.add(new ElementInfo(iter.name(), iter.element(), iter.path(), iter.count()));
+        return children;
+    }
+
+    public void checkInvariants(ValidatorHostContext hostContext, List<ValidationMessage> errors, StructureDefinition profile, ElementDefinition definition, Element resource, Element element, NodeStack stack, boolean onlyNonInherited) throws FHIRException {
+        checkInvariants(hostContext, errors, stack.getLiteralPath(), profile, definition, null, null, resource, element, onlyNonInherited);
+    }
+
+    public boolean matchSlice(ValidatorHostContext hostContext, List<ValidationMessage> errors, List<ValidationMessage> sliceInfo, StructureDefinition profile, NodeStack stack,
+                              ElementDefinition slicer, boolean unsupportedSlicing, List<String> problematicPaths, int sliceOffset, int i, ElementDefinition ed,
+                              boolean childUnsupportedSlicing, ElementInfo ei) {
+        boolean match = false;
+        if (slicer == null || slicer == ed) {
+            match = nameMatches(ei.getName(), tail(ed.getPath()));
+        } else {
+            if (nameMatches(ei.getName(), tail(ed.getPath())))
+                try {
+                    match = sliceMatches(hostContext, ei.getElement(), ei.getPath(), slicer, ed, profile, errors, sliceInfo, stack);
+                    if (match) {
+                        ei.slice = slicer;
+
+                        // Since a defined slice was found, this is not an additional (undefined) slice.
+                        ei.additionalSlice = false;
+                    } else if (ei.slice == null) {
+                        // if the specified slice is undefined, keep track of the fact this is an additional (undefined) slice, but only if a slice wasn't found previously
+                        ei.additionalSlice = true;
+                    }
+                } catch (FHIRException e) {
+                    rule(errors, IssueType.PROCESSING, ei.line(), ei.col(), ei.getPath(), false, e.getMessage());
+                    unsupportedSlicing = true;
+                    childUnsupportedSlicing = true;
+                }
+        }
+        if (match) {
+            boolean isOk = ei.definition == null || ei.definition == slicer || (ei.definition.getPath().endsWith("[x]") && ed.getPath().startsWith(ei.definition.getPath().replace("[x]", "")));
+            if (rule(errors, IssueType.INVALID, ei.line(), ei.col(), ei.getPath(), isOk, "Profile " + profile.getUrl() + ", Element matches more than one slice - " + (ei.definition == null || !ei.definition.hasSliceName() ? "" : ei.definition.getSliceName()) + ", " + (ed.hasSliceName() ? ed.getSliceName() : ""))) {
+                ei.definition = ed;
+                if (ei.slice == null) {
+                    ei.index = i;
+                } else {
+                    ei.index = sliceOffset;
+                    ei.sliceindex = i - (sliceOffset + 1);
+                }
+            }
+        } else if (childUnsupportedSlicing) {
+            problematicPaths.add(ed.getPath());
+        }
+        return unsupportedSlicing;
+    }
+
+    private ElementDefinition getElementByTail(StructureDefinition p, String tail) throws DefinitionException {
+        if (tail == null)
+            return p.getSnapshot().getElement().get(0);
+        for (ElementDefinition t : p.getSnapshot().getElement()) {
+            if (tail.equals(t.getId()))
+                return t;
+        }
+        throw new DefinitionException("Unable to find element with id '" + tail + "'");
+    }
+
+    private IdStatus idStatusForEntry(Element ep, ElementInfo ei) {
+        if (isBundleEntry(ei.getPath())) {
+            Element req = ep.getNamedChild("request");
+            Element resp = ep.getNamedChild("response");
+            Element fullUrl = ep.getNamedChild("fullUrl");
+            Element method = null;
+            Element url = null;
+            if (req != null) {
+                method = req.getNamedChild("method");
+                url = req.getNamedChild("url");
+            }
+            if (resp != null) {
+                return IdStatus.OPTIONAL;
+            }
+            if (method == null) {
+                if (fullUrl == null)
+                    return IdStatus.REQUIRED;
+                else if (fullUrl.primitiveValue().startsWith("urn:uuid:") || fullUrl.primitiveValue().startsWith("urn:oid:"))
+                    return IdStatus.OPTIONAL;
+                else
+                    return IdStatus.REQUIRED;
+            } else {
+                String s = method.primitiveValue();
+                if (s.equals("PUT")) {
+                    if (url == null)
+                        return IdStatus.REQUIRED;
+                    else
+                        return IdStatus.OPTIONAL; // or maybe prohibited? not clear
+                } else if (s.equals("POST"))
+                    return IdStatus.OPTIONAL; // this should be prohibited, but see task 9102
+                else // actually, we should never get to here; a bundle entry with method get/delete should not have a resource
+                    return IdStatus.OPTIONAL;
+            }
+        } else if (isParametersEntry(ei.getPath()) || isBundleOutcome(ei.getPath()))
+            return IdStatus.OPTIONAL;
+        else
+            return IdStatus.REQUIRED;
+    }
+
+    private void checkInvariants(ValidatorHostContext hostContext, List<ValidationMessage> errors, String path, StructureDefinition profile, ElementDefinition ed, String typename, String typeProfile, Element resource, Element element, boolean onlyNonInherited) throws FHIRException, FHIRException {
+        if (noInvariantChecks)
+            return;
+
+        for (ElementDefinitionConstraintComponent inv : ed.getConstraint()) {
+            if (inv.hasExpression() && (!onlyNonInherited || !inv.hasSource() || profile.getUrl().equals(inv.getSource()))) {
+                @SuppressWarnings("unchecked")
+                Set<String> invList = executionId.equals(element.getUserString(EXECUTION_ID)) ? (Set<String>) element.getUserData(EXECUTED_CONSTRAINT_LIST) : null;
+                if (invList == null) {
+                    invList = new HashSet<>();
+                    element.setUserData(EXECUTED_CONSTRAINT_LIST, invList);
+                    element.setUserData(EXECUTION_ID, executionId);
+                }
+                if (!invList.contains(inv.getKey())) {
+                    invList.add(inv.getKey());
+                    checkInvariant(hostContext, errors, path, profile, resource, element, inv);
+                } else {
+                    //System.out.println("Skip "+inv.getKey()+" on "+path);
+                }
+            }
+        }
+    }
+
+    public void checkInvariant(ValidatorHostContext hostContext, List<ValidationMessage> errors, String path, StructureDefinition profile, Element resource, Element element, ElementDefinitionConstraintComponent inv) throws FHIRException {
+        ExpressionNode n = (ExpressionNode) inv.getUserData("validator.expression.cache");
+        if (n == null) {
+            long t = System.nanoTime();
+            try {
+                n = fpe.parse(fixExpr(inv.getExpression()));
+            } catch (FHIRLexerException e) {
+                throw new FHIRException("Problem processing expression " + inv.getExpression() + " in profile " + profile.getUrl() + " path " + path + ": " + e.getMessage());
+            }
+            fpeTime = fpeTime + (System.nanoTime() - t);
+            inv.setUserData("validator.expression.cache", n);
+        }
+
+        String msg;
+        boolean ok;
+        try {
+            long t = System.nanoTime();
+            ok = fpe.evaluateToBoolean(hostContext, resource, hostContext.getRootResource(), element, n);
+            fpeTime = fpeTime + (System.nanoTime() - t);
+            msg = fpe.forLog();
+        } catch (Exception ex) {
+            ok = false;
+            msg = ex.getMessage();
+        }
+        if (!ok) {
+            if (!Utilities.noString(msg))
+                msg = " (" + msg + ")";
+            if (inv.hasExtension("http://hl7.org/fhir/StructureDefinition/elementdefinition-bestpractice") &&
+                    ToolingExtensions.readBooleanExtension(inv, "http://hl7.org/fhir/StructureDefinition/elementdefinition-bestpractice")) {
+                if (bpWarnings == BestPracticeWarningLevel.Hint)
+                    hint(errors, IssueType.INVARIANT, element.line(), element.col(), path, ok, inv.getKey() + ": " + inv.getHuman() + msg + " [" + n.toString() + "]");
+                else if (bpWarnings == BestPracticeWarningLevel.Warning)
+                    warning(errors, IssueType.INVARIANT, element.line(), element.col(), path, ok, inv.getKey() + ": " + inv.getHuman() + msg + " [" + n.toString() + "]");
+                else if (bpWarnings == BestPracticeWarningLevel.Error)
+                    rule(errors, IssueType.INVARIANT, element.line(), element.col(), path, ok, inv.getKey() + ": " + inv.getHuman() + msg + " [" + n.toString() + "]");
+            } else if (inv.getSeverity() == ConstraintSeverity.ERROR) {
+                rule(errors, IssueType.INVARIANT, element.line(), element.col(), path, ok, inv.getKey() + ": " + inv.getHuman() + msg + " [" + n.toString() + "]");
+            } else if (inv.getSeverity() == ConstraintSeverity.WARNING) {
+                warning(errors, IssueType.INVARIANT, element.line(), element.line(), path, ok, inv.getKey() + ": " + inv.getHuman() + msg + " [" + n.toString() + "]");
+            }
+        }
+    }
+
+    private void validateMessage(List<ValidationMessage> errors, List<Element> entries, Element messageHeader, NodeStack stack, String fullUrl, String id) {
+        // first entry must be a messageheader
+        if (rule(errors, IssueType.INVALID, messageHeader.line(), messageHeader.col(), stack.getLiteralPath(), messageHeader.getType().equals("MessageHeader"),
+                "The first entry in a message must be a MessageHeader")) {
+            List<Element> elements = messageHeader.getChildren("focus");
+            for (Element elem : elements)
+                validateBundleReference(errors, entries, elem, "MessageHeader Data", stack.push(elem, -1, null, null), fullUrl, "MessageHeader", id);
+        }
+    }
+
+    private void validateObservation(List<ValidationMessage> errors, Element element, NodeStack stack) {
+        // all observations should have a subject, a performer, and a time
+
+        bpCheck(errors, IssueType.INVALID, element.line(), element.col(), stack.getLiteralPath(), element.getNamedChild("subject") != null, "All observations should have a subject");
+        List<Element> performers = new ArrayList<>();
+        element.getNamedChildren("performer", performers);
+        bpCheck(errors, IssueType.INVALID, element.line(), element.col(), stack.getLiteralPath(), performers.size() > 0, "All observations should have a performer");
+        bpCheck(errors, IssueType.INVALID, element.line(), element.col(), stack.getLiteralPath(), element.getNamedChild("effectiveDateTime") != null || element.getNamedChild("effectivePeriod") != null,
+                "All observations should have an effectiveDateTime or an effectivePeriod");
+    }
+
+    /*
+     * The actual base entry point for internal use (re-entrant)
+     */
+    private void validateResource(ValidatorHostContext hostContext, List<ValidationMessage> errors, Element resource, Element element, StructureDefinition defn, IdStatus idstatus, NodeStack stack) throws FHIRException {
+        assert stack != null;
+        assert resource != null;
+        boolean ok = true;
+        String resourceName = element.getType(); // todo: consider namespace...?
+        if (defn == null) {
+            long t = System.nanoTime();
+            defn = element.getProperty().getStructure();
+            if (defn == null)
+                defn = context.fetchResource(StructureDefinition.class, "http://hl7.org/fhir/StructureDefinition/" + resourceName);
+            sdTime = sdTime + (System.nanoTime() - t);
+            ok = rule(errors, IssueType.INVALID, element.line(), element.col(), stack.addToLiteralPath(resourceName), defn != null, "No definition found for resource type '" + resourceName + "'");
+        }
+
+        String type = defn.getKind() == StructureDefinitionKind.LOGICAL ? defn.getId() : defn.getType();
+        // special case: we have a bundle, and the profile is not for a bundle. We'll try the first entry instead
+        if (!type.equals(resourceName) && resourceName.equals("Bundle")) {
+            NodeStack first = getFirstEntry(stack);
+            if (first != null && first.getElement().getType().equals(type)) {
+                element = first.element;
+                stack = first;
+                resourceName = element.getType();
+                idstatus = IdStatus.OPTIONAL; // why?
+            }
+            // todo: validate everything in this bundle.
+        }
+        ok = rule(errors, IssueType.INVALID, -1, -1, stack.getLiteralPath(), type.equals(resourceName), "Specified profile type was '" + type + "', but found type '" + resourceName + "'");
+
+        if (ok) {
+            if (idstatus == IdStatus.REQUIRED && (element.getNamedChild("id") == null))
+                rule(errors, IssueType.INVALID, element.line(), element.col(), stack.getLiteralPath(), false, "Resource requires an id, but none is present");
+            else if (idstatus == IdStatus.PROHIBITED && (element.getNamedChild("id") != null))
+                rule(errors, IssueType.INVALID, element.line(), element.col(), stack.getLiteralPath(), false, "Resource has an id, but none is allowed");
+            start(hostContext, errors, element, element, defn, stack); // root is both definition and type
+        }
+    }
+
+    private NodeStack getFirstEntry(NodeStack bundle) {
+        List<Element> list = new ArrayList<Element>();
+        bundle.getElement().getNamedChildren("entry", list);
+        if (list.isEmpty())
+            return null;
+        Element resource = list.get(0).getNamedChild("resource");
+        if (resource == null)
+            return null;
+        else {
+            NodeStack entry = bundle.push(list.get(0), 0, list.get(0).getProperty().getDefinition(), list.get(0).getProperty().getDefinition());
+            return entry.push(resource, -1, resource.getProperty().getDefinition(), context.fetchTypeDefinition(resource.fhirType()).getSnapshot().getElementFirstRep());
+        }
+    }
+
+    private void validateSections(List<ValidationMessage> errors, List<Element> entries, Element focus, NodeStack stack, String fullUrl, String id) {
+        List<Element> sections = new ArrayList<Element>();
+        focus.getNamedChildren("section", sections);
+        int i = 1;
+        for (Element section : sections) {
+            NodeStack localStack = stack.push(section, i, null, null);
+
+            // technically R4+, but there won't be matches from before that
+            validateDocumentReference(errors, entries, section, stack, fullUrl, id, false, "author", "Section");
+            validateDocumentReference(errors, entries, section, stack, fullUrl, id, false, "focus", "Section");
+
+            List<Element> sectionEntries = new ArrayList<Element>();
+            section.getNamedChildren("entry", sectionEntries);
+            int j = 1;
+            for (Element sectionEntry : sectionEntries) {
+                NodeStack localStack2 = localStack.push(sectionEntry, j, null, null);
+                validateBundleReference(errors, entries, sectionEntry, "Section Entry", localStack2, fullUrl, "Composition", id);
+                j++;
+            }
+            validateSections(errors, entries, section, localStack, fullUrl, id);
+            i++;
+        }
+    }
+
+    private boolean valueMatchesCriteria(Element value, ElementDefinition criteria, StructureDefinition profile) throws FHIRException {
+        if (criteria.hasFixed()) {
+            List<ValidationMessage> msgs = new ArrayList<ValidationMessage>();
+            checkFixedValue(msgs, "{virtual}", value, criteria.getFixed(), profile.getUrl(), "value", null);
+            return msgs.size() == 0;
+        } else if (criteria.hasBinding() && criteria.getBinding().getStrength() == BindingStrength.REQUIRED && criteria.getBinding().hasValueSet()) {
+            throw new FHIRException("Unable to resolve slice matching - slice matching by value set not done");
+        } else {
+            throw new FHIRException("Unable to resolve slice matching - no fixed value or required value set");
+        }
+    }
+
+    private boolean yearIsValid(String v) {
+        if (v == null) {
+            return false;
+        }
+        try {
+            int i = Integer.parseInt(v.substring(0, Math.min(4, v.length())));
+            return i >= 1800 && i <= thisYear() + 80;
+        } catch (NumberFormatException e) {
+            return false;
+        }
+    }
+
+    private int thisYear() {
+        return Calendar.getInstance().get(Calendar.YEAR);
+    }
+
+    public class NodeStack {
+        private ElementDefinition definition;
+        private Element element;
+        private ElementDefinition extension;
+        private String literalPath; // xpath format
+        private List<String> logicalPaths; // dotted format, various entry points
+        private NodeStack parent;
+        private ElementDefinition type;
+        private String workingLang;
+
+        public NodeStack() {
+        }
+
+        public NodeStack(Element element) {
+            this.element = element;
+            literalPath = element.getName();
+            workingLang = validationLanguage;
+            if (!element.getName().equals(element.fhirType())) {
+                logicalPaths = new ArrayList<>();
+                logicalPaths.add(element.fhirType());
+            }
+        }
+
+        public NodeStack(Element element, String refPath) {
+            this.element = element;
+            literalPath = refPath + "->" + element.getName();
+            workingLang = validationLanguage;
+        }
+
+        public String addToLiteralPath(String... path) {
+            StringBuilder b = new StringBuilder();
+            b.append(getLiteralPath());
+            for (String p : path) {
+                if (p.startsWith(":")) {
+                    b.append("[");
+                    b.append(p.substring(1));
+                    b.append("]");
+                } else {
+                    b.append(".");
+                    b.append(p);
+                }
+            }
+            return b.toString();
+        }
+
+        private ElementDefinition getDefinition() {
+            return definition;
+        }
+
+        private Element getElement() {
+            return element;
+        }
+
+        protected String getLiteralPath() {
+            return literalPath == null ? "" : literalPath;
+        }
+
+        private List<String> getLogicalPaths() {
+            return logicalPaths == null ? new ArrayList<String>() : logicalPaths;
+        }
+
+        private ElementDefinition getType() {
+            return type;
+        }
+
+        private NodeStack pushTarget(Element element, int count, ElementDefinition definition, ElementDefinition type) {
+            return pushInternal(element, count, definition, type, "->");
+        }
+
+        private NodeStack push(Element element, int count, ElementDefinition definition, ElementDefinition type) {
+            return pushInternal(element, count, definition, type, ".");
+        }
+
+        private NodeStack pushInternal(Element element, int count, ElementDefinition definition, ElementDefinition type, String sep) {
+            NodeStack res = new NodeStack();
+            res.parent = this;
+            res.workingLang = this.workingLang;
+            res.element = element;
+            res.definition = definition;
+            res.literalPath = getLiteralPath() + sep + element.getName();
+            if (count > -1)
+                res.literalPath = res.literalPath + "[" + Integer.toString(count) + "]";
+            else if (element.getSpecial() == null && element.getProperty().isList())
+                res.literalPath = res.literalPath + "[0]";
+            else if (element.getProperty().isChoice()) {
+                String n = res.literalPath.substring(res.literalPath.lastIndexOf(".") + 1);
+                String en = element.getProperty().getName();
+                en = en.substring(0, en.length() - 3);
+                String t = n.substring(en.length());
+                if (isPrimitiveType(Utilities.uncapitalize(t)))
+                    t = Utilities.uncapitalize(t);
+                res.literalPath = res.literalPath.substring(0, res.literalPath.lastIndexOf(".")) + "." + en + ".ofType(" + t + ")";
+            }
+            res.logicalPaths = new ArrayList<String>();
+            if (type != null) {
+                // type will be bull if we on a stitching point of a contained resource, or if....
+                res.type = type;
+                String tn = res.type.getPath();
+                String t = tail(definition.getPath());
+                if ("Resource".equals(tn)) {
+                    tn = element.fhirType();
+                }
+                for (String lp : getLogicalPaths()) {
+                    res.logicalPaths.add(lp + "." + t);
+                    if (t.endsWith("[x]"))
+                        res.logicalPaths.add(lp + "." + t.substring(0, t.length() - 3) + type.getPath());
+                }
+                res.logicalPaths.add(tn);
+            } else if (definition != null) {
+                for (String lp : getLogicalPaths()) {
+                    res.logicalPaths.add(lp + "." + element.getName());
+                }
+                res.logicalPaths.add(definition.typeSummary());
+            } else
+                res.logicalPaths.addAll(getLogicalPaths());
+            return res;
+        }
+
+        private void setType(ElementDefinition type) {
+            this.type = type;
+        }
+    }
+
+    public String reportTimes() {
+        String s = String.format("Times (ms): overall = %d, tx = %d, sd = %d, load = %d, fpe = %d", overall / 1000000, txTime / 1000000, sdTime / 1000000, loadTime / 1000000, fpeTime / 1000000);
+        overall = 0;
+        txTime = 0;
+        sdTime = 0;
+        loadTime = 0;
+        fpeTime = 0;
+        return s;
+    }
+
+    public boolean isNoBindingMsgSuppressed() {
+        return noBindingMsgSuppressed;
+    }
+
+    public IResourceValidator setNoBindingMsgSuppressed(boolean noBindingMsgSuppressed) {
+        this.noBindingMsgSuppressed = noBindingMsgSuppressed;
+        return this;
+    }
+
+
+    public boolean isNoTerminologyChecks() {
+        return noTerminologyChecks;
+    }
+
+    public IResourceValidator setNoTerminologyChecks(boolean noTerminologyChecks) {
+        this.noTerminologyChecks = noTerminologyChecks;
+        return this;
+    }
+
+    public void checkAllInvariants() {
+        for (StructureDefinition sd : context.allStructures()) {
+            if (sd.getDerivation() == TypeDerivationRule.SPECIALIZATION) {
+                for (ElementDefinition ed : sd.getSnapshot().getElement()) {
+                    for (ElementDefinitionConstraintComponent inv : ed.getConstraint()) {
+                        if (inv.hasExpression()) {
+                            try {
+                                ExpressionNode n = (ExpressionNode) inv.getUserData("validator.expression.cache");
+                                if (n == null) {
+                                    n = fpe.parse(fixExpr(inv.getExpression()));
+                                    inv.setUserData("validator.expression.cache", n);
+                                }
+                                fpe.check(null, sd.getKind() == StructureDefinitionKind.RESOURCE ? sd.getType() : "DomainResource", ed.getPath(), n);
+                            } catch (Exception e) {
+                                System.out.println("Error processing structure [" + sd.getId() + "] path " + ed.getPath() + ":" + inv.getKey() + " (\"" + inv.getExpression() + "\"): " + e.getMessage());
+                            }
                         }
-                      } else if (binding.getStrength() == BindingStrength.REQUIRED)
-                        txRule(errors, vr.getTxLink(), IssueType.CODEINVALID, element.line(), element.col(), path, false,messages.getString("The_Coding_provided_is_not_in_the_value_set__and_a_code_is_required_from_this_value_set_"), describeReference(binding.getValueSet(), valueset), getErrorMessage(vr.getMessage()));
-                      else if (binding.getStrength() == BindingStrength.EXTENSIBLE) {
-                        if (binding.hasExtension("http://hl7.org/fhir/StructureDefinition/elementdefinition-maxValueSet"))
-                          checkMaxValueSet(errors, path, element, profile, ToolingExtensions.readStringExtension(binding, "http://hl7.org/fhir/StructureDefinition/elementdefinition-maxValueSet"), c, stack);
-                        else
-                          txWarning(errors, vr.getTxLink(), IssueType.CODEINVALID, element.line(), element.col(), path, false,messages.getString("The_Coding_provided_is_not_in_the_value_set__and_a_code_should_come_from_this_value_set_unless_it_has_no_suitable_code_"), describeReference(binding.getValueSet(), valueset), getErrorMessage(vr.getMessage()));
-                      } else if (binding.getStrength() == BindingStrength.PREFERRED) {
-                        if (baseOnly) {
-                          txHint(errors, vr.getTxLink(), IssueType.CODEINVALID, element.line(), element.col(), path, false,messages.getString("The_Coding_provided_is_not_in_the_value_set__and_a_code_is_recommended_to_come_from_this_value_set_"), describeReference(binding.getValueSet(), valueset), getErrorMessage(vr.getMessage()));
-                        }
-                      }
-                    }
-                  } catch (Exception e) {
-                    warning(errors, IssueType.CODEINVALID, element.line(), element.col(), path, false,messages.getString("Error__validating_Coding"), e.getMessage());
-                  }
-                }
-              } else if (binding.hasValueSet()) {
-                hint(errors, IssueType.CODEINVALID, element.line(), element.col(), path, false,messages.getString("Binding_by_URI_reference_cannot_be_checked"));
-              } else if (!inCodeableConcept && !noBindingMsgSuppressed) {
-                hint(errors, IssueType.CODEINVALID, element.line(), element.col(), path, false,messages.getString("Binding_for_path__has_no_source_so_cant_be_checked"), path);
-              }
-            }
-          }
-      } catch (Exception e) {
-        rule(errors, IssueType.CODEINVALID, element.line(), element.col(), path, false,messages.getString("Error__validating_Coding_"), e.getMessage(), e.toString());
-      }
-    }
-  }
-
-  private boolean isValueSet(String url) {
-    try {
-      ValueSet vs = context.fetchResourceWithException(ValueSet.class, url);
-      return vs != null;
-    } catch (Exception e) {
-      return false;
-    }
-  }
-
-  private void checkContactPoint(List<ValidationMessage> errors, String path, Element focus, ContactPoint fixed, String fixedSource, boolean pattern) {
-    checkFixedValue(errors, path + ".system", focus.getNamedChild("system"), fixed.getSystemElement(), fixedSource, "system", focus, pattern);
-    checkFixedValue(errors, path + ".value", focus.getNamedChild("value"), fixed.getValueElement(), fixedSource, "value", focus, pattern);
-    checkFixedValue(errors, path + ".use", focus.getNamedChild("use"), fixed.getUseElement(), fixedSource, "use", focus, pattern);
-    checkFixedValue(errors, path + ".period", focus.getNamedChild("period"), fixed.getPeriod(), fixedSource, "period", focus, pattern);
-
-  }
-
-  private StructureDefinition checkExtension(ValidatorHostContext hostContext, List<ValidationMessage> errors, String path, Element resource, Element container, Element element, ElementDefinition def, StructureDefinition profile, NodeStack stack, NodeStack containerStack, String extensionUrl) throws FHIRException {
-    String url = element.getNamedChildValue("url");
-    boolean isModifier = element.getName().equals("modifierExtension");
-
-    long t = System.nanoTime();
-    StructureDefinition ex = Utilities.isAbsoluteUrl(url) ? context.fetchResource(StructureDefinition.class, url) : null;
-    sdTime = sdTime + (System.nanoTime() - t);
-    if (ex == null) {
-      if (xverManager == null) {
-        xverManager = new XVerExtensionManager(context);
-      }
-      if (xverManager.matchingUrl(url)) {
-        switch (xverManager.status(url)) {
-          case BadVersion:
-            rule(errors, IssueType.INVALID, element.line(), element.col(), path + "[url='" + url + "']", false,messages.getString("Extension_url__is_not_valid_invalidVersion"), url, xverManager.getVersion(url));
-            break;
-          case Unknown:
-            rule(errors, IssueType.INVALID, element.line(), element.col(), path + "[url='" + url + "']", false,messages.getString("Extension_url__is_not_valid_unknown_Element_id"), url, xverManager.getElementId(url));
-            break;
-          case Invalid:
-            rule(errors, IssueType.INVALID, element.line(), element.col(), path + "[url='" + url + "']", false,messages.getString("Extension_url__is_not_valid_Element_id_is_valid_but_cannot_be_used_in_a_crossversion_paradigm_because_there_has_been_no_changes_across_the_relevant_versions"), url, xverManager.getElementId(url));
-            break;
-          case Valid:
-            ex = xverManager.makeDefinition(url);
-            context.generateSnapshot(ex);
-            context.cacheResource(ex);
-            break;
-          default:
-            rule(errors, IssueType.INVALID, element.line(), element.col(), path + "[url='" + url + "']", false,messages.getString("Extension_url__evaluation_state_illegal"), url);
-            break;
-        }
-      } else if (extensionUrl != null && !isAbsolute(url)) {
-        if (extensionUrl.equals(profile.getUrl())) {
-          rule(errors, IssueType.INVALID, element.line(), element.col(), path + "[url='" + url + "']", hasExtensionSlice(profile, url),messages.getString("Subextension_url__is_not_defined_by_the_Extension_"), url, profile.getUrl());
-        }
-      } else if (rule(errors, IssueType.STRUCTURE, element.line(), element.col(), path, allowUnknownExtension(url),messages.getString("The_extension__is_unknown_and_not_allowed_here"), url)) {
-        hint(errors, IssueType.STRUCTURE, element.line(), element.col(), path, isKnownExtension(url),messages.getString("Unknown_extension_"), url);
-      }
-    }
-    if (ex != null) {
-      trackUsage(ex, hostContext, element);
-      if (def.getIsModifier()) {
-        rule(errors, IssueType.STRUCTURE, element.line(), element.col(), path + "[url='" + url + "']", ex.getSnapshot().getElement().get(0).getIsModifier(),messages.getString("Extension_modifier_mismatch_the_extension_element_is_labelled_as_a_modifier_but_the_underlying_extension_is_not"));
-      } else {
-        rule(errors, IssueType.STRUCTURE, element.line(), element.col(), path + "[url='" + url + "']", !ex.getSnapshot().getElement().get(0).getIsModifier(),messages.getString("Extension_modifier_mismatch_the_extension_element_is_not_labelled_as_a_modifier_but_the_underlying_extension_is"));
-      }
-      // two questions
-      // 1. can this extension be used here?
-      checkExtensionContext(errors, resource, container, ex, containerStack, hostContext);
-
-      if (isModifier)
-        rule(errors, IssueType.STRUCTURE, element.line(), element.col(), path + "[url='" + url + "']", ex.getSnapshot().getElement().get(0).getIsModifier(),messages.getString("The_Extension__must_be_used_as_a_modifierExtension"), url);
-      else
-        rule(errors, IssueType.STRUCTURE, element.line(), element.col(), path + "[url='" + url + "']", !ex.getSnapshot().getElement().get(0).getIsModifier(),messages.getString("The_Extension__must_not_be_used_as_an_extension_its_a_modifierExtension"), url);
-
-      // check the type of the extension:
-      Set<String> allowedTypes = listExtensionTypes(ex);
-      String actualType = getExtensionType(element);
-      if (actualType == null)
-        rule(errors, IssueType.STRUCTURE, element.line(), element.col(), path, allowedTypes.isEmpty(),messages.getString("The_Extension__definition_is_for_a_simple_extension_so_it_must_contain_a_value_not_extensions"), url);
-      else
-        rule(errors, IssueType.STRUCTURE, element.line(), element.col(), path, allowedTypes.contains(actualType),messages.getString("The_Extension__definition_allows_for_the_types__but_found_type_"), url, allowedTypes.toString(), actualType);
-
-      // 3. is the content of the extension valid?
-      validateElement(hostContext, errors, ex, ex.getSnapshot().getElement().get(0), null, null, resource, element, "Extension", stack, false, true, url);
-
-    }
-    return ex;
-  }
-
-  private boolean hasExtensionSlice(StructureDefinition profile, String sliceName) {
-    for (ElementDefinition ed : profile.getSnapshot().getElement()) {
-      if (ed.getPath().equals("Extension.extension.url") && ed.hasFixed() && sliceName.equals(ed.getFixed().primitiveValue())) {
-        return true;
-      }
-    }
-    return false;
-  }
-
-  private String getExtensionType(Element element) {
-    for (Element e : element.getChildren()) {
-      if (e.getName().startsWith("value")) {
-        String tn = e.getName().substring(5);
-        String ltn = Utilities.uncapitalize(tn);
-        if (isPrimitiveType(ltn))
-          return ltn;
-        else
-          return tn;
-      }
-    }
-    return null;
-  }
-
-  private Set<String> listExtensionTypes(StructureDefinition ex) {
-    ElementDefinition vd = null;
-    for (ElementDefinition ed : ex.getSnapshot().getElement()) {
-      if (ed.getPath().startsWith("Extension.value")) {
-        vd = ed;
-        break;
-      }
-    }
-    Set<String> res = new HashSet<String>();
-    if (vd != null && !"0".equals(vd.getMax())) {
-      for (TypeRefComponent tr : vd.getType()) {
-        res.add(tr.getWorkingCode());
-      }
-    }
-    return res;
-  }
-
-  private boolean checkExtensionContext(List<ValidationMessage> errors, Element resource, Element container, StructureDefinition definition, NodeStack stack, ValidatorHostContext hostContext) {
-    String extUrl = definition.getUrl();
-    boolean ok = false;
-    CommaSeparatedStringBuilder contexts = new CommaSeparatedStringBuilder();
-    List<String> plist = new ArrayList<>();
-    plist.add(stripIndexes(stack.getLiteralPath()));
-    for (String s : stack.getLogicalPaths()) {
-      String p = stripIndexes(s);
-      // all extensions are always allowed in ElementDefinition.example.value, and in fixed and pattern values. TODO: determine the logical paths from the path stated in the element definition....
-      if (Utilities.existsInList(p, "ElementDefinition.example.value", "ElementDefinition.pattern", "ElementDefinition.fixed")) {
-        return true;
-      }
-      plist.add(p);
-
-    }
-
-    for (StructureDefinitionContextComponent ctxt : fixContexts(extUrl, definition.getContext())) {
-      if (ok) {
-        break;
-      }
-      if (ctxt.getType() == ExtensionContextType.ELEMENT) {
-        String en = ctxt.getExpression();
-        contexts.append("e:" + en);
-        if ("Element".equals(en)) {
-          ok = true;
-        } else if (en.equals("Resource") && container.isResource()) {
-          ok = true;
-        }
-        for (String p : plist) {
-          if (ok) {
-            break;
-          }
-          if (p.equals(en)) {
-            ok = true;
-          } else {
-            String pn = p;
-            String pt = "";
-            if (p.contains(".")) {
-              pn = p.substring(0, p.indexOf("."));
-              pt = p.substring(p.indexOf("."));
-            }
-            StructureDefinition sd = context.fetchTypeDefinition(pn);
-            while (sd != null) {
-              if ((sd.getType() + pt).equals(en)) {
-                ok = true;
-                break;
-              }
-              if (sd.getBaseDefinition() != null) {
-                sd = context.fetchResource(StructureDefinition.class, sd.getBaseDefinition());
-              } else {
-                sd = null;
-              }
-            }
-          }
-        }
-      } else if (ctxt.getType() == ExtensionContextType.EXTENSION) {
-        contexts.append("x:" + ctxt.getExpression());
-        NodeStack estack = stack.parent;
-        if (estack != null && estack.getElement().fhirType().equals("Extension")) {
-          String ext = estack.element.getNamedChildValue("url");
-          if (ctxt.getExpression().equals(ext)) {
-            ok = true;
-          }
-        }
-      } else if (ctxt.getType() == ExtensionContextType.FHIRPATH) {
-        contexts.append("p:" + ctxt.getExpression());
-        // The context is all elements that match the FHIRPath query found in the expression.
-        List<Base> res = fpe.evaluate(hostContext, resource, hostContext.getRootResource(), container, fpe.parse(ctxt.getExpression()));
-        if (res.contains(container)) {
-          ok = true;
-        }
-      } else {
-        throw new Error("Unrecognised extension context " + ctxt.getTypeElement().asStringValue());
-      }
-    }
-    if (!ok) {
-      rule(errors, IssueType.STRUCTURE, container.line(), container.col(), stack.literalPath, false,messages.getString("The_extension__is_not_allowed_to_be_used_at_this_point_allowed___this_element_is_"), extUrl, contexts.toString(), plist.toString());
-      return false;
-    } else {
-      if (definition.hasContextInvariant()) {
-        for (StringType s : definition.getContextInvariant()) {
-          if (!fpe.evaluateToBoolean(hostContext, resource, hostContext.getRootResource(), container, fpe.parse(s.getValue()))) {
-            rule(errors, IssueType.STRUCTURE, container.line(), container.col(), stack.literalPath, false,messages.getString("The_extension__is_not_allowed_to_be_used_at_this_point_based_on_context_invariant_"), extUrl, s.getValue());
-            return false;
-          }
-        }
-      }
-      return true;
-    }
-  }
-
-  private List<StructureDefinitionContextComponent> fixContexts(String extUrl, List<StructureDefinitionContextComponent> list) {
-    List<StructureDefinitionContextComponent> res = new ArrayList<>();
-    for (StructureDefinitionContextComponent ctxt : list) {
-      res.add(ctxt.copy());
-    }
-    if ("http://hl7.org/fhir/StructureDefinition/structuredefinition-fhir-type".equals(extUrl)) {
-      list.get(0).setExpression("ElementDefinition.type");
-    }
-    if ("http://hl7.org/fhir/StructureDefinition/regex".equals(extUrl)) {
-      list.get(1).setExpression("ElementDefinition.type");
-    }
-    return list;
-  }
-
-  private String stripIndexes(String path) {
-    boolean skip = false;
-    StringBuilder b = new StringBuilder();
-    for (char c : path.toCharArray()) {
-      if (skip) {
-        if (c == ']') {
-          skip = false;
-        }
-      } else if (c == '[') {
-        skip = true;
-      } else {
-        b.append(c);
-      }
-    }
-    return b.toString();
-  }
-
-  private void checkFixedValue(List<ValidationMessage> errors, String path, Element focus, org.hl7.fhir.r5.model.Element fixed, String fixedSource, String propName, Element parent) {
-    checkFixedValue(errors, path, focus, fixed, fixedSource, propName, parent, false);
-  }
-
-  @SuppressWarnings("rawtypes")
-  private void checkFixedValue(List<ValidationMessage> errors, String path, Element focus, org.hl7.fhir.r5.model.Element fixed, String fixedSource, String propName, Element parent, boolean pattern) {
-    if ((fixed == null || fixed.isEmpty()) && focus == null) {
-      ; // this is all good
-    } else if ((fixed == null || fixed.isEmpty()) && focus != null) {
-      rule(errors, IssueType.VALUE, focus.line(), focus.col(), path, pattern,messages.getString("The_element__is_present_in_the_instance_but_not_allowed_in_the_applicable__specified_in_profile"), focus.getName(), (pattern ? "pattern" : "fixed value"));
-    } else if (fixed != null && !fixed.isEmpty() && focus == null) {
-      rule(errors, IssueType.VALUE, parent == null ? -1 : parent.line(), parent == null ? -1 : parent.col(), path, false,messages.getString("Missing_element___required_by_fixed_value_assigned_in_profile_"), propName, fixedSource);
-    } else {
-      String value = focus.primitiveValue();
-      if (fixed instanceof org.hl7.fhir.r5.model.BooleanType)
-        rule(errors, IssueType.VALUE, focus.line(), focus.col(), path, check(((org.hl7.fhir.r5.model.BooleanType) fixed).asStringValue(), value),messages.getString("Value_is__but_must_be_"), value, ((org.hl7.fhir.r5.model.BooleanType) fixed).asStringValue());
-      else if (fixed instanceof org.hl7.fhir.r5.model.IntegerType)
-        rule(errors, IssueType.VALUE, focus.line(), focus.col(), path, check(((org.hl7.fhir.r5.model.IntegerType) fixed).asStringValue(), value),messages.getString("Value_is__but_must_be_"), value, ((org.hl7.fhir.r5.model.IntegerType) fixed).asStringValue());
-      else if (fixed instanceof org.hl7.fhir.r5.model.DecimalType)
-        rule(errors, IssueType.VALUE, focus.line(), focus.col(), path, check(((org.hl7.fhir.r5.model.DecimalType) fixed).asStringValue(), value),messages.getString("Value_is__but_must_be_"), value, ((org.hl7.fhir.r5.model.DecimalType) fixed).asStringValue());
-      else if (fixed instanceof org.hl7.fhir.r5.model.Base64BinaryType)
-        rule(errors, IssueType.VALUE, focus.line(), focus.col(), path, check(((org.hl7.fhir.r5.model.Base64BinaryType) fixed).asStringValue(), value),messages.getString("Value_is__but_must_be_"), value, ((org.hl7.fhir.r5.model.Base64BinaryType) fixed).asStringValue());
-      else if (fixed instanceof org.hl7.fhir.r5.model.InstantType)
-        rule(errors, IssueType.VALUE, focus.line(), focus.col(), path, check(((org.hl7.fhir.r5.model.InstantType) fixed).getValue().toString(), value),messages.getString("Value_is__but_must_be_"), value, ((org.hl7.fhir.r5.model.InstantType) fixed).asStringValue());
-      else if (fixed instanceof org.hl7.fhir.r5.model.CodeType)
-        rule(errors, IssueType.VALUE, focus.line(), focus.col(), path, check(((org.hl7.fhir.r5.model.CodeType) fixed).getValue(), value),messages.getString("Value_is__but_must_be_"), value, ((org.hl7.fhir.r5.model.CodeType) fixed).getValue());
-      else if (fixed instanceof org.hl7.fhir.r5.model.Enumeration)
-        rule(errors, IssueType.VALUE, focus.line(), focus.col(), path, check(((org.hl7.fhir.r5.model.Enumeration) fixed).asStringValue(), value),messages.getString("Value_is__but_must_be_"), value, ((org.hl7.fhir.r5.model.Enumeration) fixed).asStringValue());
-      else if (fixed instanceof org.hl7.fhir.r5.model.StringType)
-        rule(errors, IssueType.VALUE, focus.line(), focus.col(), path, check(((org.hl7.fhir.r5.model.StringType) fixed).getValue(), value),messages.getString("Value_is__but_must_be_"), value, ((org.hl7.fhir.r5.model.StringType) fixed).getValue());
-      else if (fixed instanceof org.hl7.fhir.r5.model.UriType)
-        rule(errors, IssueType.VALUE, focus.line(), focus.col(), path, check(((org.hl7.fhir.r5.model.UriType) fixed).getValue(), value),messages.getString("Value_is__but_must_be_"), value, ((org.hl7.fhir.r5.model.UriType) fixed).getValue());
-      else if (fixed instanceof org.hl7.fhir.r5.model.DateType)
-        rule(errors, IssueType.VALUE, focus.line(), focus.col(), path, check(((org.hl7.fhir.r5.model.DateType) fixed).getValue().toString(), value),messages.getString("Value_is__but_must_be_"), value, ((org.hl7.fhir.r5.model.DateType) fixed).getValue());
-      else if (fixed instanceof org.hl7.fhir.r5.model.DateTimeType)
-        rule(errors, IssueType.VALUE, focus.line(), focus.col(), path, check(((org.hl7.fhir.r5.model.DateTimeType) fixed).getValue().toString(), value),messages.getString("Value_is__but_must_be_"), value, ((org.hl7.fhir.r5.model.DateTimeType) fixed).getValue());
-      else if (fixed instanceof org.hl7.fhir.r5.model.OidType)
-        rule(errors, IssueType.VALUE, focus.line(), focus.col(), path, check(((org.hl7.fhir.r5.model.OidType) fixed).getValue(), value),messages.getString("Value_is__but_must_be_"), value, ((org.hl7.fhir.r5.model.OidType) fixed).getValue());
-      else if (fixed instanceof org.hl7.fhir.r5.model.UuidType)
-        rule(errors, IssueType.VALUE, focus.line(), focus.col(), path, check(((org.hl7.fhir.r5.model.UuidType) fixed).getValue(), value),messages.getString("Value_is__but_must_be_"), value, ((org.hl7.fhir.r5.model.UuidType) fixed).getValue());
-      else if (fixed instanceof org.hl7.fhir.r5.model.IdType)
-        rule(errors, IssueType.VALUE, focus.line(), focus.col(), path, check(((org.hl7.fhir.r5.model.IdType) fixed).getValue(), value),messages.getString("Value_is__but_must_be_"), value, ((org.hl7.fhir.r5.model.IdType) fixed).getValue());
-      else if (fixed instanceof Quantity)
-        checkQuantity(errors, path, focus, (Quantity) fixed, fixedSource, pattern);
-      else if (fixed instanceof Address)
-        checkAddress(errors, path, focus, (Address) fixed, fixedSource, pattern);
-      else if (fixed instanceof ContactPoint)
-        checkContactPoint(errors, path, focus, (ContactPoint) fixed, fixedSource, pattern);
-      else if (fixed instanceof Attachment)
-        checkAttachment(errors, path, focus, (Attachment) fixed, fixedSource, pattern);
-      else if (fixed instanceof Identifier)
-        checkIdentifier(errors, path, focus, (Identifier) fixed, fixedSource, pattern);
-      else if (fixed instanceof Coding)
-        checkCoding(errors, path, focus, (Coding) fixed, fixedSource, pattern);
-      else if (fixed instanceof HumanName)
-        checkHumanName(errors, path, focus, (HumanName) fixed, fixedSource, pattern);
-      else if (fixed instanceof CodeableConcept)
-        checkCodeableConcept(errors, path, focus, (CodeableConcept) fixed, fixedSource, pattern);
-      else if (fixed instanceof Timing)
-        checkTiming(errors, path, focus, (Timing) fixed, fixedSource, pattern);
-      else if (fixed instanceof Period)
-        checkPeriod(errors, path, focus, (Period) fixed, fixedSource, pattern);
-      else if (fixed instanceof Range)
-        checkRange(errors, path, focus, (Range) fixed, fixedSource, pattern);
-      else if (fixed instanceof Ratio)
-        checkRatio(errors, path, focus, (Ratio) fixed, fixedSource, pattern);
-      else if (fixed instanceof SampledData)
-        checkSampledData(errors, path, focus, (SampledData) fixed, fixedSource, pattern);
-
-      else
-        rule(errors, IssueType.EXCEPTION, focus.line(), focus.col(), path, false,messages.getString("Unhandled_fixed_value_type_"), fixed.getClass().getName());
-      List<Element> extensions = new ArrayList<Element>();
-      focus.getNamedChildren("extension", extensions);
-      if (fixed.getExtension().size() == 0) {
-        rule(errors, IssueType.VALUE, focus.line(), focus.col(), path, extensions.size() == 0,messages.getString("No_extensions_allowed_as_the_specified_fixed_value_doesnt_contain_any_extensions"));
-      } else if (rule(errors, IssueType.VALUE, focus.line(), focus.col(), path, extensions.size() == fixed.getExtension().size(),messages.getString("Extensions_count_mismatch_expected__but_found_"), Integer.toString(fixed.getExtension().size()), Integer.toString(extensions.size()))) {
-        for (Extension e : fixed.getExtension()) {
-          Element ex = getExtensionByUrl(extensions, e.getUrl());
-          if (rule(errors, IssueType.VALUE, focus.line(), focus.col(), path, ex != null,messages.getString("Extension_count_mismatch_unable_to_find_extension_"), e.getUrl())) {
-            checkFixedValue(errors, path, ex.getNamedChild("extension").getNamedChild("value"), e.getValue(), fixedSource, "extension.value", ex.getNamedChild("extension"));
-          }
-        }
-      }
-    }
-  }
-
-  private void checkHumanName(List<ValidationMessage> errors, String path, Element focus, HumanName fixed, String fixedSource, boolean pattern) {
-    checkFixedValue(errors, path + ".use", focus.getNamedChild("use"), fixed.getUseElement(), fixedSource, "use", focus, pattern);
-    checkFixedValue(errors, path + ".text", focus.getNamedChild("text"), fixed.getTextElement(), fixedSource, "text", focus, pattern);
-    checkFixedValue(errors, path + ".period", focus.getNamedChild("period"), fixed.getPeriod(), fixedSource, "period", focus, pattern);
-
-    List<Element> parts = new ArrayList<Element>();
-    focus.getNamedChildren("family", parts);
-    if (rule(errors, IssueType.VALUE, focus.line(), focus.col(), path, parts.size() > 0 == fixed.hasFamily(),messages.getString("Expected__but_found__family_elements"), (fixed.hasFamily() ? "1" : "0"), Integer.toString(parts.size()))) {
-      for (int i = 0; i < parts.size(); i++)
-        checkFixedValue(errors, path + ".family", parts.get(i), fixed.getFamilyElement(), fixedSource, "family", focus, pattern);
-    }
-    focus.getNamedChildren("given", parts);
-    if (rule(errors, IssueType.VALUE, focus.line(), focus.col(), path, parts.size() == fixed.getGiven().size(),messages.getString("Expected__but_found__given_elements"), Integer.toString(fixed.getGiven().size()), Integer.toString(parts.size()))) {
-      for (int i = 0; i < parts.size(); i++)
-        checkFixedValue(errors, path + ".given", parts.get(i), fixed.getGiven().get(i), fixedSource, "given", focus, pattern);
-    }
-    focus.getNamedChildren("prefix", parts);
-    if (rule(errors, IssueType.VALUE, focus.line(), focus.col(), path, parts.size() == fixed.getPrefix().size(),messages.getString("Expected__but_found__prefix_elements"), Integer.toString(fixed.getPrefix().size()), Integer.toString(parts.size()))) {
-      for (int i = 0; i < parts.size(); i++)
-        checkFixedValue(errors, path + ".prefix", parts.get(i), fixed.getPrefix().get(i), fixedSource, "prefix", focus, pattern);
-    }
-    focus.getNamedChildren("suffix", parts);
-    if (rule(errors, IssueType.VALUE, focus.line(), focus.col(), path, parts.size() == fixed.getSuffix().size(),messages.getString("Expected__but_found__suffix_elements"), Integer.toString(fixed.getSuffix().size()), Integer.toString(parts.size()))) {
-      for (int i = 0; i < parts.size(); i++)
-        checkFixedValue(errors, path + ".suffix", parts.get(i), fixed.getSuffix().get(i), fixedSource, "suffix", focus, pattern);
-    }
-  }
-
-  private void checkIdentifier(List<ValidationMessage> errors, String path, Element element, ElementDefinition context) {
-    String system = element.getNamedChildValue("system");
-    rule(errors, IssueType.CODEINVALID, element.line(), element.col(), path, isAbsolute(system),messages.getString("Identifiersystem_must_be_an_absolute_reference_not_a_local_reference"));
-  }
-
-  private void checkIdentifier(List<ValidationMessage> errors, String path, Element focus, Identifier fixed, String fixedSource, boolean pattern) {
-    checkFixedValue(errors, path + ".use", focus.getNamedChild("use"), fixed.getUseElement(), fixedSource, "use", focus, pattern);
-    checkFixedValue(errors, path + ".type", focus.getNamedChild("type"), fixed.getType(), fixedSource, "type", focus, pattern);
-    checkFixedValue(errors, path + ".system", focus.getNamedChild("system"), fixed.getSystemElement(), fixedSource, "system", focus, pattern);
-    checkFixedValue(errors, path + ".value", focus.getNamedChild("value"), fixed.getValueElement(), fixedSource, "value", focus, pattern);
-    checkFixedValue(errors, path + ".period", focus.getNamedChild("period"), fixed.getPeriod(), fixedSource, "period", focus, pattern);
-    checkFixedValue(errors, path + ".assigner", focus.getNamedChild("assigner"), fixed.getAssigner(), fixedSource, "assigner", focus, pattern);
-  }
-
-  private void checkPeriod(List<ValidationMessage> errors, String path, Element focus, Period fixed, String fixedSource, boolean pattern) {
-    checkFixedValue(errors, path + ".start", focus.getNamedChild("start"), fixed.getStartElement(), fixedSource, "start", focus, pattern);
-    checkFixedValue(errors, path + ".end", focus.getNamedChild("end"), fixed.getEndElement(), fixedSource, "end", focus, pattern);
-  }
-
-  private void checkPrimitive(Object appContext, List<ValidationMessage> errors, String path, String type, ElementDefinition context, Element e, StructureDefinition profile, NodeStack node) throws FHIRException {
-    if (isBlank(e.primitiveValue())) {
-      if (e.primitiveValue() == null)
-        rule(errors, IssueType.INVALID, e.line(), e.col(), path, e.hasChildren(),messages.getString("Primitive_types_must_have_a_value_or_must_have_child_extensions"));
-      else if (e.primitiveValue().length() == 0)
-        rule(errors, IssueType.INVALID, e.line(), e.col(), path, e.hasChildren(),messages.getString("Primitive_types_must_have_a_value_that_is_not_empty"));
-      else if (StringUtils.isWhitespace(e.primitiveValue()))
-        warning(errors, IssueType.INVALID, e.line(), e.col(), path, e.hasChildren(),messages.getString("Primitive_types_should_not_only_be_whitespace"));
-      return;
-    }
-    String regex = context.getExtensionString(ToolingExtensions.EXT_REGEX);
-    if (regex != null)
-      rule(errors, IssueType.INVALID, e.line(), e.col(), path, e.primitiveValue().matches(regex),messages.getString("Element_value__does_not_meet_regex_"), e.primitiveValue(), regex);
-
-    if (type.equals("boolean")) {
-      rule(errors, IssueType.INVALID, e.line(), e.col(), path, "true".equals(e.primitiveValue()) || "false".equals(e.primitiveValue()),messages.getString("boolean_values_must_be_true_or_false"));
-    }
-    if (type.equals("uri") || type.equals("oid") || type.equals("uuid") || type.equals("url") || type.equals("canonical")) {
-      String url = e.primitiveValue();
-      rule(errors, IssueType.INVALID, e.line(), e.col(), path, !url.startsWith("oid:"),messages.getString("URI_values_cannot_start_with_oid"));
-      rule(errors, IssueType.INVALID, e.line(), e.col(), path, !url.startsWith("uuid:"),messages.getString("URI_values_cannot_start_with_uuid"));
-      rule(errors, IssueType.INVALID, e.line(), e.col(), path, url.equals(url.trim().replace(" ", ""))
-        // work around an old invalid example in a core package
-        || "http://www.acme.com/identifiers/patient or urn:ietf:rfc:3986 if the Identifier.value itself is a full uri".equals(url),messages.getString("URI_values_cannot_have_whitespace"), url);
-      rule(errors, IssueType.INVALID, e.line(), e.col(), path, !context.hasMaxLength() || context.getMaxLength() == 0 || url.length() <= context.getMaxLength(),messages.getString("value_is_longer_than_permitted_maximum_length_of_"), context.getMaxLength());
-      rule(errors, IssueType.INVALID, e.line(), e.col(), path, !context.hasMaxLength() || context.getMaxLength() == 0 || e.primitiveValue().length() <= context.getMaxLength(),messages.getString("value_is_longer_than_permitted_maximum_length_of_"), context.getMaxLength());
-
-      if (type.equals("oid")) {
-        if (rule(errors, IssueType.INVALID, e.line(), e.col(), path, url.startsWith("urn:oid:"),messages.getString("OIDs_must_start_with_urnoid")))
-          rule(errors, IssueType.INVALID, e.line(), e.col(), path, Utilities.isOid(url.substring(8)),messages.getString("OIDs_must_be_valid"));
-      }
-      if (type.equals("uuid")) {
-        rule(errors, IssueType.INVALID, e.line(), e.col(), path, url.startsWith("urn:uuid:"),messages.getString("UUIDs_must_start_with_urnuuid"));
-        try {
-          UUID.fromString(url.substring(8));
-        } catch (Exception ex) {
-          rule(errors, IssueType.INVALID, e.line(), e.col(), path, false,messages.getString("UUIDs_must_be_valid_"), ex.getMessage());
-        }
-      }
-
-      // now, do we check the URI target?
-      if (fetcher != null) {
-        boolean found;
-        try {
-          found = isDefinitionURL(url) || (allowExamples && (url.contains("example.org") || url.contains("acme.com"))) || (url.startsWith("http://hl7.org/fhir/tools")) || fetcher.resolveURL(appContext, path, url);
-        } catch (IOException e1) {
-          found = false;
-        }
-        rule(errors, IssueType.INVALID, e.line(), e.col(), path, found,messages.getString("URL_value__does_not_resolve"), url);
-      }
-    }
-    if (type.equals("id")) {
-      // work around an old issue with ElementDefinition.id
-      if (!context.getPath().equals("ElementDefinition.id") && !VersionUtilities.versionsCompatible("1.4", this.context.getVersion())) {
-        rule(errors, IssueType.INVALID, e.line(), e.col(), path, FormatUtilities.isValidId(e.primitiveValue()),messages.getString("id_value__is_not_valid"), e.primitiveValue());
-      }
-    }
-    if (type.equalsIgnoreCase("string") && e.hasPrimitiveValue()) {
-      if (rule(errors, IssueType.INVALID, e.line(), e.col(), path, e.primitiveValue() == null || e.primitiveValue().length() > 0,messages.getString("value_cannot_be_empty"))) {
-        warning(errors, IssueType.INVALID, e.line(), e.col(), path, e.primitiveValue() == null || e.primitiveValue().trim().equals(e.primitiveValue()),messages.getString("value_should_not_start_or_finish_with_whitespace"));
-        if (rule(errors, IssueType.INVALID, e.line(), e.col(), path, e.primitiveValue().length() <= 1048576,messages.getString("value_is_longer_than_permitted_maximum_length_of_1_MB_1048576_bytes"))) {
-          rule(errors, IssueType.INVALID, e.line(), e.col(), path, !context.hasMaxLength() || context.getMaxLength() == 0 || e.primitiveValue().length() <= context.getMaxLength(),messages.getString("value_is_longer_than_permitted_maximum_length_of_"), context.getMaxLength());
-        }
-      }
-    }
-    if (type.equals("dateTime")) {
-      warning(errors, IssueType.INVALID, e.line(), e.col(), path, yearIsValid(e.primitiveValue()),messages.getString("The_value__is_outside_the_range_of_reasonable_years__check_for_data_entry_error"), e.primitiveValue());
-      rule(errors, IssueType.INVALID, e.line(), e.col(), path,
-        e.primitiveValue()
-          .matches("([0-9]([0-9]([0-9][1-9]|[1-9]0)|[1-9]00)|[1-9]000)(-(0[1-9]|1[0-2])(-(0[1-9]|[1-2][0-9]|3[0-1])(T([01][0-9]|2[0-3]):[0-5][0-9]:([0-5][0-9]|60)(\\.[0-9]+)?(Z|(\\+|-)((0[0-9]|1[0-3]):[0-5][0-9]|14:00))?)?)?)?"),messages.getString("Not_a_valid_date_time"));
-      rule(errors, IssueType.INVALID, e.line(), e.col(), path, !hasTime(e.primitiveValue()) || hasTimeZone(e.primitiveValue()),messages.getString("if_a_date_has_a_time_it_must_have_a_timezone"));
-      rule(errors, IssueType.INVALID, e.line(), e.col(), path, !context.hasMaxLength() || context.getMaxLength() == 0 || e.primitiveValue().length() <= context.getMaxLength(),messages.getString("value_is_longer_than_permitted_maximum_length_of_"), context.getMaxLength());
-      try {
-        DateTimeType dt = new DateTimeType(e.primitiveValue());
-      } catch (Exception ex) {
-        rule(errors, IssueType.INVALID, e.line(), e.col(), path, false,messages.getString("Not_a_valid_datetime_"), ex.getMessage());
-      }
-    }
-    if (type.equals("time")) {
-      rule(errors, IssueType.INVALID, e.line(), e.col(), path,
-        e.primitiveValue()
-          .matches("([01][0-9]|2[0-3]):[0-5][0-9]:([0-5][0-9]|60)"),messages.getString("Not_a_valid_time"));
-      try {
-        TimeType dt = new TimeType(e.primitiveValue());
-      } catch (Exception ex) {
-        rule(errors, IssueType.INVALID, e.line(), e.col(), path, false,messages.getString("Not_a_valid_time_"), ex.getMessage());
-      }
-    }
-    if (type.equals("date")) {
-      warning(errors, IssueType.INVALID, e.line(), e.col(), path, yearIsValid(e.primitiveValue()),messages.getString("The_value__is_outside_the_range_of_reasonable_years__check_for_data_entry_error"), e.primitiveValue());
-      rule(errors, IssueType.INVALID, e.line(), e.col(), path, e.primitiveValue().matches("([0-9]([0-9]([0-9][1-9]|[1-9]0)|[1-9]00)|[1-9]000)(-(0[1-9]|1[0-2])(-(0[1-9]|[1-2][0-9]|3[0-1]))?)?"),messages.getString("Not_a_valid_date"));
-      rule(errors, IssueType.INVALID, e.line(), e.col(), path, !context.hasMaxLength() || context.getMaxLength() == 0 || e.primitiveValue().length() <= context.getMaxLength(),messages.getString("value_is_longer_than_permitted_maximum_value_of_"), context.getMaxLength());
-      try {
-        DateType dt = new DateType(e.primitiveValue());
-      } catch (Exception ex) {
-        rule(errors, IssueType.INVALID, e.line(), e.col(), path, false,messages.getString("Not_a_valid_date_"), ex.getMessage());
-      }
-    }
-    if (type.equals("base64Binary")) {
-      String encoded = e.primitiveValue();
-      if (isNotBlank(encoded)) {
-        /*
-         * Technically this is not bulletproof as some invalid base64 won't be caught,
-         * but I think it's good enough. The original code used Java8 Base64 decoder
-         * but I've replaced it with a regex for 2 reasons:
-         * 1. This code will run on any version of Java
-         * 2. This code doesn't actually decode, which is much easier on memory use for big payloads
-         */
-        int charCount = 0;
-        for (int i = 0; i < encoded.length(); i++) {
-          char nextChar = encoded.charAt(i);
-          if (Character.isWhitespace(nextChar)) {
-            continue;
-          }
-          if (Character.isLetterOrDigit(nextChar)) {
-            charCount++;
-          }
-          if (nextChar == '/' || nextChar == '=' || nextChar == '+') {
-            charCount++;
-          }
-        }
-
-        if (charCount > 0 && charCount % 4 != 0) {
-          String value = encoded.length() < 100 ? encoded : "(snip)";
-          rule(errors, IssueType.INVALID, e.line(), e.col(), path, false,messages.getString("The_value0_is_not_a_valid_Base64_value"), value);
-        }
-      }
-    }
-    if (type.equals("integer") || type.equals("unsignedInt") || type.equals("positiveInt")) {
-      if (rule(errors, IssueType.INVALID, e.line(), e.col(), path, Utilities.isInteger(e.primitiveValue()),messages.getString("The_value__is_not_a_valid_integer"), e.primitiveValue())) {
-        Integer v = new Integer(e.getValue()).intValue();
-        rule(errors, IssueType.INVALID, e.line(), e.col(), path, !context.hasMaxValueIntegerType() || !context.getMaxValueIntegerType().hasValue() || (context.getMaxValueIntegerType().getValue() >= v),messages.getString("value_is_greater_than_permitted_maximum_value_of_"), (context.hasMaxValueIntegerType() ? context.getMaxValueIntegerType() : ""));
-        rule(errors, IssueType.INVALID, e.line(), e.col(), path, !context.hasMinValueIntegerType() || !context.getMinValueIntegerType().hasValue() || (context.getMinValueIntegerType().getValue() <= v),messages.getString("value_is_less_than_permitted_minimum_value_of_"), (context.hasMinValueIntegerType() ? context.getMinValueIntegerType() : ""));
-        if (type.equals("unsignedInt"))
-          rule(errors, IssueType.INVALID, e.line(), e.col(), path, v >= 0,messages.getString("value_is_less_than_permitted_minimum_value_of_0"));
-        if (type.equals("positiveInt"))
-          rule(errors, IssueType.INVALID, e.line(), e.col(), path, v > 0,messages.getString("value_is_less_than_permitted_minimum_value_of_1"));
-      }
-    }
-    if (type.equals("integer64")) {
-      if (rule(errors, IssueType.INVALID, e.line(), e.col(), path, Utilities.isLong(e.primitiveValue()),messages.getString("The_value__is_not_a_valid_integer64"), e.primitiveValue())) {
-        Long v = new Long(e.getValue()).longValue();
-        rule(errors, IssueType.INVALID, e.line(), e.col(), path, !context.hasMaxValueInteger64Type() || !context.getMaxValueInteger64Type().hasValue() || (context.getMaxValueInteger64Type().getValue() >= v),messages.getString("value_is_greater_than_permitted_maximum_value_of_"), (context.hasMaxValueInteger64Type() ? context.getMaxValueInteger64Type() : ""));
-        rule(errors, IssueType.INVALID, e.line(), e.col(), path, !context.hasMinValueInteger64Type() || !context.getMinValueInteger64Type().hasValue() || (context.getMinValueInteger64Type().getValue() <= v),messages.getString("value_is_less_than_permitted_minimum_value_of_"), (context.hasMinValueInteger64Type() ? context.getMinValueInteger64Type() : ""));
-        if (type.equals("unsignedInt"))
-          rule(errors, IssueType.INVALID, e.line(), e.col(), path, v >= 0,messages.getString("value_is_less_than_permitted_minimum_value_of_0"));
-        if (type.equals("positiveInt"))
-          rule(errors, IssueType.INVALID, e.line(), e.col(), path, v > 0,messages.getString("value_is_less_than_permitted_minimum_value_of_1"));
-      }
-    }
-    if (type.equals("decimal")) {
-      if (e.primitiveValue() != null) {
-        DecimalStatus ds = Utilities.checkDecimal(e.primitiveValue(), true, false);
-        if (rule(errors, IssueType.INVALID, e.line(), e.col(), path, ds == DecimalStatus.OK || ds == DecimalStatus.RANGE,messages.getString("The_value__is_not_a_valid_decimal"), e.primitiveValue()))
-          warning(errors, IssueType.VALUE, e.line(), e.col(), path, ds != DecimalStatus.RANGE,messages.getString("The_value__is_outside_the_range_of_commonlyreasonably_supported_decimals"), e.primitiveValue());
-      }
-    }
-    if (type.equals("instant")) {
-      rule(errors, IssueType.INVALID, e.line(), e.col(), path,
-        e.primitiveValue().matches("-?[0-9]{4}-(0[1-9]|1[0-2])-(0[1-9]|[1-2][0-9]|3[0-1])T([01][0-9]|2[0-3]):[0-5][0-9]:([0-5][0-9]|60)(\\.[0-9]+)?(Z|(\\+|-)((0[0-9]|1[0-3]):[0-5][0-9]|14:00))"),messages.getString("The_instant__is_not_valid_by_regex"), e.primitiveValue());
-      warning(errors, IssueType.INVALID, e.line(), e.col(), path, yearIsValid(e.primitiveValue()),messages.getString("The_value__is_outside_the_range_of_reasonable_years__check_for_data_entry_error"), e.primitiveValue());
-      try {
-        InstantType dt = new InstantType(e.primitiveValue());
-      } catch (Exception ex) {
-        rule(errors, IssueType.INVALID, e.line(), e.col(), path, false,messages.getString("Not_a_valid_instant_"), ex.getMessage());
-      }
-    }
-
-    if (type.equals("code") && e.primitiveValue() != null) {
-      // Technically, a code is restricted to string which has at least one character and no leading or trailing whitespace, and where there is no whitespace
-      // other than single spaces in the contents
-      rule(errors, IssueType.INVALID, e.line(), e.col(), path, passesCodeWhitespaceRules(e.primitiveValue()),messages.getString("The_code__is_not_valid_whitespace_rules"), e.primitiveValue());
-      rule(errors, IssueType.INVALID, e.line(), e.col(), path, !context.hasMaxLength() || context.getMaxLength() == 0 || e.primitiveValue().length() <= context.getMaxLength(),messages.getString("value_is_longer_than_permitted_maximum_length_of_"), context.getMaxLength());
-    }
-
-    if (context.hasBinding() && e.primitiveValue() != null) {
-      checkPrimitiveBinding(errors, path, type, context, e, profile, node);
-    }
-
-    if (type.equals("xhtml")) {
-      XhtmlNode xhtml = e.getXhtml();
-      if (xhtml != null) { // if it is null, this is an error already noted in the parsers
-        // check that the namespace is there and correct.
-        String ns = xhtml.getNsDecl();
-        rule(errors, IssueType.INVALID, e.line(), e.col(), path, FormatUtilities.XHTML_NS.equals(ns),messages.getString("Wrong_namespace_on_the_XHTML__should_be_"), ns, FormatUtilities.XHTML_NS);
-        // check that inner namespaces are all correct
-        checkInnerNS(errors, e, path, xhtml.getChildNodes());
-        rule(errors, IssueType.INVALID, e.line(), e.col(), path, "div".equals(xhtml.getName()),messages.getString("Wrong_name_on_the_XHTML___must_start_with_div"), ns);
-        // check that no illegal elements and attributes have been used
-        checkInnerNames(errors, e, path, xhtml.getChildNodes());
-      }
-    }
-
-    if (context.hasFixed()) {
-      checkFixedValue(errors, path, e, context.getFixed(), profile.getUrl(), context.getSliceName(), null, false);
-    }
-    if (context.hasPattern()) {
-      checkFixedValue(errors, path, e, context.getPattern(), profile.getUrl(), context.getSliceName(), null, true);
-    }
-
-    // for nothing to check
-  }
-
-  private boolean isDefinitionURL(String url) {
-    return Utilities.existsInList(url, "http://hl7.org/fhirpath/System.Boolean", "http://hl7.org/fhirpath/System.String", "http://hl7.org/fhirpath/System.Integer",
-      "http://hl7.org/fhirpath/System.Decimal", "http://hl7.org/fhirpath/System.Date", "http://hl7.org/fhirpath/System.Time", "http://hl7.org/fhirpath/System.DateTime", "http://hl7.org/fhirpath/System.Quantity");
-  }
-
-  private void checkInnerNames(List<ValidationMessage> errors, Element e, String path, List<XhtmlNode> list) {
-    for (XhtmlNode node : list) {
-      if (node.getNodeType() == NodeType.Element) {
-        rule(errors, IssueType.INVALID, e.line(), e.col(), path, Utilities.existsInList(node.getName(),
-          "p", "br", "div", "h1", "h2", "h3", "h4", "h5", "h6", "a", "span", "b", "em", "i", "strong",
-          "small", "big", "tt", "small", "dfn", "q", "var", "abbr", "acronym", "cite", "blockquote", "hr", "address", "bdo", "kbd", "q", "sub", "sup",
-          "ul", "ol", "li", "dl", "dt", "dd", "pre", "table", "caption", "colgroup", "col", "thead", "tr", "tfoot", "tbody", "th", "td",
-          "code", "samp", "img", "map", "area"
-
-        ),messages.getString("Illegal_element_name_in_the_XHTML_"), node.getName());
-        for (String an : node.getAttributes().keySet()) {
-          boolean ok = an.startsWith("xmlns") || Utilities.existsInList(an,
-            "title", "style", "class", "id", "lang", "xml:lang", "dir", "accesskey", "tabindex",
-            // tables
-            "span", "width", "align", "valign", "char", "charoff", "abbr", "axis", "headers", "scope", "rowspan", "colspan") ||
-
-            Utilities.existsInList(node.getName() + "." + an, "a.href", "a.name", "img.src", "img.border", "div.xmlns", "blockquote.cite", "q.cite",
-              "a.charset", "a.type", "a.name", "a.href", "a.hreflang", "a.rel", "a.rev", "a.shape", "a.coords", "img.src",
-              "img.alt", "img.longdesc", "img.height", "img.width", "img.usemap", "img.ismap", "map.name", "area.shape",
-              "area.coords", "area.href", "area.nohref", "area.alt", "table.summary", "table.width", "table.border",
-              "table.frame", "table.rules", "table.cellspacing", "table.cellpadding", "pre.space", "td.nowrap"
-            );
-          if (!ok)
-            rule(errors, IssueType.INVALID, e.line(), e.col(), path, false,messages.getString("Illegal_attribute_name_in_the_XHTML__on_"), an, node.getName());
-        }
-        checkInnerNames(errors, e, path, node.getChildNodes());
-      }
-    }
-  }
-
-  private void checkInnerNS(List<ValidationMessage> errors, Element e, String path, List<XhtmlNode> list) {
-    for (XhtmlNode node : list) {
-      if (node.getNodeType() == NodeType.Element) {
-        String ns = node.getNsDecl();
-        rule(errors, IssueType.INVALID, e.line(), e.col(), path, ns == null || FormatUtilities.XHTML_NS.equals(ns),messages.getString("Wrong_namespace_on_the_XHTML__should_be_"), ns, FormatUtilities.XHTML_NS);
-        checkInnerNS(errors, e, path, node.getChildNodes());
-      }
-    }
-  }
-
-  private void checkPrimitiveBinding(List<ValidationMessage> errors, String path, String type, ElementDefinition elementContext, Element element, StructureDefinition profile, NodeStack stack) {
-    // We ignore bindings that aren't on string, uri or code
-    if (!element.hasPrimitiveValue() || !("code".equals(type) || "string".equals(type) || "uri".equals(type) || "url".equals(type) || "canonical".equals(type))) {
-      return;
-    }
-    if (noTerminologyChecks)
-      return;
-
-    String value = element.primitiveValue();
-    // System.out.println("check "+value+" in "+path);
-
-    // firstly, resolve the value set
-    ElementDefinitionBindingComponent binding = elementContext.getBinding();
-    if (binding.hasValueSet()) {
-      ValueSet vs = resolveBindingReference(profile, binding.getValueSet(), profile.getUrl());
-      if (warning(errors, IssueType.CODEINVALID, element.line(), element.col(), path, vs != null,messages.getString("ValueSet_0_not_found_by_validator"), describeReference(binding.getValueSet()))) {
-        long t = System.nanoTime();
-        ValidationResult vr = null;
-        if (binding.getStrength() != BindingStrength.EXAMPLE) {
-          vr = context.validateCode(new ValidationOptions(stack.workingLang), value, vs);
-        }
-        txTime = txTime + (System.nanoTime() - t);
-        if (vr != null && !vr.isOk()) {
-          if (vr.IsNoService())
-            txHint(errors, vr.getTxLink(), IssueType.CODEINVALID, element.line(), element.col(), path, false,messages.getString("The_value_provided__could_not_be_validated_in_the_absence_of_a_terminology_server"), value);
-          else if (binding.getStrength() == BindingStrength.REQUIRED)
-            txRule(errors, vr.getTxLink(), IssueType.CODEINVALID, element.line(), element.col(), path, false,messages.getString("The_value_provided__is_not_in_the_value_set___and_a_code_is_required_from_this_value_set"), value, describeReference(binding.getValueSet()), vs.getUrl(), getErrorMessage(vr.getMessage()));
-          else if (binding.getStrength() == BindingStrength.EXTENSIBLE) {
-            if (binding.hasExtension("http://hl7.org/fhir/StructureDefinition/elementdefinition-maxValueSet"))
-              checkMaxValueSet(errors, path, element, profile, ToolingExtensions.readStringExtension(binding, "http://hl7.org/fhir/StructureDefinition/elementdefinition-maxValueSet"), value, stack);
-            else if (!noExtensibleWarnings)
-              txWarning(errors, vr.getTxLink(), IssueType.CODEINVALID, element.line(), element.col(), path, false,messages.getString("The_value_provided__is_not_in_the_value_set___and_a_code_should_come_from_this_value_set_unless_it_has_no_suitable_code"), value, describeReference(binding.getValueSet()), vs.getUrl(), getErrorMessage(vr.getMessage()));
-          } else if (binding.getStrength() == BindingStrength.PREFERRED) {
-            if (baseOnly) {
-              txHint(errors, vr.getTxLink(), IssueType.CODEINVALID, element.line(), element.col(), path, false,messages.getString("The_value_provided__is_not_in_the_value_set___and_a_code_is_recommended_to_come_from_this_value_set"), value, describeReference(binding.getValueSet()), vs.getUrl(), getErrorMessage(vr.getMessage()));
-            }
-          }
-        }
-      }
-    } else if (!noBindingMsgSuppressed)
-      hint(errors, IssueType.CODEINVALID, element.line(), element.col(), path, !type.equals("code"),messages.getString("Binding_has_no_source_so_cant_be_checked"));
-  }
-
-  private void checkQuantity(List<ValidationMessage> errors, String path, Element focus, Quantity fixed, String fixedSource, boolean pattern) {
-    checkFixedValue(errors, path + ".value", focus.getNamedChild("value"), fixed.getValueElement(), fixedSource, "value", focus, pattern);
-    checkFixedValue(errors, path + ".comparator", focus.getNamedChild("comparator"), fixed.getComparatorElement(), fixedSource, "comparator", focus, pattern);
-    checkFixedValue(errors, path + ".units", focus.getNamedChild("unit"), fixed.getUnitElement(), fixedSource, "units", focus, pattern);
-    checkFixedValue(errors, path + ".system", focus.getNamedChild("system"), fixed.getSystemElement(), fixedSource, "system", focus, pattern);
-    checkFixedValue(errors, path + ".code", focus.getNamedChild("code"), fixed.getCodeElement(), fixedSource, "code", focus, pattern);
-  }
-
-  // implementation
-
-  private void checkRange(List<ValidationMessage> errors, String path, Element focus, Range fixed, String fixedSource, boolean pattern) {
-    checkFixedValue(errors, path + ".low", focus.getNamedChild("low"), fixed.getLow(), fixedSource, "low", focus, pattern);
-    checkFixedValue(errors, path + ".high", focus.getNamedChild("high"), fixed.getHigh(), fixedSource, "high", focus, pattern);
-
-  }
-
-  private void checkRatio(List<ValidationMessage> errors, String path, Element focus, Ratio fixed, String fixedSource, boolean pattern) {
-    checkFixedValue(errors, path + ".numerator", focus.getNamedChild("numerator"), fixed.getNumerator(), fixedSource, "numerator", focus, pattern);
-    checkFixedValue(errors, path + ".denominator", focus.getNamedChild("denominator"), fixed.getDenominator(), fixedSource, "denominator", focus, pattern);
-  }
-
-  private void checkReference(ValidatorHostContext hostContext, List<ValidationMessage> errors, String path, Element element, StructureDefinition profile, ElementDefinition container, String parentType, NodeStack stack) throws FHIRException {
-    Reference reference = ObjectConverter.readAsReference(element);
-
-    String ref = reference.getReference();
-    if (Utilities.noString(ref)) {
-      if (Utilities.noString(reference.getIdentifier().getSystem()) && Utilities.noString(reference.getIdentifier().getValue())) {
-        warning(errors, IssueType.STRUCTURE, element.line(), element.col(), path, !Utilities.noString(element.getNamedChildValue("display")),messages.getString("A_Reference_without_an_actual_reference_or_identifier_should_have_a_display"));
-      }
-      return;
-    } else if (Utilities.existsInList(ref, "http://tools.ietf.org/html/bcp47")) {
-      // special known URLs that can't be validated but are known to be valid
-      return;
-    }
-
-    ResolvedReference we = localResolve(ref, stack, errors, path, (Element) hostContext.getAppContext(), element);
-    String refType;
-    if (ref.startsWith("#")) {
-      refType = "contained";
-    } else {
-      if (we == null) {
-        refType = "remote";
-      } else {
-        refType = "bundled";
-      }
-    }
-    ReferenceValidationPolicy pol = refType.equals("contained") || refType.equals("bundled") ? ReferenceValidationPolicy.CHECK_VALID : fetcher == null ? ReferenceValidationPolicy.IGNORE : fetcher.validationPolicy(hostContext.getAppContext(), path, ref);
-
-    if (pol.checkExists()) {
-      if (we == null) {
-        if (fetcher == null) {
-          if (!refType.equals("contained"))
-            throw new FHIRException("Resource resolution services not provided");
-        } else {
-          Element ext = null;
-          if (fetchCache.containsKey(ref)) {
-            ext = fetchCache.get(ref);
-          } else {
-            try {
-              ext = fetcher.fetch(hostContext.getAppContext(), ref);
-            } catch (IOException e) {
-              throw new FHIRException(e);
-            }
-            if (ext != null) {
-              fetchCache.put(ref, ext);
-            }
-          }
-          we = ext == null ? null : makeExternalRef(ext, path);
-        }
-      }
-      rule(errors, IssueType.STRUCTURE, element.line(), element.col(), path, (allowExamples && (ref.contains("example.org") || ref.contains("acme.com"))) || (we != null || pol == ReferenceValidationPolicy.CHECK_TYPE_IF_EXISTS),messages.getString("Unable_to_resolve_resource_"), ref);
-    }
-
-    String ft;
-    if (we != null)
-      ft = we.getType();
-    else
-      ft = tryParse(ref);
-
-    if (reference.hasType()) { // R4 onwards...
-      // the type has to match the specified
-      String tu = isAbsolute(reference.getType()) ? reference.getType() : "http://hl7.org/fhir/StructureDefinition/" + reference.getType();
-      TypeRefComponent containerType = container.getType("Reference");
-      if (!containerType.hasTargetProfile(tu) && !containerType.hasTargetProfile("http://hl7.org/fhir/StructureDefinition/Resource")) {
-        boolean matchingResource = false;
-        for (CanonicalType target : containerType.getTargetProfile()) {
-          StructureDefinition sd = resolveProfile(profile, target.asStringValue());
-          if (("http://hl7.org/fhir/StructureDefinition/" + sd.getType()).equals(tu)) {
-            matchingResource = true;
-            break;
-          }
-        }
-        rule(errors, IssueType.STRUCTURE, element.line(), element.col(), path, matchingResource,messages.getString("The_type__is_not_a_valid_Target_for_this_element_must_be_one_of_"), reference.getType(), container.getType("Reference").getTargetProfile());
-
-      }
-      // the type has to match the actual
-      rule(errors, IssueType.STRUCTURE, element.line(), element.col(), path, ft == null || ft.equals(reference.getType()),messages.getString("The_specified_type__does_not_match_the_found_type_"), reference.getType(), ft);
-    }
-
-    if (we != null && pol.checkType()) {
-      if (warning(errors, IssueType.STRUCTURE, element.line(), element.col(), path, ft != null,messages.getString("Unable_to_determine_type_of_target_resource"))) {
-        // we validate as much as we can. First, can we infer a type from the profile?
-        boolean ok = false;
-        TypeRefComponent type = getReferenceTypeRef(container.getType());
-        if (type.hasTargetProfile() && !type.hasTargetProfile("http://hl7.org/fhir/StructureDefinition/Resource")) {
-          Set<String> types = new HashSet<>();
-          List<StructureDefinition> profiles = new ArrayList<>();
-          for (UriType u : type.getTargetProfile()) {
-            StructureDefinition sd = resolveProfile(profile, u.getValue());
-            if (rule(errors, IssueType.STRUCTURE, element.line(), element.col(), path, sd != null,messages.getString("Unable_to_resolve_the_profile_reference_"), u.getValue())) {
-              types.add(sd.getType());
-              if (ft.equals(sd.getType())) {
-                ok = true;
-                profiles.add(sd);
-              }
-            }
-          }
-          if (!pol.checkValid()) {
-            rule(errors, IssueType.STRUCTURE, element.line(), element.col(), path, profiles.size() > 0,messages.getString("Unable_to_find_matching_profile_for__by_type_among_choices_"), ref, StringUtils.join("; ", type.getTargetProfile()));
-          } else {
-            Map<StructureDefinition, List<ValidationMessage>> badProfiles = new HashMap<StructureDefinition, List<ValidationMessage>>();
-            Map<StructureDefinition, List<ValidationMessage>> goodProfiles = new HashMap<StructureDefinition, List<ValidationMessage>>();
-            int goodCount = 0;
-            for (StructureDefinition pr : profiles) {
-              List<ValidationMessage> profileErrors = new ArrayList<ValidationMessage>();
-              validateResource(we.hostContext(hostContext, pr), profileErrors, we.getResource(), we.getFocus(), pr, IdStatus.OPTIONAL, we.getStack());
-              if (!hasErrors(profileErrors)) {
-                goodCount++;
-                goodProfiles.put(pr, profileErrors);
-                trackUsage(pr, hostContext, element);
-              } else {
-                badProfiles.put(pr, profileErrors);
-              }
-            }
-            if (goodCount == 1) {
-              if (showMessagesFromReferences) {
-                for (ValidationMessage vm : goodProfiles.values().iterator().next()) {
-                  if (!errors.contains(vm)) {
-                    errors.add(vm);
-                  }
-                }
-              }
-
-            } else if (goodProfiles.size() == 0) {
-              if (!isShowMessagesFromReferences()) {
-                rule(errors, IssueType.STRUCTURE, element.line(), element.col(), path, areAllBaseProfiles(profiles),messages.getString("Unable_to_find_matching_profile_for__among_choices_"), ref, asList(type.getTargetProfile()));
-                for (StructureDefinition sd : badProfiles.keySet()) {
-                  slicingHint(errors, IssueType.STRUCTURE, element.line(), element.col(), path, false, "Details for " + ref + " matching against Profile" + sd.getUrl(), errorSummaryForSlicingAsHtml(badProfiles.get(sd)));
-                }
-              } else {
-                rule(errors, IssueType.STRUCTURE, element.line(), element.col(), path, profiles.size() == 1,messages.getString("Unable_to_find_matching_profile_for__among_choices_"), ref, asList(type.getTargetProfile()));
-                for (List<ValidationMessage> messages : badProfiles.values()) {
-                  for (ValidationMessage vm : messages) {
-                    if (!errors.contains(vm)) {
-                      errors.add(vm);
-                    }
-                  }
-                }
-              }
-            } else {
-              if (!isShowMessagesFromReferences()) {
-                warning(errors, IssueType.STRUCTURE, element.line(), element.col(), path, false,messages.getString("Found_multiple_matching_profiles_for__among_choices_"), ref, asListByUrl(goodProfiles.keySet()));
-                for (StructureDefinition sd : badProfiles.keySet()) {
-                  slicingHint(errors, IssueType.STRUCTURE, element.line(), element.col(), path, false, "Details for " + ref + " matching against Profile" + sd.getUrl(), errorSummaryForSlicingAsHtml(badProfiles.get(sd)));
-                }
-              } else {
-                warning(errors, IssueType.STRUCTURE, element.line(), element.col(), path, false,messages.getString("Found_multiple_matching_profiles_for__among_choices_"), ref, asListByUrl(goodProfiles.keySet()));
-                for (List<ValidationMessage> messages : goodProfiles.values()) {
-                  for (ValidationMessage vm : messages) {
-                    if (!errors.contains(vm)) {
-                      errors.add(vm);
-                    }
-                  }
-                }
-              }
-            }
-          }
-          rule(errors, IssueType.STRUCTURE, element.line(), element.col(), path, ok,messages.getString("Invalid_Resource_target_type_Found__but_expected_one_of_"), ft, types.toString());
-        }
-        if (type.hasAggregation()) {
-          boolean modeOk = false;
-          for (Enumeration<AggregationMode> mode : type.getAggregation()) {
-            if (mode.getValue().equals(AggregationMode.CONTAINED) && refType.equals("contained"))
-              modeOk = true;
-            else if (mode.getValue().equals(AggregationMode.BUNDLED) && refType.equals("bundled"))
-              modeOk = true;
-            else if (mode.getValue().equals(AggregationMode.REFERENCED) && (refType.equals("bundled") || refType.equals("remote")))
-              modeOk = true;
-          }
-          rule(errors, IssueType.STRUCTURE, element.line(), element.col(), path, modeOk,messages.getString("Reference_is__which_isnt_supported_by_the_specified_aggregation_modes_for_the_reference"), refType);
-        }
-      }
-    }
-    if (we == null) {
-      TypeRefComponent type = getReferenceTypeRef(container.getType());
-      boolean okToRef = !type.hasAggregation() || type.hasAggregation(AggregationMode.REFERENCED);
-      rule(errors, IssueType.REQUIRED, -1, -1, path, okToRef,messages.getString("Bundled_or_contained_reference_not_found_within_the_bundleresource_"), ref);
-    }
-    if (we == null && ft != null && assumeValidRestReferences) {
-      // if we == null, we inferred ft from the reference. if we are told to treat this as gospel
-      TypeRefComponent type = getReferenceTypeRef(container.getType());
-      Set<String> types = new HashSet<>();
-      for (CanonicalType tp : type.getTargetProfile()) {
-        StructureDefinition sd = context.fetchResource(StructureDefinition.class, tp.getValue());
-        if (sd != null) {
-          types.add(sd.getType());
-        }
-      }
-      rule(errors, IssueType.STRUCTURE, element.line(), element.col(), path, types.isEmpty() || types.contains(ft),messages.getString("The_type__implied_by_the_reference_URL__is_not_a_valid_Target_for_this_element_must_be_one_of_"), ft, ref, types);
-
-    }
-    if (pol == ReferenceValidationPolicy.CHECK_VALID) {
-      // todo....
-    }
-  }
-
-  private String asListByUrl(Collection<StructureDefinition> list) {
-    CommaSeparatedStringBuilder b = new CommaSeparatedStringBuilder();
-    for (StructureDefinition sd : list) {
-      b.append(sd.getUrl());
-    }
-    return b.toString();
-  }
-
-  private String asList(Collection<CanonicalType> list) {
-    CommaSeparatedStringBuilder b = new CommaSeparatedStringBuilder();
-    for (CanonicalType c : list) {
-      b.append(c.getValue());
-    }
-    return b.toString();
-  }
-
-  private boolean areAllBaseProfiles(List<StructureDefinition> profiles) {
-    for (StructureDefinition sd : profiles) {
-      if (!sd.getUrl().startsWith("http://hl7.org/fhir/StructureDefinition/")) {
-        return false;
-      }
-    }
-    return true;
-  }
-
-  private String errorSummaryForSlicing(List<ValidationMessage> list) {
-    CommaSeparatedStringBuilder b = new CommaSeparatedStringBuilder();
-    for (ValidationMessage vm : list) {
-      if (vm.getLevel() == IssueSeverity.ERROR || vm.getLevel() == IssueSeverity.FATAL || vm.isSlicingHint()) {
-        b.append(vm.getLocation() + ": " + vm.getMessage());
-      }
-    }
-    return b.toString();
-  }
-
-  private String errorSummaryForSlicingAsHtml(List<ValidationMessage> list) {
-    CommaSeparatedStringBuilder b = new CommaSeparatedStringBuilder();
-    for (ValidationMessage vm : list) {
-      if (vm.isSlicingHint()) {
-        b.append("<li>" + vm.getLocation() + ": " + vm.getSliceHtml() + "</li>");
-      } else if (vm.getLevel() == IssueSeverity.ERROR || vm.getLevel() == IssueSeverity.FATAL) {
-        b.append("<li>" + vm.getLocation() + ": " + vm.getHtml() + "</li>");
-      }
-    }
-    return "<ul>" + b.toString() + "</ul>";
-  }
-
-  private TypeRefComponent getReferenceTypeRef(List<TypeRefComponent> types) {
-    for (TypeRefComponent tr : types) {
-      if ("Reference".equals(tr.getCode())) {
-        return tr;
-      }
-    }
-    return null;
-  }
-
-  private String checkResourceType(String type) {
-    long t = System.nanoTime();
-    try {
-      if (context.fetchResource(StructureDefinition.class, "http://hl7.org/fhir/StructureDefinition/" + type) != null)
-        return type;
-      else
-        return null;
-    } finally {
-      sdTime = sdTime + (System.nanoTime() - t);
-    }
-  }
-
-  private void checkSampledData(List<ValidationMessage> errors, String path, Element focus, SampledData fixed, String fixedSource, boolean pattern) {
-    checkFixedValue(errors, path + ".origin", focus.getNamedChild("origin"), fixed.getOrigin(), fixedSource, "origin", focus, pattern);
-    checkFixedValue(errors, path + ".period", focus.getNamedChild("period"), fixed.getPeriodElement(), fixedSource, "period", focus, pattern);
-    checkFixedValue(errors, path + ".factor", focus.getNamedChild("factor"), fixed.getFactorElement(), fixedSource, "factor", focus, pattern);
-    checkFixedValue(errors, path + ".lowerLimit", focus.getNamedChild("lowerLimit"), fixed.getLowerLimitElement(), fixedSource, "lowerLimit", focus, pattern);
-    checkFixedValue(errors, path + ".upperLimit", focus.getNamedChild("upperLimit"), fixed.getUpperLimitElement(), fixedSource, "upperLimit", focus, pattern);
-    checkFixedValue(errors, path + ".dimensions", focus.getNamedChild("dimensions"), fixed.getDimensionsElement(), fixedSource, "dimensions", focus, pattern);
-    checkFixedValue(errors, path + ".data", focus.getNamedChild("data"), fixed.getDataElement(), fixedSource, "data", focus, pattern);
-  }
-
-  private void checkTiming(List<ValidationMessage> errors, String path, Element focus, Timing fixed, String fixedSource, boolean pattern) {
-    checkFixedValue(errors, path + ".repeat", focus.getNamedChild("repeat"), fixed.getRepeat(), fixedSource, "value", focus, pattern);
-
-    List<Element> events = new ArrayList<Element>();
-    focus.getNamedChildren("event", events);
-    if (rule(errors, IssueType.VALUE, focus.line(), focus.col(), path, events.size() == fixed.getEvent().size(),messages.getString("Expected__but_found__event_elements"), Integer.toString(fixed.getEvent().size()), Integer.toString(events.size()))) {
-      for (int i = 0; i < events.size(); i++)
-        checkFixedValue(errors, path + ".event", events.get(i), fixed.getEvent().get(i), fixedSource, "event", focus, pattern);
-    }
-  }
-
-  private boolean codeinExpansion(ValueSetExpansionContainsComponent cnt, String system, String code) {
-    for (ValueSetExpansionContainsComponent c : cnt.getContains()) {
-      if (code.equals(c.getCode()) && system.equals(c.getSystem().toString()))
-        return true;
-      if (codeinExpansion(c, system, code))
-        return true;
-    }
-    return false;
-  }
-
-  private boolean codeInExpansion(ValueSet vs, String system, String code) {
-    for (ValueSetExpansionContainsComponent c : vs.getExpansion().getContains()) {
-      if (code.equals(c.getCode()) && (system == null || system.equals(c.getSystem())))
-        return true;
-      if (codeinExpansion(c, system, code))
-        return true;
-    }
-    return false;
-  }
-
-  private String describeReference(String reference) {
-    if (reference == null)
-      return "null";
-    return reference;
-  }
-
-  private String describeReference(String reference, CanonicalResource target) {
-    if (reference == null && target == null)
-      return "null";
-    if (reference == null) {
-      return target.getUrl();
-    }
-    if (target == null) {
-      return reference;
-    }
-    if (reference.equals(target.getUrl())) {
-      return reference;
-    }
-    return reference + "(which actually refers to " + target.getUrl() + ")";
-  }
-
-  private String describeTypes(List<TypeRefComponent> types) {
-    CommaSeparatedStringBuilder b = new CommaSeparatedStringBuilder();
-    for (TypeRefComponent t : types) {
-      b.append(t.getWorkingCode());
-    }
-    return b.toString();
-  }
-
-  protected ElementDefinition findElement(StructureDefinition profile, String name) {
-    for (ElementDefinition c : profile.getSnapshot().getElement()) {
-      if (c.getPath().equals(name)) {
-        return c;
-      }
-    }
-    return null;
-  }
-
-  public BestPracticeWarningLevel getBestPracticeWarningLevel() {
-    return bpWarnings;
-  }
-
-  @Override
-  public CheckDisplayOption getCheckDisplay() {
-    return checkDisplay;
-  }
-
-  private ConceptDefinitionComponent getCodeDefinition(ConceptDefinitionComponent c, String code) {
-    if (code.equals(c.getCode()))
-      return c;
-    for (ConceptDefinitionComponent g : c.getConcept()) {
-      ConceptDefinitionComponent r = getCodeDefinition(g, code);
-      if (r != null)
-        return r;
-    }
-    return null;
-  }
-
-  private ConceptDefinitionComponent getCodeDefinition(CodeSystem cs, String code) {
-    for (ConceptDefinitionComponent c : cs.getConcept()) {
-      ConceptDefinitionComponent r = getCodeDefinition(c, code);
-      if (r != null)
-        return r;
-    }
-    return null;
-  }
-
-  private IndexedElement getContainedById(Element container, String id) {
-    List<Element> contained = new ArrayList<Element>();
-    container.getNamedChildren("contained", contained);
-    for (int i = 0; i < contained.size(); i++) {
-      Element we = contained.get(i);
-      if (id.equals(we.getNamedChildValue("id"))) {
-        return new IndexedElement(i, we, null);
-      }
-    }
-    return null;
-  }
-
-  public IWorkerContext getContext() {
-    return context;
-  }
-
-  private List<ElementDefinition> getCriteriaForDiscriminator(String path, ElementDefinition element, String discriminator, StructureDefinition profile, boolean removeResolve) throws FHIRException {
-    List<ElementDefinition> elements = new ArrayList<ElementDefinition>();
-    if ("value".equals(discriminator) && element.hasFixed()) {
-      elements.add(element);
-      return elements;
-    }
-
-    if (removeResolve) {  // if we're doing profile slicing, we don't want to walk into the last resolve.. we need the profile on the source not the target
-      if (discriminator.equals("resolve()")) {
-        elements.add(element);
-        return elements;
-      }
-      if (discriminator.endsWith(".resolve()"))
-        discriminator = discriminator.substring(0, discriminator.length() - 10);
-    }
-
-    ElementDefinition ed = null;
-    ExpressionNode expr = fpe.parse(fixExpr(discriminator));
-    long t2 = System.nanoTime();
-    ed = fpe.evaluateDefinition(expr, profile, element);
-    sdTime = sdTime + (System.nanoTime() - t2);
-    if (ed != null)
-      elements.add(ed);
-
-    for (TypeRefComponent type : element.getType()) {
-      for (CanonicalType p : type.getProfile()) {
-        String id = p.hasExtension(ToolingExtensions.EXT_PROFILE_ELEMENT) ? p.getExtensionString(ToolingExtensions.EXT_PROFILE_ELEMENT) : null;
-        StructureDefinition sd = context.fetchResource(StructureDefinition.class, p.getValue());
-        if (sd == null)
-          throw new DefinitionException("Unable to resolve profile " + p);
-        profile = sd;
-        if (id == null)
-          element = sd.getSnapshot().getElementFirstRep();
-        else {
-          element = null;
-          for (ElementDefinition t : sd.getSnapshot().getElement()) {
-            if (id.equals(t.getId()))
-              element = t;
-          }
-          if (element == null)
-            throw new DefinitionException("Unable to resolve element " + id + " in profile " + p);
-        }
-        expr = fpe.parse(fixExpr(discriminator));
-        t2 = System.nanoTime();
-        ed = fpe.evaluateDefinition(expr, profile, element);
-        sdTime = sdTime + (System.nanoTime() - t2);
-        if (ed != null)
-          elements.add(ed);
-      }
-    }
-    return elements;
-  }
-
-
-  private Element getExtensionByUrl(List<Element> extensions, String urlSimple) {
-    for (Element e : extensions) {
-      if (urlSimple.equals(e.getNamedChildValue("url")))
-        return e;
-    }
-    return null;
-  }
-
-  public List<String> getExtensionDomains() {
-    return extensionDomains;
-  }
-
-  private IndexedElement getFromBundle(Element bundle, String ref, String fullUrl, List<ValidationMessage> errors, String path, String type, boolean isTransaction) {
-    String targetUrl = null;
-    String version = "";
-    String resourceType = null;
-    if (ref.startsWith("http") || ref.startsWith("urn")) {
-      // We've got an absolute reference, no need to calculate
-      if (ref.contains("/_history/")) {
-        targetUrl = ref.substring(0, ref.indexOf("/_history/") - 1);
-        version = ref.substring(ref.indexOf("/_history/") + 10);
-      } else
-        targetUrl = ref;
-
-    } else if (fullUrl == null) {
-      //This isn't a problem for signatures - if it's a signature, we won't have a resolution for a relative reference.  For anything else, this is an error
-      // but this rule doesn't apply for batches or transactions
-      rule(errors, IssueType.REQUIRED, -1, -1, path, Utilities.existsInList(type, "batch-response", "transaction-response") || path.startsWith("Bundle.signature"),messages.getString("Relative_Reference_appears_inside_Bundle_whose_entry_is_missing_a_fullUrl"));
-      return null;
-
-    } else if (ref.split("/").length != 2 && ref.split("/").length != 4) {
-      if (isTransaction) {
-        rule(errors, IssueType.INVALID, -1, -1, path, isSearchUrl(ref),messages.getString("Relative_URLs_must_be_of_the_format_ResourceNameid_or_a_search_ULR_is_allowed_typeparameters__Encountered_"), ref);
-      } else {
-        rule(errors, IssueType.INVALID, -1, -1, path, false,messages.getString("Relative_URLs_must_be_of_the_format_ResourceNameid__Encountered_"), ref);
-      }
-      return null;
-
-    } else {
-      String base = "";
-      if (fullUrl.startsWith("urn")) {
-        String[] parts = fullUrl.split("\\:");
-        for (int i = 0; i < parts.length - 1; i++) {
-          base = base + parts[i] + ":";
-        }
-      } else {
-        String[] parts;
-        parts = fullUrl.split("/");
-        for (int i = 0; i < parts.length - 2; i++) {
-          base = base + parts[i] + "/";
-        }
-      }
-
-      String id = null;
-      if (ref.contains("/_history/")) {
-        version = ref.substring(ref.indexOf("/_history/") + 10);
-        String[] refBaseParts = ref.substring(0, ref.indexOf("/_history/")).split("/");
-        resourceType = refBaseParts[0];
-        id = refBaseParts[1];
-      } else if (base.startsWith("urn")) {
-        resourceType = ref.split("/")[0];
-        id = ref.split("/")[1];
-      } else
-        id = ref;
-
-      targetUrl = base + id;
-    }
-
-    List<Element> entries = new ArrayList<Element>();
-    bundle.getNamedChildren("entry", entries);
-    Element match = null;
-    int matchIndex = -1;
-    for (int i = 0; i < entries.size(); i++) {
-      Element we = entries.get(i);
-      if (targetUrl.equals(we.getChildValue("fullUrl"))) {
-        Element r = we.getNamedChild("resource");
-        if (version.isEmpty()) {
-          rule(errors, IssueType.FORBIDDEN, -1, -1, path, match == null,messages.getString("Multiple_matches_in_bundle_for_reference_"), ref);
-          match = r;
-          matchIndex = i;
-        } else {
-          try {
-            if (version.equals(r.getChildren("meta").get(0).getChildValue("versionId"))) {
-              rule(errors, IssueType.FORBIDDEN, -1, -1, path, match == null,messages.getString("Multiple_matches_in_bundle_for_reference_"), ref);
-              match = r;
-              matchIndex = i;
-            }
-          } catch (Exception e) {
-            warning(errors, IssueType.REQUIRED, -1, -1, path, r.getChildren("meta").size() == 1 && r.getChildren("meta").get(0).getChildValue("versionId") != null,messages.getString("Entries_matching_fullURL__should_declare_metaversionId_because_there_are_versionspecific_references"), targetUrl);
-            // If one of these things is null
-          }
-        }
-      }
-    }
-
-    if (match != null && resourceType != null)
-      rule(errors, IssueType.REQUIRED, -1, -1, path, match.getType().equals(resourceType),messages.getString("Matching_reference_for_reference__has_resourceType_"), ref, match.getType());
-    if (match == null)
-      warning(errors, IssueType.REQUIRED, -1, -1, path, !ref.startsWith("urn"),messages.getString("URN_reference_is_not_locally_contained_within_the_bundle_"), ref);
-    return match == null ? null : new IndexedElement(matchIndex, match, entries.get(matchIndex));
-  }
-
-  private boolean isSearchUrl(String ref) {
-    if (Utilities.noString(ref) || !ref.contains("?")) {
-      return false;
-    }
-    String tn = ref.substring(0, ref.indexOf("?"));
-    String q = ref.substring(ref.indexOf("?") + 1);
-    if (!context.getResourceNames().contains(tn)) {
-      return false;
-    } else {
-      return q.matches("([_a-zA-Z][_a-zA-Z0-9]*=[^=&]+)(&([_a-zA-Z][_a-zA-Z0-9]*=[^=&]+))*");
-    }
-  }
-
-  private StructureDefinition getProfileForType(String type, List<TypeRefComponent> list) {
-    for (TypeRefComponent tr : list) {
-      String url = tr.getWorkingCode();
-      if (!Utilities.isAbsoluteUrl(url))
-        url = "http://hl7.org/fhir/StructureDefinition/" + url;
-      long t = System.nanoTime();
-      StructureDefinition sd = context.fetchResource(StructureDefinition.class, url);
-      sdTime = sdTime + (System.nanoTime() - t);
-      if (sd != null && (sd.getType().equals(type) || sd.getUrl().equals(type)) && sd.hasSnapshot())
-        return sd;
-    }
-    return null;
-  }
-
-  private Element getValueForDiscriminator(Object appContext, List<ValidationMessage> errors, Element element, String discriminator, ElementDefinition criteria, NodeStack stack) throws FHIRException, IOException {
-    String p = stack.getLiteralPath() + "." + element.getName();
-    Element focus = element;
-    String[] dlist = discriminator.split("\\.");
-    for (String d : dlist) {
-      if (focus.fhirType().equals("Reference") && d.equals("reference")) {
-        String url = focus.getChildValue("reference");
-        if (Utilities.noString(url))
-          throw new FHIRException("No reference resolving discriminator " + discriminator + " from " + element.getProperty().getName());
-        // Note that we use the passed in stack here. This might be a problem if the discriminator is deep enough?
-        Element target = resolve(appContext, url, stack, errors, p);
-        if (target == null)
-          throw new FHIRException("Unable to find resource " + url + " at " + d + " resolving discriminator " + discriminator + " from " + element.getProperty().getName());
-        focus = target;
-      } else if (d.equals("value") && focus.isPrimitive()) {
-        return focus;
-      } else {
-        List<Element> children = focus.getChildren(d);
-        if (children.isEmpty())
-          throw new FHIRException("Unable to find " + d + " resolving discriminator " + discriminator + " from " + element.getProperty().getName());
-        if (children.size() > 1)
-          throw new FHIRException("Found " + Integer.toString(children.size()) + " items for " + d + " resolving discriminator " + discriminator + " from " + element.getProperty().getName());
-        focus = children.get(0);
-        p = p + "." + d;
-      }
-    }
-    return focus;
-  }
-
-  private CodeSystem getCodeSystem(String system) {
-    long t = System.nanoTime();
-    try {
-      return context.fetchCodeSystem(system);
-    } finally {
-      txTime = txTime + (System.nanoTime() - t);
-    }
-  }
-
-  private boolean hasTime(String fmt) {
-    return fmt.contains("T");
-  }
-
-  private boolean hasTimeZone(String fmt) {
-    return fmt.length() > 10 && (fmt.substring(10).contains("-") || fmt.substring(10).contains("+") || fmt.substring(10).contains("Z"));
-  }
-
-  private boolean isAbsolute(String uri) {
-    return Utilities.noString(uri) || uri.startsWith("http:") || uri.startsWith("https:") || uri.startsWith("urn:uuid:") || uri.startsWith("urn:oid:") || uri.startsWith("urn:ietf:")
-      || uri.startsWith("urn:iso:") || uri.startsWith("urn:iso-astm:") || isValidFHIRUrn(uri);
-  }
-
-  private boolean isValidFHIRUrn(String uri) {
-    return (uri.equals("urn:x-fhir:uk:id:nhs-number")) || uri.startsWith("urn:"); // Anyone can invent a URN, so why should we complain?
-  }
-
-  public boolean isAnyExtensionsAllowed() {
-    return anyExtensionsAllowed;
-  }
-
-  public boolean isErrorForUnknownProfiles() {
-    return errorForUnknownProfiles;
-  }
-
-  public void setErrorForUnknownProfiles(boolean errorForUnknownProfiles) {
-    this.errorForUnknownProfiles = errorForUnknownProfiles;
-  }
-
-  private boolean isParametersEntry(String path) {
-    String[] parts = path.split("\\.");
-    return parts.length > 2 && parts[parts.length - 1].equals("resource") && (pathEntryHasName(parts[parts.length - 2], "parameter") || pathEntryHasName(parts[parts.length - 2], "part"));
-  }
-
-  private boolean isBundleEntry(String path) {
-    String[] parts = path.split("\\.");
-    return parts.length > 2 && parts[parts.length - 1].equals("resource") && pathEntryHasName(parts[parts.length - 2], "entry");
-  }
-
-  private boolean isBundleOutcome(String path) {
-    String[] parts = path.split("\\.");
-    return parts.length > 2 && parts[parts.length - 1].equals("outcome") && pathEntryHasName(parts[parts.length - 2], "response");
-  }
-
-
-  private static boolean pathEntryHasName(String thePathEntry, String theName) {
-    if (thePathEntry.equals(theName)) {
-      return true;
-    }
-    if (thePathEntry.length() >= theName.length() + 3) {
-      if (thePathEntry.startsWith(theName)) {
-        if (thePathEntry.charAt(theName.length()) == '[') {
-          return true;
-        }
-      }
-    }
-    return false;
-  }
-
-  public boolean isPrimitiveType(String code) {
-    StructureDefinition sd = context.fetchTypeDefinition(code);
-    return sd != null && sd.getKind() == StructureDefinitionKind.PRIMITIVETYPE;
-  }
-
-  private String getErrorMessage(String message) {
-    return message != null ? " (error message = " + message + ")" : "";
-  }
-
-  public boolean isSuppressLoincSnomedMessages() {
-    return suppressLoincSnomedMessages;
-  }
-
-  private boolean nameMatches(String name, String tail) {
-    if (tail.endsWith("[x]"))
-      return name.startsWith(tail.substring(0, tail.length() - 3));
-    else
-      return (name.equals(tail));
-  }
-
-  private boolean passesCodeWhitespaceRules(String v) {
-    if (!v.trim().equals(v))
-      return false;
-    boolean lastWasSpace = true;
-    for (char c : v.toCharArray()) {
-      if (c == ' ') {
-        if (lastWasSpace)
-          return false;
-        else
-          lastWasSpace = true;
-      } else if (Character.isWhitespace(c))
-        return false;
-      else
-        lastWasSpace = false;
-    }
-    return true;
-  }
-
-  private ResolvedReference localResolve(String ref, NodeStack stack, List<ValidationMessage> errors, String path, Element hostContext, Element source) {
-    if (ref.startsWith("#")) {
-      // work back through the parent list.
-      // really, there should only be one level for this (contained resources cannot contain
-      // contained resources), but we'll leave that to some other code to worry about
-      while (stack != null && stack.getElement() != null) {
-        if (stack.getElement().getProperty().isResource()) {
-          // ok, we'll try to find the contained reference
-          IndexedElement res = getContainedById(stack.getElement(), ref.substring(1));
-          if (res != null) {
-            ResolvedReference rr = new ResolvedReference();
-            rr.setResource(stack.getElement());
-            rr.setFocus(res.getMatch());
-            rr.setExternal(false);
-            rr.setStack(stack.push(res.getMatch(), res.getIndex(), res.getMatch().getProperty().getDefinition(), res.getMatch().getProperty().getDefinition()));
-            return rr;
-          }
-        }
-        if (stack.getElement().getSpecial() == SpecialElement.BUNDLE_ENTRY) {
-          return null; // we don't try to resolve contained references across this boundary
-        }
-        stack = stack.parent;
-      }
-      return null;
-    } else {
-      // work back through the parent list - if any of them are bundles, try to resolve
-      // the resource in the bundle
-      String fullUrl = null; // we're going to try to work this out as we go up
-      while (stack != null && stack.getElement() != null) {
-        if (stack.getElement().getSpecial() == SpecialElement.BUNDLE_ENTRY && fullUrl == null && stack.parent != null && stack.parent.getElement().getName().equals("entry")) {
-          String type = stack.parent.parent.element.getChildValue("type");
-          fullUrl = stack.parent.getElement().getChildValue("fullUrl"); // we don't try to resolve contained references across this boundary
-          if (fullUrl == null)
-            rule(errors, IssueType.REQUIRED, stack.parent.getElement().line(), stack.parent.getElement().col(), stack.parent.getLiteralPath(),
-              Utilities.existsInList(type, "batch-response", "transaction-response") || fullUrl != null,messages.getString("Bundle_entry_missing_fullUrl"));
-        }
-        if ("Bundle".equals(stack.getElement().getType())) {
-          String type = stack.getElement().getChildValue("type");
-          IndexedElement res = getFromBundle(stack.getElement(), ref, fullUrl, errors, path, type, "transaction".equals(type));
-          if (res == null) {
-            return null;
-          } else {
-            ResolvedReference rr = new ResolvedReference();
-            rr.setResource(res.getMatch());
-            rr.setFocus(res.getMatch());
-            rr.setExternal(false);
-            rr.setStack(stack.push(res.getEntry(), res.getIndex(), res.getEntry().getProperty().getDefinition(),
-              res.getEntry().getProperty().getDefinition()).push(res.getMatch(), -1,
-              res.getMatch().getProperty().getDefinition(), res.getMatch().getProperty().getDefinition()));
-            return rr;
-          }
-        }
-        stack = stack.parent;
-      }
-      // we can get here if we got called via FHIRPath conformsTo which breaks the stack continuity.
-      if (hostContext != null && "Bundle".equals(hostContext.fhirType())) {
-        String type = hostContext.getChildValue("type");
-        Element entry = getEntryForSource(hostContext, source);
-        fullUrl = entry.getChildValue("fullUrl");
-        IndexedElement res = getFromBundle(hostContext, ref, fullUrl, errors, path, type, "transaction".equals(type));
-        if (res == null) {
-          return null;
-        } else {
-          ResolvedReference rr = new ResolvedReference();
-          rr.setResource(res.getMatch());
-          rr.setFocus(res.getMatch());
-          rr.setExternal(false);
-          rr.setStack(new NodeStack(hostContext).push(res.getEntry(), res.getIndex(), res.getEntry().getProperty().getDefinition(),
-            res.getEntry().getProperty().getDefinition()).push(res.getMatch(), -1,
-            res.getMatch().getProperty().getDefinition(), res.getMatch().getProperty().getDefinition()));
-          return rr;
-        }
-      }
-    }
-    return null;
-  }
-
-  private Element getEntryForSource(Element bundle, Element element) {
-    List<Element> entries = new ArrayList<Element>();
-    bundle.getNamedChildren("entry", entries);
-    for (Element entry : entries) {
-      if (entry.hasDescendant(element)) {
-        return entry;
-      }
-    }
-    return null;
-  }
-
-  private ResolvedReference makeExternalRef(Element external, String path) {
-    ResolvedReference res = new ResolvedReference();
-    res.setResource(external);
-    res.setFocus(external);
-    res.setExternal(true);
-    res.setStack(new NodeStack(external, path));
-    return res;
-  }
-
-
-  private Element resolve(Object appContext, String ref, NodeStack stack, List<ValidationMessage> errors, String path) throws IOException, FHIRException {
-    Element local = localResolve(ref, stack, errors, path, null, null).getFocus();
-    if (local != null)
-      return local;
-    if (fetcher == null)
-      return null;
-    if (fetchCache.containsKey(ref)) {
-      return fetchCache.get(ref);
-    } else {
-      Element res = fetcher.fetch(appContext, ref);
-      fetchCache.put(ref, res);
-      return res;
-    }
-  }
-
-  private ValueSet resolveBindingReference(DomainResource ctxt, String reference, String uri) {
-    if (reference != null) {
-      if (reference.startsWith("#")) {
-        for (Resource c : ctxt.getContained()) {
-          if (c.getId().equals(reference.substring(1)) && (c instanceof ValueSet))
-            return (ValueSet) c;
-        }
-        return null;
-      } else {
-        long t = System.nanoTime();
-        ValueSet fr = context.fetchResource(ValueSet.class, reference);
-        if (fr == null) {
-          if (!Utilities.isAbsoluteUrl(reference)) {
-            reference = resolve(uri, reference);
-            fr = context.fetchResource(ValueSet.class, reference);
-          }
-        }
-        if (fr == null)
-          fr = ValueSetUtilities.generateImplicitValueSet(reference);
-        txTime = txTime + (System.nanoTime() - t);
-        return fr;
-      }
-    } else
-      return null;
-  }
-
-  private String resolve(String uri, String ref) {
-    if (isBlank(uri)) {
-      return ref;
-    }
-    String[] up = uri.split("\\/");
-    String[] rp = ref.split("\\/");
-    if (context.getResourceNames().contains(up[up.length - 2]) && context.getResourceNames().contains(rp[0])) {
-      StringBuilder b = new StringBuilder();
-      for (int i = 0; i < up.length - 2; i++) {
-        b.append(up[i]);
-        b.append("/");
-      }
-      b.append(ref);
-      return b.toString();
-    } else
-      return ref;
-  }
-
-  private Element resolveInBundle(List<Element> entries, String ref, String fullUrl, String type, String id) {
-    if (Utilities.isAbsoluteUrl(ref)) {
-      // if the reference is absolute, then you resolve by fullUrl. No other thinking is required.
-      for (Element entry : entries) {
-        String fu = entry.getNamedChildValue("fullUrl");
-        if (ref.equals(fu))
-          return entry;
-      }
-      return null;
-    } else {
-      // split into base, type, and id
-      String u = null;
-      if (fullUrl != null && fullUrl.endsWith(type + "/" + id))
-        // fullUrl = complex
-        u = fullUrl.substring(0, fullUrl.length() - (type + "/" + id).length()) + ref;
-//        u = fullUrl.substring((type+"/"+id).length())+ref;
-      String[] parts = ref.split("\\/");
-      if (parts.length >= 2) {
-        String t = parts[0];
-        String i = parts[1];
-        for (Element entry : entries) {
-          String fu = entry.getNamedChildValue("fullUrl");
-          if (fu != null && fu.equals(u))
-            return entry;
-          if (u == null) {
-            Element resource = entry.getNamedChild("resource");
-            if (resource != null) {
-              String et = resource.getType();
-              String eid = resource.getNamedChildValue("id");
-              if (t.equals(et) && i.equals(eid))
-                return entry;
-            }
-          }
-        }
-      }
-      return null;
-    }
-  }
-
-  private ElementDefinition resolveNameReference(StructureDefinitionSnapshotComponent snapshot, String contentReference) {
-    for (ElementDefinition ed : snapshot.getElement())
-      if (contentReference.equals("#" + ed.getId()))
-        return ed;
-    return null;
-  }
-
-  private StructureDefinition resolveProfile(StructureDefinition profile, String pr) {
-    if (pr.startsWith("#")) {
-      for (Resource r : profile.getContained()) {
-        if (r.getId().equals(pr.substring(1)) && r instanceof StructureDefinition)
-          return (StructureDefinition) r;
-      }
-      return null;
-    } else {
-      long t = System.nanoTime();
-      StructureDefinition fr = context.fetchResource(StructureDefinition.class, pr);
-      sdTime = sdTime + (System.nanoTime() - t);
-      return fr;
-    }
-  }
-
-  private ElementDefinition resolveType(String type, List<TypeRefComponent> list) {
-    for (TypeRefComponent tr : list) {
-      String url = tr.getWorkingCode();
-      if (!Utilities.isAbsoluteUrl(url))
-        url = "http://hl7.org/fhir/StructureDefinition/" + url;
-      long t = System.nanoTime();
-      StructureDefinition sd = context.fetchResource(StructureDefinition.class, url);
-      sdTime = sdTime + (System.nanoTime() - t);
-      if (sd != null && (sd.getType().equals(type) || sd.getUrl().equals(type)) && sd.hasSnapshot())
-        return sd.getSnapshot().getElement().get(0);
-    }
-    return null;
-  }
-
-  public void setAnyExtensionsAllowed(boolean anyExtensionsAllowed) {
-    this.anyExtensionsAllowed = anyExtensionsAllowed;
-  }
-
-  public IResourceValidator setBestPracticeWarningLevel(BestPracticeWarningLevel value) {
-    bpWarnings = value;
-    return this;
-  }
-
-  @Override
-  public void setCheckDisplay(CheckDisplayOption checkDisplay) {
-    this.checkDisplay = checkDisplay;
-  }
-
-  public void setSuppressLoincSnomedMessages(boolean suppressLoincSnomedMessages) {
-    this.suppressLoincSnomedMessages = suppressLoincSnomedMessages;
-  }
-
-  public IdStatus getResourceIdRule() {
-    return resourceIdRule;
-  }
-
-  public void setResourceIdRule(IdStatus resourceIdRule) {
-    this.resourceIdRule = resourceIdRule;
-  }
-
-
-  public boolean isAllowXsiLocation() {
-    return allowXsiLocation;
-  }
-
-  public void setAllowXsiLocation(boolean allowXsiLocation) {
-    this.allowXsiLocation = allowXsiLocation;
-  }
-
-  /**
-   * @param element - the candidate that might be in the slice
-   * @param path    - for reporting any errors. the XPath for the element
-   * @param slicer  - the definition of how slicing is determined
-   * @param ed      - the slice for which to test membership
-   * @param errors
-   * @param stack
-   * @return
-   * @throws DefinitionException
-   * @throws DefinitionException
-   * @throws IOException
-   * @throws FHIRException
-   */
-  private boolean sliceMatches(ValidatorHostContext hostContext, Element element, String path, ElementDefinition slicer, ElementDefinition ed, StructureDefinition profile, List<ValidationMessage> errors, List<ValidationMessage> sliceInfo, NodeStack stack) throws DefinitionException, FHIRException {
-    if (!slicer.getSlicing().hasDiscriminator())
-      return false; // cannot validate in this case
-
-    ExpressionNode n = (ExpressionNode) ed.getUserData("slice.expression.cache");
-    if (n == null) {
-      long t = System.nanoTime();
-      // GG: this approach is flawed because it treats discriminators individually rather than collectively
-      StringBuilder expression = new StringBuilder("true");
-      boolean anyFound = false;
-      Set<String> discriminators = new HashSet<>();
-      for (ElementDefinitionSlicingDiscriminatorComponent s : slicer.getSlicing().getDiscriminator()) {
-        String discriminator = s.getPath();
-        discriminators.add(discriminator);
-
-        List<ElementDefinition> criteriaElements = getCriteriaForDiscriminator(path, ed, discriminator, profile, s.getType() == DiscriminatorType.PROFILE);
-        boolean found = false;
-        for (ElementDefinition criteriaElement : criteriaElements) {
-          found = true;
-          if (s.getType() == DiscriminatorType.TYPE) {
-            String type = null;
-            if (!criteriaElement.getPath().contains("[") && discriminator.contains("[")) {
-              discriminator = discriminator.substring(0, discriminator.indexOf('['));
-              String lastNode = tail(discriminator);
-              type = tail(criteriaElement.getPath()).substring(lastNode.length());
-              type = type.substring(0, 1).toLowerCase() + type.substring(1);
-            } else if (!criteriaElement.hasType() || criteriaElement.getType().size() == 1) {
-              if (discriminator.contains("["))
-                discriminator = discriminator.substring(0, discriminator.indexOf('['));
-              type = criteriaElement.getType().get(0).getWorkingCode();
-            } else if (criteriaElement.getType().size() > 1) {
-              throw new DefinitionException("Discriminator (" + discriminator + ") is based on type, but slice " + ed.getId() + " in " + profile.getUrl() + " has multiple types: " + criteriaElement.typeSummary());
-            } else
-              throw new DefinitionException("Discriminator (" + discriminator + ") is based on type, but slice " + ed.getId() + " in " + profile.getUrl() + " has no types");
-            if (discriminator.isEmpty())
-              expression.append(" and $this is " + type);
-            else
-              expression.append(" and " + discriminator + " is " + type);
-          } else if (s.getType() == DiscriminatorType.PROFILE) {
-            if (criteriaElement.getType().size() == 0) {
-              throw new DefinitionException("Profile based discriminators must have a type (" + criteriaElement.getId() + " in profile " + profile.getUrl() + ")");
-            }
-            if (criteriaElement.getType().size() != 1) {
-              throw new DefinitionException("Profile based discriminators must have only one type (" + criteriaElement.getId() + " in profile " + profile.getUrl() + ")");
-            }
-            List<CanonicalType> list = discriminator.endsWith(".resolve()") || discriminator.equals("resolve()") ? criteriaElement.getType().get(0).getTargetProfile() : criteriaElement.getType().get(0).getProfile();
-            if (list.size() == 0) {
-              throw new DefinitionException("Profile based discriminators must have a type with a profile (" + criteriaElement.getId() + " in profile " + profile.getUrl() + ")");
-            } else if (list.size() > 1) {
-              CommaSeparatedStringBuilder b = new CommaSeparatedStringBuilder(" or ");
-              for (CanonicalType c : list) {
-                b.append(discriminator + ".conformsTo('" + c.getValue() + "')");
-              }
-              expression.append(" and (" + b + ")");
-            } else {
-              expression.append(" and " + discriminator + ".conformsTo('" + list.get(0).getValue() + "')");
-            }
-          } else if (s.getType() == DiscriminatorType.EXISTS) {
-            if (criteriaElement.hasMin() && criteriaElement.getMin() >= 1)
-              expression.append(" and (" + discriminator + ".exists())");
-            else if (criteriaElement.hasMax() && criteriaElement.getMax().equals("0"))
-              expression.append(" and (" + discriminator + ".exists().not())");
-            else
-              throw new FHIRException("Discriminator (" + discriminator + ") is based on element existence, but slice " + ed.getId() + " neither sets min>=1 or max=0");
-          } else if (criteriaElement.hasFixed()) {
-            buildFixedExpression(ed, expression, discriminator, criteriaElement);
-          } else if (criteriaElement.hasPattern()) {
-            buildPattternExpression(ed, expression, discriminator, criteriaElement);
-          } else if (criteriaElement.hasBinding() && criteriaElement.getBinding().hasStrength() && criteriaElement.getBinding().getStrength().equals(BindingStrength.REQUIRED) && criteriaElement.getBinding().hasValueSet()) {
-            expression.append(" and (" + discriminator + " memberOf '" + criteriaElement.getBinding().getValueSet() + "')");
-          } else {
-            found = false;
-          }
-          if (found)
-            break;
-        }
-        if (found)
-          anyFound = true;
-      }
-      if (!anyFound) {
-        if (slicer.getSlicing().getDiscriminator().size() > 1)
-          throw new DefinitionException("Could not match any discriminators (" + discriminators + ") for slice " + ed.getId() + " in profile " + profile.getUrl() + " - None of the discriminator " + discriminators + " have fixed value, binding or existence assertions");
-        else
-          throw new DefinitionException("Could not match discriminator (" + discriminators + ") for slice " + ed.getId() + " in profile " + profile.getUrl() + " - the discriminator " + discriminators + " does not have fixed value, binding or existence assertions");
-      }
-
-      try {
-        n = fpe.parse(fixExpr(expression.toString()));
-      } catch (FHIRLexerException e) {
-        throw new FHIRException("Problem processing expression " + expression + " in profile " + profile.getUrl() + " path " + path + ": " + e.getMessage());
-      }
-      fpeTime = fpeTime + (System.nanoTime() - t);
-      ed.setUserData("slice.expression.cache", n);
-    }
-
-    ValidatorHostContext shc = hostContext.forSlicing();
-    boolean pass = evaluateSlicingExpression(shc, element, path, profile, n);
-    if (!pass) {
-      slicingHint(sliceInfo, IssueType.STRUCTURE, element.line(), element.col(), path, false, "Does not match slice'" + ed.getSliceName(), "discriminator = " + Utilities.escapeXml(n.toString()));
-      for (String url : shc.getSliceRecords().keySet()) {
-        slicingHint(sliceInfo, IssueType.STRUCTURE, element.line(), element.col(), path, false, "Details for " + stack.getLiteralPath() + " against profile " + url,
-          "Profile " + url + " does not match for " + stack.getLiteralPath() + " because of the following profile issues: " + errorSummaryForSlicingAsHtml(shc.getSliceRecords().get(url)));
-      }
-    }
-    return pass;
-  }
-
-  public boolean evaluateSlicingExpression(ValidatorHostContext hostContext, Element element, String path, StructureDefinition profile, ExpressionNode n) throws FHIRException {
-    String msg;
-    boolean ok;
-    try {
-      long t = System.nanoTime();
-      ok = fpe.evaluateToBoolean(hostContext.forProfile(profile), hostContext.getResource(), hostContext.getRootResource(), element, n);
-      fpeTime = fpeTime + (System.nanoTime() - t);
-      msg = fpe.forLog();
-    } catch (Exception ex) {
-      ex.printStackTrace();
-      throw new FHIRException("Problem evaluating slicing expression for element in profile " + profile.getUrl() + " path " + path + " (fhirPath = " + n + "): " + ex.getMessage());
-    }
-    return ok;
-  }
-
-  private void buildPattternExpression(ElementDefinition ed, StringBuilder expression, String discriminator, ElementDefinition criteriaElement) throws DefinitionException {
-    DataType pattern = criteriaElement.getPattern();
-    if (pattern instanceof CodeableConcept) {
-      CodeableConcept cc = (CodeableConcept) pattern;
-      expression.append(" and ");
-      buildCodeableConceptExpression(ed, expression, discriminator, cc);
-    } else if (pattern instanceof Identifier) {
-      Identifier ii = (Identifier) pattern;
-      expression.append(" and ");
-      buildIdentifierExpression(ed, expression, discriminator, ii);
-    } else
-      throw new DefinitionException("Unsupported fixed pattern type for discriminator(" + discriminator + ") for slice " + ed.getId() + ": " + pattern.getClass().getName());
-  }
-
-  private void buildIdentifierExpression(ElementDefinition ed, StringBuilder expression, String discriminator, Identifier ii)
-    throws DefinitionException {
-    if (ii.hasExtension())
-      throw new DefinitionException("Unsupported Identifier pattern - extensions are not allowed - for discriminator(" + discriminator + ") for slice " + ed.getId());
-    boolean first = true;
-    expression.append(discriminator + ".where(");
-    if (ii.hasSystem()) {
-      first = false;
-      expression.append("system = '" + ii.getSystem() + "'");
-    }
-    if (ii.hasValue()) {
-      if (first)
-        first = false;
-      else
-        expression.append(" and ");
-      expression.append("value = '" + ii.getValue() + "'");
-    }
-    if (ii.hasUse()) {
-      if (first)
-        first = false;
-      else
-        expression.append(" and ");
-      expression.append("use = '" + ii.getUse() + "'");
-    }
-    if (ii.hasType()) {
-      if (first)
-        first = false;
-      else
-        expression.append(" and ");
-      buildCodeableConceptExpression(ed, expression, "type", ii.getType());
-    }
-    expression.append(").exists()");
-  }
-
-  private void buildCodeableConceptExpression(ElementDefinition ed, StringBuilder expression, String discriminator, CodeableConcept cc)
-    throws DefinitionException {
-    if (cc.hasText())
-      throw new DefinitionException("Unsupported CodeableConcept pattern - using text - for discriminator(" + discriminator + ") for slice " + ed.getId());
-    if (!cc.hasCoding())
-      throw new DefinitionException("Unsupported CodeableConcept pattern - must have at least one coding - for discriminator(" + discriminator + ") for slice " + ed.getId());
-    if (cc.hasExtension())
-      throw new DefinitionException("Unsupported CodeableConcept pattern - extensions are not allowed - for discriminator(" + discriminator + ") for slice " + ed.getId());
-    boolean firstCoding = true;
-    for (Coding c : cc.getCoding()) {
-      if (c.hasExtension())
-        throw new DefinitionException("Unsupported CodeableConcept pattern - extensions are not allowed - for discriminator(" + discriminator + ") for slice " + ed.getId());
-      if (firstCoding) firstCoding = false;
-      else expression.append(" and ");
-      expression.append(discriminator + ".coding.where(");
-      boolean first = true;
-      if (c.hasSystem()) {
-        first = false;
-        expression.append("system = '" + c.getSystem() + "'");
-      }
-      if (c.hasVersion()) {
-        if (first) first = false;
-        else expression.append(" and ");
-        expression.append("version = '" + c.getVersion() + "'");
-      }
-      if (c.hasCode()) {
-        if (first) first = false;
-        else expression.append(" and ");
-        expression.append("code = '" + c.getCode() + "'");
-      }
-      if (c.hasDisplay()) {
-        if (first) first = false;
-        else expression.append(" and ");
-        expression.append("display = '" + c.getDisplay() + "'");
-      }
-      expression.append(").exists()");
-    }
-  }
-
-  private void buildFixedExpression(ElementDefinition ed, StringBuilder expression, String discriminator, ElementDefinition criteriaElement) throws DefinitionException {
-    DataType fixed = criteriaElement.getFixed();
-    if (fixed instanceof CodeableConcept) {
-      CodeableConcept cc = (CodeableConcept) fixed;
-      expression.append(" and ");
-      buildCodeableConceptExpression(ed, expression, discriminator, cc);
-    } else if (fixed instanceof Identifier) {
-      Identifier ii = (Identifier) fixed;
-      expression.append(" and ");
-      buildIdentifierExpression(ed, expression, discriminator, ii);
-    } else {
-      expression.append(" and (");
-      if (fixed instanceof StringType) {
-        Gson gson = new Gson();
-        String json = gson.toJson((StringType) fixed);
-        String escapedString = json.substring(json.indexOf(":") + 2);
-        escapedString = escapedString.substring(0, escapedString.indexOf(",\"myStringValue") - 1);
-        expression.append("'" + escapedString + "'");
-      } else if (fixed instanceof UriType) {
-        expression.append("'" + ((UriType) fixed).asStringValue() + "'");
-      } else if (fixed instanceof IntegerType) {
-        expression.append(((IntegerType) fixed).asStringValue());
-      } else if (fixed instanceof DecimalType) {
-        expression.append(((IntegerType) fixed).asStringValue());
-      } else if (fixed instanceof BooleanType) {
-        expression.append(((BooleanType) fixed).asStringValue());
-      } else
-        throw new DefinitionException("Unsupported fixed value type for discriminator(" + discriminator + ") for slice " + ed.getId() + ": " + fixed.getClass().getName());
-      expression.append(" in " + discriminator + ")");
-    }
-  }
-
-  // checkSpecials = we're only going to run these tests if we are actually validating this content (as opposed to we looked it up)
-  private void start(ValidatorHostContext hostContext, List<ValidationMessage> errors, Element resource, Element element, StructureDefinition defn, NodeStack stack) throws FHIRException {
-    checkLang(resource, stack);
-
-    if ("Bundle".equals(element.fhirType())) {
-      resolveBundleReferences(element, new ArrayList<Element>());
-    }
-    startInner(hostContext, errors, resource, element, defn, stack, hostContext.isCheckSpecials());
-
-    List<String> res = new ArrayList<>();
-    Element meta = element.getNamedChild("meta");
-    if (meta != null) {
-      List<Element> profiles = new ArrayList<Element>();
-      meta.getNamedChildren("profile", profiles);
-      int i = 0;
-      for (Element profile : profiles) {
-        StructureDefinition sd = context.fetchResource(StructureDefinition.class, profile.primitiveValue());
-        if (!defn.getUrl().equals(profile.primitiveValue())) {
-          if (warning(errors, IssueType.STRUCTURE, element.line(), element.col(), stack.getLiteralPath() + ".meta.profile[" + i + "]", sd != null,messages.getString("Profile_reference__could_not_be_resolved_so_has_not_been_checked"), profile.primitiveValue())) {
-            startInner(hostContext, errors, resource, element, sd, stack, false);
-          }
-        }
-        i++;
-      }
-    }
-  }
-
-  private void resolveBundleReferences(Element element, List<Element> bundles) {
-    if (!element.hasUserData("validator.bundle.resolved")) {
-      element.setUserData("validator.bundle.resolved", true);
-      List<Element> list = new ArrayList<Element>();
-      list.addAll(bundles);
-      list.add(0, element);
-      List<Element> entries = element.getChildrenByName("entry");
-      for (Element entry : entries) {
-        String fu = entry.getChildValue("fullUrl");
-        Element r = entry.getNamedChild("resource");
-        if (r != null) {
-          resolveBundleReferencesInResource(list, r, fu);
-        }
-      }
-    }
-  }
-
-  private void resolveBundleReferencesInResource(List<Element> bundles, Element r, String fu) {
-    r.setUserData("validator.bundle.resolution-resource", null);
-    if ("Bundle".equals(r.fhirType())) {
-      resolveBundleReferences(r, bundles);
-    } else {
-      for (Element child : r.getChildren()) {
-        resolveBundleReferencesForElement(bundles, r, fu, child);
-      }
-    }
-  }
-
-  private void resolveBundleReferencesForElement(List<Element> bundles, Element resource, String fu, Element element) {
-    if ("Reference".equals(element.fhirType())) {
-      String ref = element.getChildValue("reference");
-      if (!Utilities.noString(ref)) {
-        for (Element bundle : bundles) {
-          List<Element> entries = bundle.getChildren("entry");
-          Element tgt = resolveInBundle(entries, ref, fu, resource.fhirType(), resource.getIdBase());
-          if (tgt != null) {
-            element.setUserData("validator.bundle.resolution", tgt.getNamedChild("resource"));
-            return;
-          }
-        }
-        element.setUserData("validator.bundle.resolution-failed", ref);
-      }
-    } else {
-      element.setUserData("validator.bundle.resolution-noref", null);
-      for (Element child : element.getChildren()) {
-        resolveBundleReferencesForElement(bundles, resource, fu, child);
-      }
-    }
-
-  }
-
-  public void startInner(ValidatorHostContext hostContext, List<ValidationMessage> errors, Element resource, Element element, StructureDefinition defn, NodeStack stack, boolean checkSpecials) {
-    // the first piece of business is to see if we've validated this resource against this profile before.
-    // if we have (*or if we still are*), then we'll just return our existing errors
-    ResourceValidationTracker resTracker = getResourceTracker(element);
-    List<ValidationMessage> cachedErrors = resTracker.getOutcomes(defn);
-    if (cachedErrors != null) {
-      for (ValidationMessage vm : cachedErrors) {
-        if (!errors.contains(vm)) {
-          errors.add(vm);
-        }
-      }
-      return;
-    }
-    if (rule(errors, IssueType.STRUCTURE, element.line(), element.col(), stack.getLiteralPath(), defn.hasSnapshot(),messages.getString("StructureDefinition_has_no_snapshot__validation_is_against_the_snapshot_so_it_must_be_provided"))) {
-      List<ValidationMessage> localErrors = new ArrayList<ValidationMessage>();
-      resTracker.startValidating(defn);
-      trackUsage(defn, hostContext, element);
-      validateElement(hostContext, localErrors, defn, defn.getSnapshot().getElement().get(0), null, null, resource, element, element.getName(), stack, false, true, null);
-      resTracker.storeOutcomes(defn, localErrors);
-      for (ValidationMessage vm : localErrors) {
-        if (!errors.contains(vm)) {
-          errors.add(vm);
-        }
-      }
-    }
-    if (checkSpecials) {
-      checkSpecials(hostContext, errors, element, stack, checkSpecials);
-      validateResourceRules(errors, element, stack);
-    }
-  }
-
-  public void checkSpecials(ValidatorHostContext hostContext, List<ValidationMessage> errors, Element element, NodeStack stack, boolean checkSpecials) {
-    // specific known special validations
-    if (element.getType().equals("Bundle")) {
-      validateBundle(errors, element, stack, checkSpecials);
-    } else if (element.getType().equals("Observation")) {
-      validateObservation(errors, element, stack);
-    } else if (element.getType().equals("Questionnaire")) {
-      ArrayList<Element> parents = new ArrayList<>();
-      parents.add(element);
-      validateQuestionannaireItem(errors, element, element, stack, parents);
-    } else if (element.getType().equals("QuestionnaireResponse")) {
-      validateQuestionannaireResponse(hostContext, errors, element, stack);
-    } else if (element.getType().equals("CapabilityStatement")) {
-      validateCapabilityStatement(errors, element, stack);
-    } else if (element.getType().equals("CodeSystem")) {
-      validateCodeSystem(errors, element, stack);
-    }
-  }
-
-  private ResourceValidationTracker getResourceTracker(Element element) {
-    ResourceValidationTracker res = resourceTracker.get(element);
-    if (res == null) {
-      res = new ResourceValidationTracker();
-      resourceTracker.put(element, res);
-    }
-    return res;
-  }
-
-  private void validateQuestionannaireItem(List<ValidationMessage> errors, Element element, Element questionnaire, NodeStack stack, List<Element> parents) {
-    List<Element> list = getItems(element);
-    for (int i = 0; i < list.size(); i++) {
-      Element e = list.get(i);
-      NodeStack ns = stack.push(e, i, e.getProperty().getDefinition(), e.getProperty().getDefinition());
-      validateQuestionnaireElement(errors, ns, questionnaire, e, parents);
-      List<Element> np = new ArrayList<Element>();
-      np.add(e);
-      np.addAll(parents);
-      validateQuestionannaireItem(errors, e, questionnaire, ns, np);
-    }
-  }
-
-  private void validateQuestionnaireElement(List<ValidationMessage> errors, NodeStack ns, Element questionnaire, Element item, List<Element> parents) {
-    // R4+
-    if ((FHIRVersion.isR4Plus(context.getVersion())) && (item.hasChildren("enableWhen"))) {
-      List<Element> ewl = item.getChildren("enableWhen");
-      for (Element ew : ewl) {
-        String ql = ew.getNamedChildValue("question");
-        if (rule(errors, IssueType.BUSINESSRULE, ns.literalPath, ql != null,messages.getString("Questions_with_an_enableWhen_must_have_a_value_for_the_question_link"))) {
-          Element tgt = getQuestionById(item, ql);
-          if (rule(errors, IssueType.BUSINESSRULE, ns.literalPath, tgt == null,messages.getString("Questions_with_an_enableWhen_cannot_refer_to_an_inner_question_for_its_enableWhen_condition"))) {
-            tgt = getQuestionById(questionnaire, ql);
-            if (rule(errors, IssueType.BUSINESSRULE, ns.literalPath, tgt != null,messages.getString("Unable_to_find_target__for_this_question_enableWhen"), ql)) {
-              if (rule(errors, IssueType.BUSINESSRULE, ns.literalPath, tgt != item,messages.getString("Target_for_this_question_enableWhen_cant_reference_itself"))) {
-                if (!isBefore(item, tgt, parents)) {
-                  warning(errors, IssueType.BUSINESSRULE, ns.literalPath, false,messages.getString("The_target_of_this_enableWhen_rule__comes_after_the_question_itself"), ql);
-                }
-              }
-            }
-          }
-        }
-      }
-    }
-  }
-
-  private boolean isBefore(Element item, Element tgt, List<Element> parents) {
-    // we work up the list, looking for tgt in the children of the parents
-    if (parents.contains(tgt)) {
-      // actually, if the target is a parent, that's automatically ok
-      return true;
-    }
-    for (Element p : parents) {
-      int i = findIndex(p, item);
-      int t = findIndex(p, tgt);
-      if (i > -1 && t > -1) {
-        return i > t;
-      }
-    }
-    return false; // unsure... shouldn't ever get to this point;
-  }
-
-
-  private int findIndex(Element parent, Element descendant) {
-    for (int i = 0; i < parent.getChildren().size(); i++) {
-      if (parent.getChildren().get(i) == descendant || isChild(parent.getChildren().get(i), descendant))
-        return i;
-    }
-    return -1;
-  }
-
-  private boolean isChild(Element element, Element descendant) {
-    for (Element e : element.getChildren()) {
-      if (e == descendant)
-        return true;
-      if (isChild(e, descendant))
-        return true;
-    }
-    return false;
-  }
-
-  private Element getQuestionById(Element focus, String ql) {
-    List<Element> list = getItems(focus);
-    for (Element item : list) {
-      String v = item.getNamedChildValue("linkId");
-      if (ql.equals(v))
-        return item;
-      Element tgt = getQuestionById(item, ql);
-      if (tgt != null)
-        return tgt;
-    }
-    return null;
-
-  }
-
-  private List<Element> getItems(Element element) {
-    List<Element> list = new ArrayList<>();
-    element.getNamedChildren("item", list);
-    return list;
-  }
-
-  private void checkLang(Element resource, NodeStack stack) {
-    String lang = resource.getNamedChildValue("language");
-    if (!Utilities.noString(lang))
-      stack.workingLang = lang;
-  }
-
-  private void validateResourceRules(List<ValidationMessage> errors, Element element, NodeStack stack) {
-    String lang = element.getNamedChildValue("language");
-    Element text = element.getNamedChild("text");
-    if (text != null) {
-      Element div = text.getNamedChild("div");
-      if (lang != null && div != null) {
-        XhtmlNode xhtml = div.getXhtml();
-        String l = xhtml.getAttribute("lang");
-        String xl = xhtml.getAttribute("xml:lang");
-        if (l == null && xl == null) {
-          warning(errors, IssueType.BUSINESSRULE, div.line(), div.col(), stack.getLiteralPath(), false,messages.getString("Resource_has_a_language_but_the_XHTML_does_not_have_an_lang_or_an_xmllang_tag_needs_both__see_httpswwww3orgTRi18nhtmltechlanglangvalues"));
-        } else {
-          if (l == null) {
-            warning(errors, IssueType.BUSINESSRULE, div.line(), div.col(), stack.getLiteralPath(), false,messages.getString("Resource_has_a_language_but_the_XHTML_does_not_have_a_lang_tag_needs_both_lang_and_xmllang__see_httpswwww3orgTRi18nhtmltechlanglangvalues"));
-          } else if (!l.equals(lang)) {
-            warning(errors, IssueType.BUSINESSRULE, div.line(), div.col(), stack.getLiteralPath(), false,messages.getString("Resource_has_a_language__and_the_XHTML_has_a_lang__but_they_differ_"), lang, l);
-          }
-          if (xl == null) {
-            warning(errors, IssueType.BUSINESSRULE, div.line(), div.col(), stack.getLiteralPath(), false,messages.getString("Resource_has_a_language_but_the_XHTML_does_not_have_an_xmllang_tag_needs_both_lang_and_xmllang__see_httpswwww3orgTRi18nhtmltechlanglangvalues"));
-          } else if (!xl.equals(lang)) {
-            warning(errors, IssueType.BUSINESSRULE, div.line(), div.col(), stack.getLiteralPath(), false,messages.getString("Resource_has_a_language__and_the_XHTML_has_an_xmllang__but_they_differ_"), lang, xl);
-          }
-        }
-      }
-    }
-    // security tags are a set (system|code)
-    Element meta = element.getNamedChild("meta");
-    if (meta != null) {
-      Set<String> tags = new HashSet<>();
-      List<Element> list = new ArrayList<>();
-      meta.getNamedChildren("security", list);
-      int i = 0;
-      for (Element e : list) {
-        String s = e.getNamedChildValue("system") + "#" + e.getNamedChildValue("code");
-        rule(errors, IssueType.BUSINESSRULE, e.line(), e.col(), stack.getLiteralPath() + ".meta.profile[" + Integer.toString(i) + "]", !tags.contains(s),messages.getString("Duplicate_Security_Label_"), s);
-        tags.add(s);
-        i++;
-      }
-    }
-  }
-
-  private void validateCapabilityStatement(List<ValidationMessage> errors, Element cs, NodeStack stack) {
-    int iRest = 0;
-    for (Element rest : cs.getChildrenByName("rest")) {
-      int iResource = 0;
-      for (Element resource : rest.getChildrenByName("resource")) {
-        int iSP = 0;
-        for (Element searchParam : resource.getChildrenByName("searchParam")) {
-          String ref = searchParam.getChildValue("definition");
-          String type = searchParam.getChildValue("type");
-          if (!Utilities.noString(ref)) {
-            SearchParameter sp = context.fetchResource(SearchParameter.class, ref);
-            if (sp != null) {
-              rule(errors, IssueType.INVALID, searchParam.line(), searchParam.col(), stack.literalPath + ".rest[" + iRest + "].resource[" + iResource + "].searchParam[" + iSP + "]",
-                sp.getType().toCode().equals(type),messages.getString("Type_mismatch__SearchParameter__type_is__but_type_here_is_"), sp.getUrl(), sp.getType().toCode(), type);
-            }
-          }
-          iSP++;
-        }
-        iResource++;
-      }
-      iRest++;
-    }
-  }
-
-  private void validateCodeSystem(List<ValidationMessage> errors, Element cs, NodeStack stack) {
-    String url = cs.getNamedChildValue("url");
-    String vsu = cs.getNamedChildValue("valueSet");
-    if (!Utilities.noString(vsu)) {
-      ValueSet vs;
-      try {
-        vs = context.fetchResourceWithException(ValueSet.class, vsu);
-      } catch (FHIRException e) {
-        vs = null;
-      }
-      if (vs != null) {
-        if (rule(errors, IssueType.BUSINESSRULE, stack.getLiteralPath(), vs.hasCompose() && !vs.hasExpansion(),messages.getString("CodeSystem__has_a_all_system_value_set_of__but_it_is_an_expansion"), url, vsu))
-          if (rule(errors, IssueType.BUSINESSRULE, stack.getLiteralPath(), vs.getCompose().getInclude().size() == 1,messages.getString("CodeSystem__has_a_all_system_value_set_of__but_doesnt_have_a_single_include"), url, vsu))
-            if (rule(errors, IssueType.BUSINESSRULE, stack.getLiteralPath(), vs.getCompose().getInclude().get(0).getSystem().equals(url),messages.getString("CodeSystem__has_a_all_system_value_set_of__but_doesnt_have_a_matching_system_"), url, vsu, vs.getCompose().getInclude().get(0).getSystem())) {
-              rule(errors, IssueType.BUSINESSRULE, stack.getLiteralPath(), !vs.getCompose().getInclude().get(0).hasValueSet()
-                && !vs.getCompose().getInclude().get(0).hasConcept() && !vs.getCompose().getInclude().get(0).hasFilter(),messages.getString("CodeSystem__has_a_all_system_value_set_of__but_the_include_has_extra_details"), url, vsu);
-            }
-      }
-    } // todo... try getting the value set the other way...
-  }
-
-
-  private void validateQuestionannaireResponse(ValidatorHostContext hostContext, List<ValidationMessage> errors, Element element, NodeStack stack) throws FHIRException {
-    Element q = element.getNamedChild("questionnaire");
-    String questionnaire = null;
-    if (q != null) {
-      /*
-       * q.getValue() is correct for R4 content, but we'll also accept the second
-       * option just in case we're validating raw STU3 content. Being lenient here
-       * isn't the end of the world since if someone is actually doing the reference
-       * wrong in R4 content it'll get flagged elsewhere by the validator too
-       */
-      if (isNotBlank(q.getValue())) {
-        questionnaire = q.getValue();
-      } else if (isNotBlank(q.getChildValue("reference"))) {
-        questionnaire = q.getChildValue("reference");
-      }
-    }
-    if (hint(errors, IssueType.REQUIRED, element.line(), element.col(), stack.getLiteralPath(), questionnaire != null,messages.getString("No_questionnaire_is_identified_so_no_validation_can_be_performed_against_the_base_questionnaire"))) {
-      long t = System.nanoTime();
-      Questionnaire qsrc = questionnaire.startsWith("#") ? loadQuestionnaire(element, questionnaire.substring(1)) : context.fetchResource(Questionnaire.class, questionnaire);
-      sdTime = sdTime + (System.nanoTime() - t);
-      if (warning(errors, IssueType.REQUIRED, q.line(), q.col(), stack.getLiteralPath(), qsrc != null,messages.getString("The_questionnaire_could_not_be_resolved_so_no_validation_can_be_performed_against_the_base_questionnaire"), questionnaire)) {
-        boolean inProgress = "in-progress".equals(element.getNamedChildValue("status"));
-        validateQuestionannaireResponseItems(hostContext, qsrc, qsrc.getItem(), errors, element, stack, inProgress, element, new QStack(qsrc, element));
-      }
-    }
-  }
-
-  private Questionnaire loadQuestionnaire(Element resource, String id) throws FHIRException {
-    try {
-      for (Element contained : resource.getChildren("contained")) {
-        if (contained.getIdBase().equals(id)) {
-          FhirPublication v = FhirPublication.fromCode(context.getVersion());
-          ByteArrayOutputStream bs = new ByteArrayOutputStream();
-          new JsonParser(context).compose(contained, bs, OutputStyle.NORMAL, id);
-          byte[] json = bs.toByteArray();
-          switch (v) {
-            case DSTU1:
-              throw new FHIRException("Unsupported version R1");
-            case DSTU2:
-              org.hl7.fhir.dstu2.model.Resource r2 = new org.hl7.fhir.dstu2.formats.JsonParser().parse(json);
-              Resource r5 = VersionConvertor_10_50.convertResource(r2);
-              if (r5 instanceof Questionnaire)
-                return (Questionnaire) r5;
-              else
-                return null;
-            case DSTU2016May:
-              org.hl7.fhir.dstu2016may.model.Resource r2a = new org.hl7.fhir.dstu2016may.formats.JsonParser().parse(json);
-              r5 = VersionConvertor_14_50.convertResource(r2a);
-              if (r5 instanceof Questionnaire)
-                return (Questionnaire) r5;
-              else
-                return null;
-            case STU3:
-              org.hl7.fhir.dstu3.model.Resource r3 = new org.hl7.fhir.dstu3.formats.JsonParser().parse(json);
-              r5 = VersionConvertor_30_50.convertResource(r3, false);
-              if (r5 instanceof Questionnaire)
-                return (Questionnaire) r5;
-              else
-                return null;
-            case R4:
-              org.hl7.fhir.r4.model.Resource r4 = new org.hl7.fhir.r4.formats.JsonParser().parse(json);
-              r5 = VersionConvertor_40_50.convertResource(r4);
-              if (r5 instanceof Questionnaire)
-                return (Questionnaire) r5;
-              else
-                return null;
-            case R5:
-              r5 = new org.hl7.fhir.r5.formats.JsonParser().parse(json);
-              if (r5 instanceof Questionnaire)
-                return (Questionnaire) r5;
-              else
-                return null;
-          }
-        }
-      }
-      return null;
-    } catch (IOException e) {
-      throw new FHIRException(e);
-    }
-  }
-
-  private void validateQuestionnaireResponseItem(ValidatorHostContext hostContext, Questionnaire qsrc, QuestionnaireItemComponent qItem, List<ValidationMessage> errors, Element element, NodeStack stack, boolean inProgress, Element questionnaireResponseRoot, QStack qstack) {
-    String text = element.getNamedChildValue("text");
-    rule(errors, IssueType.INVALID, element.line(), element.col(), stack.getLiteralPath(), Utilities.noString(text) || text.equals(qItem.getText()),messages.getString("If_text_exists_it_must_match_the_questionnaire_definition_for_linkId_"), qItem.getLinkId());
-
-    List<Element> answers = new ArrayList<Element>();
-    element.getNamedChildren("answer", answers);
-    if (inProgress)
-      warning(errors, IssueType.REQUIRED, element.line(), element.col(), stack.getLiteralPath(), isAnswerRequirementFulfilled(qItem, answers),messages.getString("No_response_answer_found_for_required_item_"), qItem.getLinkId());
-    else if (myEnableWhenEvaluator.isQuestionEnabled(hostContext, qItem, qstack, fpe)) {
-      rule(errors, IssueType.REQUIRED, element.line(), element.col(), stack.getLiteralPath(), isAnswerRequirementFulfilled(qItem, answers),messages.getString("No_response_answer_found_for_required_item_"), qItem.getLinkId());
-    } else if (!answers.isEmpty()) { // items without answers should be allowed, but not items with answers to questions that are disabled
-      // it appears that this is always a duplicate error - it will always already have beeb reported, so no need to report it again?
-      // GDG 2019-07-13
-//      rule(errors, IssueType.INVALID, element.line(), element.col(), stack.getLiteralPath(), !isAnswerRequirementFulfilled(qItem, answers),messages.getString("Item_has_answer_2_even_though_it_is_not_enabled_"), qItem.getLinkId());
-    }
-
-    if (answers.size() > 1)
-      rule(errors, IssueType.INVALID, answers.get(1).line(), answers.get(1).col(), stack.getLiteralPath(), qItem.getRepeats(),messages.getString("Only_one_response_answer_item_with_this_linkId_allowed"));
-
-    for (Element answer : answers) {
-      NodeStack ns = stack.push(answer, -1, null, null);
-      if (qItem.getType() != null) {
-        switch (qItem.getType()) {
-          case GROUP:
-            rule(errors, IssueType.STRUCTURE, answer.line(), answer.col(), stack.getLiteralPath(), false,messages.getString("Items_of_type_group_should_not_have_answers"));
-            break;
-          case DISPLAY:  // nothing
-            break;
-          case BOOLEAN:
-            validateQuestionnaireResponseItemType(errors, answer, ns, "boolean");
-            break;
-          case DECIMAL:
-            validateQuestionnaireResponseItemType(errors, answer, ns, "decimal");
-            break;
-          case INTEGER:
-            validateQuestionnaireResponseItemType(errors, answer, ns, "integer");
-            break;
-          case DATE:
-            validateQuestionnaireResponseItemType(errors, answer, ns, "date");
-            break;
-          case DATETIME:
-            validateQuestionnaireResponseItemType(errors, answer, ns, "dateTime");
-            break;
-          case TIME:
-            validateQuestionnaireResponseItemType(errors, answer, ns, "time");
-            break;
-          case STRING:
-            validateQuestionnaireResponseItemType(errors, answer, ns, "string");
-            break;
-          case TEXT:
-            validateQuestionnaireResponseItemType(errors, answer, ns, "text");
-            break;
-          case URL:
-            validateQuestionnaireResponseItemType(errors, answer, ns, "uri");
-            break;
-          case ATTACHMENT:
-            validateQuestionnaireResponseItemType(errors, answer, ns, "Attachment");
-            break;
-          case REFERENCE:
-            validateQuestionnaireResponseItemType(errors, answer, ns, "Reference");
-            break;
-          case QUANTITY:
-            if ("Quantity".equals(validateQuestionnaireResponseItemType(errors, answer, ns, "Quantity")))
-              if (qItem.hasExtension("???"))
-                validateQuestionnaireResponseItemQuantity(errors, answer, ns);
-            break;
-          case CHOICE:
-            String itemType = validateQuestionnaireResponseItemType(errors, answer, ns, "Coding", "date", "time", "integer", "string");
-            if (itemType != null) {
-              if (itemType.equals("Coding")) validateAnswerCode(errors, answer, ns, qsrc, qItem, false);
-              else if (itemType.equals("date")) checkOption(errors, answer, ns, qsrc, qItem, "date");
-              else if (itemType.equals("time")) checkOption(errors, answer, ns, qsrc, qItem, "time");
-              else if (itemType.equals("integer"))
-                checkOption(errors, answer, ns, qsrc, qItem, "integer");
-              else if (itemType.equals("string")) checkOption(errors, answer, ns, qsrc, qItem, "string");
-            }
-            break;
-          case OPENCHOICE:
-            itemType = validateQuestionnaireResponseItemType(errors, answer, ns, "Coding", "date", "time", "integer", "string");
-            if (itemType != null) {
-              if (itemType.equals("Coding")) validateAnswerCode(errors, answer, ns, qsrc, qItem, true);
-              else if (itemType.equals("date")) checkOption(errors, answer, ns, qsrc, qItem, "date");
-              else if (itemType.equals("time")) checkOption(errors, answer, ns, qsrc, qItem, "time");
-              else if (itemType.equals("integer"))
-                checkOption(errors, answer, ns, qsrc, qItem, "integer");
-              else if (itemType.equals("string"))
-                checkOption(errors, answer, ns, qsrc, qItem, "string", true);
-            }
-            break;
-//          case QUESTION:
-          case NULL:
-            // no validation
-            break;
-        }
-      }
-      validateQuestionannaireResponseItems(hostContext, qsrc, qItem.getItem(), errors, answer, stack, inProgress, questionnaireResponseRoot, qstack);
-    }
-    if (qItem.getType() == null) {
-      fail(errors, IssueType.REQUIRED, element.line(), element.col(), stack.getLiteralPath(), false,messages.getString("Definition_for_item__does_not_contain_a_type"), qItem.getLinkId());
-    } else if (qItem.getType() == QuestionnaireItemType.DISPLAY) {
-      List<Element> items = new ArrayList<>();
-      element.getNamedChildren("item", items);
-      rule(errors, IssueType.STRUCTURE, element.line(), element.col(), stack.getLiteralPath(), items.isEmpty(),messages.getString("Items_not_of_type_DISPLAY_should_not_have_items__linkId_0"), qItem.getLinkId());
-    } else {
-      validateQuestionannaireResponseItems(hostContext, qsrc, qItem.getItem(), errors, element, stack, inProgress, questionnaireResponseRoot, qstack);
-    }
-  }
-
-  private boolean isAnswerRequirementFulfilled(QuestionnaireItemComponent qItem, List<Element> answers) {
-    return !answers.isEmpty() || !qItem.getRequired() || qItem.getType() == QuestionnaireItemType.GROUP;
-  }
-
-  private void validateQuestionnaireResponseItem(ValidatorHostContext hostcontext, Questionnaire qsrc, QuestionnaireItemComponent qItem, List<ValidationMessage> errors, List<Element> elements, NodeStack stack, boolean inProgress, Element questionnaireResponseRoot, QStack qstack) {
-    if (elements.size() > 1)
-      rule(errors, IssueType.INVALID, elements.get(1).line(), elements.get(1).col(), stack.getLiteralPath(), qItem.getRepeats(),messages.getString("Only_one_response_item_with_this_linkId_allowed__"), qItem.getLinkId());
-    int i = 0;
-    for (Element element : elements) {
-      NodeStack ns = stack.push(element, i, null, null);
-      validateQuestionnaireResponseItem(hostcontext, qsrc, qItem, errors, element, ns, inProgress, questionnaireResponseRoot, qstack.push(qItem, element));
-      i++;
-    }
-  }
-
-  private int getLinkIdIndex(List<QuestionnaireItemComponent> qItems, String linkId) {
-    for (int i = 0; i < qItems.size(); i++) {
-      if (linkId.equals(qItems.get(i).getLinkId()))
-        return i;
-    }
-    return -1;
-  }
-
-  private void validateQuestionannaireResponseItems(ValidatorHostContext hostContext, Questionnaire qsrc, List<QuestionnaireItemComponent> qItems, List<ValidationMessage> errors, Element element, NodeStack stack, boolean inProgress, Element questionnaireResponseRoot, QStack qstack) {
-    List<Element> items = new ArrayList<Element>();
-    element.getNamedChildren("item", items);
-    // now, sort into stacks
-    Map<String, List<Element>> map = new HashMap<String, List<Element>>();
-    int lastIndex = -1;
-    for (Element item : items) {
-      String linkId = item.getNamedChildValue("linkId");
-      if (rule(errors, IssueType.REQUIRED, item.line(), item.col(), stack.getLiteralPath(), !Utilities.noString(linkId),messages.getString("No_LinkId_so_cant_be_validated"))) {
-        int index = getLinkIdIndex(qItems, linkId);
-        if (index == -1) {
-          QuestionnaireItemComponent qItem = findQuestionnaireItem(qsrc, linkId);
-          if (qItem != null) {
-            rule(errors, IssueType.STRUCTURE, item.line(), item.col(), stack.getLiteralPath(), index > -1, misplacedItemError(qItem));
-            NodeStack ns = stack.push(item, -1, null, null);
-            validateQuestionnaireResponseItem(hostContext, qsrc, qItem, errors, item, ns, inProgress, questionnaireResponseRoot, qstack.push(qItem, item));
-          } else
-            rule(errors, IssueType.NOTFOUND, item.line(), item.col(), stack.getLiteralPath(), index > -1,messages.getString("LinkId_not_found_in_questionnaire"), linkId);
-        } else {
-          rule(errors, IssueType.STRUCTURE, item.line(), item.col(), stack.getLiteralPath(), index >= lastIndex,messages.getString("Structural_Error_items_are_out_of_order"));
-          lastIndex = index;
-
-          // If an item has a child called "linkId" but no child called "answer",
-          // we'll treat it as not existing for the purposes of enableWhen validation
-          if (item.hasChildren("answer") || item.hasChildren("item")) {
-            List<Element> mapItem = map.computeIfAbsent(linkId, key -> new ArrayList<>());
-            mapItem.add(item);
-          }
-        }
-      }
-    }
-
-    // ok, now we have a list of known items, grouped by linkId. We've made an error for anything out of order
-    for (QuestionnaireItemComponent qItem : qItems) {
-      List<Element> mapItem = map.get(qItem.getLinkId());
-      validateQuestionnaireResponseItem(hostContext, qsrc, errors, element, stack, inProgress, questionnaireResponseRoot, qItem, mapItem, qstack);
-    }
-  }
-
-  public void validateQuestionnaireResponseItem(ValidatorHostContext hostContext, Questionnaire qsrc, List<ValidationMessage> errors, Element element, NodeStack stack, boolean inProgress, Element questionnaireResponseRoot, QuestionnaireItemComponent qItem, List<Element> mapItem, QStack qstack) {
-    boolean enabled = myEnableWhenEvaluator.isQuestionEnabled(hostContext, qItem, qstack, fpe);
-    if (mapItem != null) {
-      if (!enabled) {
-        int i = 0;
-        for (Element e : mapItem) {
-          NodeStack ns = stack.push(e, i, e.getProperty().getDefinition(), e.getProperty().getDefinition());
-          rule(errors, IssueType.INVALID, e.line(), e.col(), ns.getLiteralPath(), enabled,messages.getString("Item_has_answer_even_though_it_is_not_enabled_item_id__"), qItem.getLinkId());
-          i++;
-        }
-      }
-
-      // Recursively validate child items
-      validateQuestionnaireResponseItem(hostContext, qsrc, qItem, errors, mapItem, stack, inProgress, questionnaireResponseRoot, qstack);
-
-    } else {
-
-      // item is missing, is the question enabled?
-      if (enabled && qItem.getRequired()) {
-        String message = "No response found for required item with id = '" + qItem.getLinkId() + "'";
-        if (inProgress) {
-          warning(errors, IssueType.REQUIRED, element.line(), element.col(), stack.getLiteralPath(), false, message);
-        } else {
-          rule(errors, IssueType.REQUIRED, element.line(), element.col(), stack.getLiteralPath(), false, message);
-        }
-      }
-
-    }
-
-  }
-
-  private String misplacedItemError(QuestionnaireItemComponent qItem) {
-    return qItem.hasLinkId() ? String.format("Structural Error: item with linkid %s is in the wrong place", qItem.getLinkId()) : "Structural Error: item is in the wrong place";
-  }
-
-  private void validateQuestionnaireResponseItemQuantity(List<ValidationMessage> errors, Element answer, NodeStack stack) {
-
-  }
-
-  private String validateQuestionnaireResponseItemType(List<ValidationMessage> errors, Element element, NodeStack stack, String... types) {
-    List<Element> values = new ArrayList<Element>();
-    element.getNamedChildrenWithWildcard("value[x]", values);
-    for (int i = 0; i < types.length; i++) {
-      if (types[i].equals("text")) {
-        types[i] = "string";
-      }
-    }
-    if (values.size() > 0) {
-      NodeStack ns = stack.push(values.get(0), -1, null, null);
-      CommaSeparatedStringBuilder l = new CommaSeparatedStringBuilder();
-      for (String s : types) {
-        l.append(s);
-        if (values.get(0).getName().equals("value" + Utilities.capitalize(s)))
-          return (s);
-      }
-      if (types.length == 1)
-        rule(errors, IssueType.STRUCTURE, values.get(0).line(), values.get(0).col(), ns.getLiteralPath(), false,messages.getString("Answer_value_must_be_of_type_"), types[0]);
-      else
-        rule(errors, IssueType.STRUCTURE, values.get(0).line(), values.get(0).col(), ns.getLiteralPath(), false,messages.getString("Answer_value_must_be_one_of_the_types_"), l.toString());
-    }
-    return null;
-  }
-
-  private QuestionnaireItemComponent findQuestionnaireItem(Questionnaire qSrc, String linkId) {
-    return findItem(qSrc.getItem(), linkId);
-  }
-
-  private QuestionnaireItemComponent findItem(List<QuestionnaireItemComponent> list, String linkId) {
-    for (QuestionnaireItemComponent item : list) {
-      if (linkId.equals(item.getLinkId()))
-        return item;
-      QuestionnaireItemComponent result = findItem(item.getItem(), linkId);
-      if (result != null)
-        return result;
-    }
-    return null;
-  }
-
-  private void validateAnswerCode(List<ValidationMessage> errors, Element value, NodeStack stack, Questionnaire qSrc, String ref, boolean theOpenChoice) {
-    ValueSet vs = resolveBindingReference(qSrc, ref, qSrc.getUrl());
-    if (warning(errors, IssueType.CODEINVALID, value.line(), value.col(), stack.getLiteralPath(), vs != null,messages.getString("ValueSet__not_found_by_validator"), describeReference(ref))) {
-      try {
-        Coding c = ObjectConverter.readAsCoding(value);
-        if (isBlank(c.getCode()) && isBlank(c.getSystem()) && isNotBlank(c.getDisplay())) {
-          if (theOpenChoice) {
-            return;
-          }
-        }
-
-        long t = System.nanoTime();
-        ValidationResult res = context.validateCode(new ValidationOptions(stack.workingLang), c, vs);
-        txTime = txTime + (System.nanoTime() - t);
-        if (!res.isOk()) {
-          txRule(errors, res.getTxLink(), IssueType.CODEINVALID, value.line(), value.col(), stack.getLiteralPath(), false,messages.getString("The_value_provided__is_not_in_the_options_value_set_in_the_questionnaire"), c.getSystem(), c.getCode());
-        } else if (res.getSeverity() != null) {
-          super.addValidationMessage(errors, IssueType.CODEINVALID, value.line(), value.col(), stack.getLiteralPath(), res.getMessage(), res.getSeverity(), Source.TerminologyEngine);
-        }
-      } catch (Exception e) {
-        warning(errors, IssueType.CODEINVALID, value.line(), value.col(), stack.getLiteralPath(), false,messages.getString("Error__validating_Coding_against_Questionnaire_Options"), e.getMessage());
-      }
-    }
-  }
-
-  private void validateAnswerCode(List<ValidationMessage> errors, Element answer, NodeStack stack, Questionnaire qSrc, QuestionnaireItemComponent qItem, boolean theOpenChoice) {
-    Element v = answer.getNamedChild("valueCoding");
-    NodeStack ns = stack.push(v, -1, null, null);
-    if (qItem.getAnswerOption().size() > 0)
-      checkCodingOption(errors, answer, stack, qSrc, qItem, theOpenChoice);
-      //	    validateAnswerCode(errors, v, stack, qItem.getOption());
-    else if (qItem.hasAnswerValueSet())
-      validateAnswerCode(errors, v, stack, qSrc, qItem.getAnswerValueSet(), theOpenChoice);
-    else
-      hint(errors, IssueType.STRUCTURE, v.line(), v.col(), stack.getLiteralPath(), false,messages.getString("Cannot_validate_options_because_no_option_or_options_are_provided"));
-  }
-
-  private void checkOption(List<ValidationMessage> errors, Element answer, NodeStack stack, Questionnaire qSrc, QuestionnaireItemComponent qItem, String type) {
-    checkOption(errors, answer, stack, qSrc, qItem, type, false);
-  }
-
-  private void checkOption(List<ValidationMessage> errors, Element answer, NodeStack stack, Questionnaire qSrc, QuestionnaireItemComponent qItem, String type, boolean openChoice) {
-    if (type.equals("integer")) checkIntegerOption(errors, answer, stack, qSrc, qItem, openChoice);
-    else if (type.equals("date")) checkDateOption(errors, answer, stack, qSrc, qItem, openChoice);
-    else if (type.equals("time")) checkTimeOption(errors, answer, stack, qSrc, qItem, openChoice);
-    else if (type.equals("string")) checkStringOption(errors, answer, stack, qSrc, qItem, openChoice);
-    else if (type.equals("Coding")) checkCodingOption(errors, answer, stack, qSrc, qItem, openChoice);
-  }
-
-  private void checkIntegerOption(List<ValidationMessage> errors, Element answer, NodeStack stack, Questionnaire qSrc, QuestionnaireItemComponent qItem, boolean openChoice) {
-    Element v = answer.getNamedChild("valueInteger");
-    NodeStack ns = stack.push(v, -1, null, null);
-    if (qItem.getAnswerOption().size() > 0) {
-      List<IntegerType> list = new ArrayList<IntegerType>();
-      for (QuestionnaireItemAnswerOptionComponent components : qItem.getAnswerOption()) {
-        try {
-          list.add(components.getValueIntegerType());
-        } catch (FHIRException e) {
-          // If it's the wrong type, just keep going
-        }
-      }
-      if (list.isEmpty() && !openChoice) {
-        rule(errors, IssueType.STRUCTURE, v.line(), v.col(), stack.getLiteralPath(), false,messages.getString("Option_list_has_no_option_values_of_type_integer"));
-      } else {
-        boolean found = false;
-        for (IntegerType item : list) {
-          if (item.getValue() == Integer.parseInt(v.primitiveValue())) {
-            found = true;
-            break;
-          }
-        }
-        if (!found) {
-          rule(errors, IssueType.STRUCTURE, v.line(), v.col(), stack.getLiteralPath(), found,messages.getString("The_integer__is_not_a_valid_option"), v.primitiveValue());
-        }
-      }
-    } else
-      hint(errors, IssueType.STRUCTURE, v.line(), v.col(), stack.getLiteralPath(), false,messages.getString("Cannot_validate_integer_answer_option_because_no_option_list_is_provided"));
-  }
-
-  private void checkDateOption(List<ValidationMessage> errors, Element answer, NodeStack stack, Questionnaire qSrc, QuestionnaireItemComponent qItem, boolean openChoice) {
-    Element v = answer.getNamedChild("valueDate");
-    NodeStack ns = stack.push(v, -1, null, null);
-    if (qItem.getAnswerOption().size() > 0) {
-      List<DateType> list = new ArrayList<DateType>();
-      for (QuestionnaireItemAnswerOptionComponent components : qItem.getAnswerOption()) {
-        try {
-          list.add(components.getValueDateType());
-        } catch (FHIRException e) {
-          // If it's the wrong type, just keep going
-        }
-      }
-      if (list.isEmpty() && !openChoice) {
-        rule(errors, IssueType.STRUCTURE, v.line(), v.col(), stack.getLiteralPath(), false,messages.getString("Option_list_has_no_option_values_of_type_date"));
-      } else {
-        boolean found = false;
-        for (DateType item : list) {
-          if (item.getValue().equals(v.primitiveValue())) {
-            found = true;
-            break;
-          }
-        }
-        if (!found) {
-          rule(errors, IssueType.STRUCTURE, v.line(), v.col(), stack.getLiteralPath(), found,messages.getString("The_date__is_not_a_valid_option"), v.primitiveValue());
-        }
-      }
-    } else
-      hint(errors, IssueType.STRUCTURE, v.line(), v.col(), stack.getLiteralPath(), false,messages.getString("Cannot_validate_date_answer_option_because_no_option_list_is_provided"));
-  }
-
-  private void checkTimeOption(List<ValidationMessage> errors, Element answer, NodeStack stack, Questionnaire qSrc, QuestionnaireItemComponent qItem, boolean openChoice) {
-    Element v = answer.getNamedChild("valueTime");
-    NodeStack ns = stack.push(v, -1, null, null);
-    if (qItem.getAnswerOption().size() > 0) {
-      List<TimeType> list = new ArrayList<TimeType>();
-      for (QuestionnaireItemAnswerOptionComponent components : qItem.getAnswerOption()) {
-        try {
-          list.add(components.getValueTimeType());
-        } catch (FHIRException e) {
-          // If it's the wrong type, just keep going
-        }
-      }
-      if (list.isEmpty() && !openChoice) {
-        rule(errors, IssueType.STRUCTURE, v.line(), v.col(), stack.getLiteralPath(), false,messages.getString("Option_list_has_no_option_values_of_type_time"));
-      } else {
-        boolean found = false;
-        for (TimeType item : list) {
-          if (item.getValue().equals(v.primitiveValue())) {
-            found = true;
-            break;
-          }
-        }
-        if (!found) {
-          rule(errors, IssueType.STRUCTURE, v.line(), v.col(), stack.getLiteralPath(), found,messages.getString("The_time__is_not_a_valid_option"), v.primitiveValue());
-        }
-      }
-    } else
-      hint(errors, IssueType.STRUCTURE, v.line(), v.col(), stack.getLiteralPath(), false,messages.getString("Cannot_validate_time_answer_option_because_no_option_list_is_provided"));
-  }
-
-  private void checkStringOption(List<ValidationMessage> errors, Element answer, NodeStack stack, Questionnaire qSrc, QuestionnaireItemComponent qItem, boolean openChoice) {
-    Element v = answer.getNamedChild("valueString");
-    NodeStack ns = stack.push(v, -1, null, null);
-    if (qItem.getAnswerOption().size() > 0) {
-      List<StringType> list = new ArrayList<StringType>();
-      for (QuestionnaireItemAnswerOptionComponent components : qItem.getAnswerOption()) {
-        try {
-          if (components.getValue() != null) {
-            list.add(components.getValueStringType());
-          }
-        } catch (FHIRException e) {
-          // If it's the wrong type, just keep going
-        }
-      }
-      if (!openChoice) {
-        if (list.isEmpty()) {
-          rule(errors, IssueType.STRUCTURE, v.line(), v.col(), stack.getLiteralPath(), false,messages.getString("Option_list_has_no_option_values_of_type_string"));
-        } else {
-          boolean found = false;
-          for (StringType item : list) {
-            if (item.getValue().equals((v.primitiveValue()))) {
-              found = true;
-              break;
-            }
-          }
-          if (!found) {
-            rule(errors, IssueType.STRUCTURE, v.line(), v.col(), stack.getLiteralPath(), found,messages.getString("The_string__is_not_a_valid_option"), v.primitiveValue());
-          }
-        }
-      }
-    } else {
-      hint(errors, IssueType.STRUCTURE, v.line(), v.col(), stack.getLiteralPath(), false,messages.getString("Cannot_validate_string_answer_option_because_no_option_list_is_provided"));
-    }
-  }
-
-  private void checkCodingOption(List<ValidationMessage> errors, Element answer, NodeStack stack, Questionnaire qSrc, QuestionnaireItemComponent qItem, boolean openChoice) {
-    Element v = answer.getNamedChild("valueCoding");
-    String system = v.getNamedChildValue("system");
-    String code = v.getNamedChildValue("code");
-    NodeStack ns = stack.push(v, -1, null, null);
-    if (qItem.getAnswerOption().size() > 0) {
-      List<Coding> list = new ArrayList<Coding>();
-      for (QuestionnaireItemAnswerOptionComponent components : qItem.getAnswerOption()) {
-        try {
-          if (components.getValue() != null) {
-            list.add(components.getValueCoding());
-          }
-        } catch (FHIRException e) {
-          // If it's the wrong type, just keep going
-        }
-      }
-      if (list.isEmpty() && !openChoice) {
-        rule(errors, IssueType.STRUCTURE, v.line(), v.col(), stack.getLiteralPath(), false,messages.getString("Option_list_has_no_option_values_of_type_coding"));
-      } else {
-        boolean found = false;
-        for (Coding item : list) {
-          if (ObjectUtil.equals(item.getSystem(), system) && ObjectUtil.equals(item.getCode(), code)) {
-            found = true;
-            break;
-          }
-        }
-        if (!found) {
-          rule(errors, IssueType.STRUCTURE, v.line(), v.col(), stack.getLiteralPath(), found,messages.getString("The_code__is_not_a_valid_option"), system, code);
-        }
-      }
-    } else
-      hint(errors, IssueType.STRUCTURE, v.line(), v.col(), stack.getLiteralPath(), false,messages.getString("Cannot_validate_Coding_option_because_no_option_list_is_provided"));
-  }
-
-  private String tail(String path) {
-    return path.substring(path.lastIndexOf(".") + 1);
-  }
-
-  private String tryParse(String ref) {
-    String[] parts = ref.split("\\/");
-    switch (parts.length) {
-      case 1:
-        return null;
-      case 2:
-        return checkResourceType(parts[0]);
-      default:
-        if (parts[parts.length - 2].equals("_history"))
-          return checkResourceType(parts[parts.length - 4]);
-        else
-          return checkResourceType(parts[parts.length - 2]);
-    }
-  }
-
-  private boolean typesAreAllReference(List<TypeRefComponent> theType) {
-    for (TypeRefComponent typeRefComponent : theType) {
-      if (typeRefComponent.getCode().equals("Reference") == false) {
-        return false;
-      }
-    }
-    return true;
-  }
-
-  private void validateBundle(List<ValidationMessage> errors, Element bundle, NodeStack stack, boolean checkSpecials) {
-    List<Element> entries = new ArrayList<Element>();
-    bundle.getNamedChildren("entry", entries);
-    String type = bundle.getNamedChildValue("type");
-    type = StringUtils.defaultString(type);
-
-    if (entries.size() == 0) {
-      rule(errors, IssueType.INVALID, stack.getLiteralPath(), !(type.equals("document") || type.equals("message")),messages.getString("Documents_or_Messages_must_contain_at_least_one_entry"));
-    } else {
-      // Get the first entry, the MessageHeader
-      Element firstEntry = entries.get(0);
-      // Get the stack of the first entry
-      NodeStack firstStack = stack.push(firstEntry, 1, null, null);
-
-      String fullUrl = firstEntry.getNamedChildValue("fullUrl");
-
-      if (type.equals("document")) {
-        Element resource = firstEntry.getNamedChild("resource");
-        String id = resource.getNamedChildValue("id");
-        if (rule(errors, IssueType.INVALID, firstEntry.line(), firstEntry.col(), stack.addToLiteralPath("entry", ":0"), resource != null,messages.getString("No_resource_on_first_entry"))) {
-          validateDocument(errors, entries, resource, firstStack.push(resource, -1, null, null), fullUrl, id);
-        }
-        checkAllInterlinked(errors, entries, stack, bundle, true);
-      }
-      if (type.equals("message")) {
-        Element resource = firstEntry.getNamedChild("resource");
-        String id = resource.getNamedChildValue("id");
-        if (rule(errors, IssueType.INVALID, firstEntry.line(), firstEntry.col(), stack.addToLiteralPath("entry", ":0"), resource != null,messages.getString("No_resource_on_first_entry"))) {
-          validateMessage(errors, entries, resource, firstStack.push(resource, -1, null, null), fullUrl, id);
-        }
-        checkAllInterlinked(errors, entries, stack, bundle, VersionUtilities.isR5Ver(context.getVersion()));
-      }
-      // We do not yet have rules requiring that the id and fullUrl match when dealing with messaging Bundles
-      //      validateResourceIds(errors, entries, stack);
-    }
-    for (Element entry : entries) {
-      String fullUrl = entry.getNamedChildValue("fullUrl");
-      String url = getCanonicalURLForEntry(entry);
-      String id = getIdForEntry(entry);
-      if (url != null) {
-        if (!(!url.equals(fullUrl) || (url.matches(uriRegexForVersion()) && url.endsWith("/" + id))) && !isV3orV2Url(url))
-          rule(errors, IssueType.INVALID, entry.line(), entry.col(), stack.addToLiteralPath("entry", ":0"), false,messages.getString("The_canonical_URL__cannot_match_the_fullUrl__unless_the_resource_id__also_matches"), url, fullUrl, id);
-        rule(errors, IssueType.INVALID, entry.line(), entry.col(), stack.addToLiteralPath("entry", ":0"), !url.equals(fullUrl) || serverBase == null || (url.equals(Utilities.pathURL(serverBase, entry.getNamedChild("resource").fhirType(), id))),messages.getString("The_canonical_URL__cannot_match_the_fullUrl__unless_on_the_canonical_server_itself"), url, fullUrl);
-      }
-      // todo: check specials
-    }
-  }
-
-  // hack for pre-UTG v2/v3
-  private boolean isV3orV2Url(String url) {
-    return url.startsWith("http://hl7.org/fhir/v3/") || url.startsWith("http://hl7.org/fhir/v2/");
-  }
-
-  public final static String URI_REGEX3 = "((http|https)://([A-Za-z0-9\\\\\\.\\:\\%\\$]*\\/)*)?(Account|ActivityDefinition|AllergyIntolerance|AdverseEvent|Appointment|AppointmentResponse|AuditEvent|Basic|Binary|BodySite|Bundle|CapabilityStatement|CarePlan|CareTeam|ChargeItem|Claim|ClaimResponse|ClinicalImpression|CodeSystem|Communication|CommunicationRequest|CompartmentDefinition|Composition|ConceptMap|Condition (aka Problem)|Consent|Contract|Coverage|DataElement|DetectedIssue|Device|DeviceComponent|DeviceMetric|DeviceRequest|DeviceUseStatement|DiagnosticReport|DocumentManifest|DocumentReference|EligibilityRequest|EligibilityResponse|Encounter|Endpoint|EnrollmentRequest|EnrollmentResponse|EpisodeOfCare|ExpansionProfile|ExplanationOfBenefit|FamilyMemberHistory|Flag|Goal|GraphDefinition|Group|GuidanceResponse|HealthcareService|ImagingManifest|ImagingStudy|Immunization|ImmunizationRecommendation|ImplementationGuide|Library|Linkage|List|Location|Measure|MeasureReport|Media|Medication|MedicationAdministration|MedicationDispense|MedicationRequest|MedicationStatement|MessageDefinition|MessageHeader|NamingSystem|NutritionOrder|Observation|OperationDefinition|OperationOutcome|Organization|Parameters|Patient|PaymentNotice|PaymentReconciliation|Person|PlanDefinition|Practitioner|PractitionerRole|Procedure|ProcedureRequest|ProcessRequest|ProcessResponse|Provenance|Questionnaire|QuestionnaireResponse|ReferralRequest|RelatedPerson|RequestGroup|ResearchStudy|ResearchSubject|RiskAssessment|Schedule|SearchParameter|Sequence|ServiceDefinition|Slot|Specimen|StructureDefinition|StructureMap|Subscription|Substance|SupplyDelivery|SupplyRequest|Task|TestScript|TestReport|ValueSet|VisionPrescription)\\/[A-Za-z0-9\\-\\.]{1,64}(\\/_history\\/[A-Za-z0-9\\-\\.]{1,64})?";
-  private static final String EXECUTED_CONSTRAINT_LIST = "validator.executed.invariant.list";
-  private static final String EXECUTION_ID = "validator.execution.id";
-
-  private String uriRegexForVersion() {
-    if (VersionUtilities.isR3Ver(context.getVersion()))
-      return URI_REGEX3;
-    else
-      return Constants.URI_REGEX;
-  }
-
-  private String getCanonicalURLForEntry(Element entry) {
-    Element e = entry.getNamedChild("resource");
-    if (e == null)
-      return null;
-    return e.getNamedChildValue("url");
-  }
-
-  private String getIdForEntry(Element entry) {
-    Element e = entry.getNamedChild("resource");
-    if (e == null)
-      return null;
-    return e.getNamedChildValue("id");
-  }
-
-  /**
-   * Check each resource entry to ensure that the entry's fullURL includes the resource's id
-   * value. Adds an ERROR ValidationMessge to errors List for a given entry if it references
-   * a resource and fullURL does not include the resource's id.
-   *
-   * @param errors  List of ValidationMessage objects that new errors will be added to.
-   * @param entries List of entry Element objects to be checked.
-   * @param stack   Current NodeStack used to create path names in error detail messages.
-   */
-  private void validateResourceIds(List<ValidationMessage> errors, List<Element> entries, NodeStack stack) {
-    // TODO: Need to handle _version
-    int i = 1;
-    for (Element entry : entries) {
-      String fullUrl = entry.getNamedChildValue("fullUrl");
-      Element resource = entry.getNamedChild("resource");
-      String id = resource != null ? resource.getNamedChildValue("id") : null;
-      if (id != null && fullUrl != null) {
-        String urlId = null;
-        if (fullUrl.startsWith("https://") || fullUrl.startsWith("http://")) {
-          urlId = fullUrl.substring(fullUrl.lastIndexOf('/') + 1);
-        } else if (fullUrl.startsWith("urn:uuid") || fullUrl.startsWith("urn:oid")) {
-          urlId = fullUrl.substring(fullUrl.lastIndexOf(':') + 1);
-        }
-        rule(errors, IssueType.INVALID, entry.line(), entry.col(), stack.addToLiteralPath("entry[" + i + "]"), urlId.equals(id),messages.getString("Resource_ID_does_not_match_the_ID_in_the_entry_full_URL__vs__"), id, fullUrl);
-      }
-      i++;
-    }
-  }
-
-  private void checkAllInterlinked(List<ValidationMessage> errors, List<Element> entries, NodeStack stack, Element bundle, boolean isError) {
-    List<EntrySummary> entryList = new ArrayList<>();
-    for (Element entry : entries) {
-      Element r = entry.getNamedChild("resource");
-      if (r != null) {
-        entryList.add(new EntrySummary(entry, r));
-      }
-    }
-    for (EntrySummary e : entryList) {
-      Set<String> references = findReferences(e.getEntry());
-      for (String ref : references) {
-        Element tgt = resolveInBundle(entries, ref, e.getEntry().getChildValue("fullUrl"), e.getResource().fhirType(), e.getResource().getIdBase());
-        if (tgt != null) {
-          EntrySummary t = entryForTarget(entryList, tgt);
-          if (t != null) {
-            e.getTargets().add(t);
-          }
-        }
-      }
-    }
-
-    Set<EntrySummary> visited = new HashSet<>();
-    visitLinked(visited, entryList.get(0));
-    boolean foundRevLinks;
-    do {
-      foundRevLinks = false;
-      for (EntrySummary e : entryList) {
-        if (!visited.contains(e)) {
-          boolean add = false;
-          for (EntrySummary t : e.getTargets()) {
-            if (visited.contains(t)) {
-              add = true;
-            }
-          }
-          if (add) {
-            foundRevLinks = true;
-            visitLinked(visited, e);
-          }
-        }
-      }
-    } while (foundRevLinks);
-
-    int i = 0;
-    for (EntrySummary e : entryList) {
-      Element entry = e.getEntry();
-      if (isError) {
-        rule(errors, IssueType.INFORMATIONAL, entry.line(), entry.col(), stack.addToLiteralPath("entry" + '[' + (i + 1) + ']'), visited.contains(e),messages.getString("Entry__isnt_reachable_by_traversing_from_first_Bundle_entry"), (entry.getChildValue("fullUrl") != null ? "'" + entry.getChildValue("fullUrl") + "'" : ""));
-      } else {
-        warning(errors, IssueType.INFORMATIONAL, entry.line(), entry.col(), stack.addToLiteralPath("entry" + '[' + (i + 1) + ']'), visited.contains(e),messages.getString("Entry__isnt_reachable_by_traversing_from_first_Bundle_entry"), (entry.getChildValue("fullUrl") != null ? "'" + entry.getChildValue("fullUrl") + "'" : ""));
-      }
-      i++;
-    }
-  }
-
-  private EntrySummary entryForTarget(List<EntrySummary> entryList, Element tgt) {
-    for (EntrySummary e : entryList) {
-      if (e.getEntry() == tgt) {
-        return e;
-      }
-    }
-    return null;
-  }
-
-  private void visitLinked(Set<EntrySummary> visited, EntrySummary t) {
-    if (!visited.contains(t)) {
-      visited.add(t);
-      for (EntrySummary e : t.getTargets()) {
-        visitLinked(visited, e);
-      }
-    }
-  }
-
-  private void followResourceLinks(Element entry, Map<String, Element> visitedResources, Map<Element, Element> candidateEntries, List<Element> candidateResources, List<ValidationMessage> errors, NodeStack stack) {
-    followResourceLinks(entry, visitedResources, candidateEntries, candidateResources, errors, stack, 0);
-  }
-
-  private void followResourceLinks(Element entry, Map<String, Element> visitedResources, Map<Element, Element> candidateEntries, List<Element> candidateResources, List<ValidationMessage> errors, NodeStack stack, int depth) {
-    Element resource = entry.getNamedChild("resource");
-    if (visitedResources.containsValue(resource))
-      return;
-
-    visitedResources.put(entry.getNamedChildValue("fullUrl"), resource);
-
-    String type = null;
-    Set<String> references = findReferences(resource);
-    for (String reference : references) {
-      // We don't want errors when just retrieving the element as they will be caught (with better path info) in subsequent processing
-      IndexedElement r = getFromBundle(stack.getElement(), reference, entry.getChildValue("fullUrl"), new ArrayList<ValidationMessage>(), stack.addToLiteralPath("entry[" + candidateResources.indexOf(resource) + "]"), type, "transaction".equals(stack.getElement().getChildValue("type")));
-      if (r != null && !visitedResources.containsValue(r.getMatch())) {
-        followResourceLinks(candidateEntries.get(r.getMatch()), visitedResources, candidateEntries, candidateResources, errors, stack, depth + 1);
-      }
-    }
-  }
-
-  private Set<String> findReferences(Element start) {
-    Set<String> references = new HashSet<String>();
-    findReferences(start, references);
-    return references;
-  }
-
-  private void findReferences(Element start, Set<String> references) {
-    for (Element child : start.getChildren()) {
-      if (child.getType().equals("Reference")) {
-        String ref = child.getChildValue("reference");
-        if (ref != null && !ref.startsWith("#"))
-          references.add(ref);
-      }
-      if (child.getType().equals("url") || child.getType().equals("uri") || child.getType().equals("canonical")) {
-        String ref = child.primitiveValue();
-        if (ref != null && !ref.startsWith("#"))
-          references.add(ref);
-      }
-      findReferences(child, references);
-    }
-  }
-
-  private void validateBundleReference(List<ValidationMessage> errors, List<Element> entries, Element ref, String name, NodeStack stack, String fullUrl, String type, String id) {
-    String reference = null;
-    try {
-      reference = ref.getNamedChildValue("reference");
-    } catch (Error e) {
-
-    }
-
-    if (ref != null && !Utilities.noString(reference)) {
-      Element target = resolveInBundle(entries, reference, fullUrl, type, id);
-      rule(errors, IssueType.INVALID, ref.line(), ref.col(), stack.addToLiteralPath("reference"), target != null,messages.getString("Cant_find__in_the_bundle_"), reference, name);
-    }
-  }
-
-  private void validateContains(ValidatorHostContext hostContext, List<ValidationMessage> errors, String path, ElementDefinition child, ElementDefinition context, Element resource, Element element, NodeStack stack, IdStatus idstatus) throws FHIRException {
-    String resourceName = element.getType();
-    TypeRefComponent trr = null;
-    for (TypeRefComponent tr : child.getType()) {
-      if (tr.getCode().equals("Resource")) {
-        trr = tr;
-        break;
-      }
-    }
-    if (trr == null) {
-      rule(errors, IssueType.INFORMATIONAL, element.line(), element.col(), stack.getLiteralPath(), false,messages.getString("The_type__is_not_valid__no_resources_allowed_here"), resourceName);
-    } else if (isValidResourceType(resourceName, trr)) {
-      long t = System.nanoTime();
-      StructureDefinition profile = this.context.fetchResource(StructureDefinition.class, "http://hl7.org/fhir/StructureDefinition/" + resourceName);
-      sdTime = sdTime + (System.nanoTime() - t);
-      // special case: resource wrapper is reset if we're crossing a bundle boundary, but not otherwise
-      ValidatorHostContext hc = null;
-      if (element.getSpecial() == SpecialElement.BUNDLE_ENTRY || element.getSpecial() == SpecialElement.BUNDLE_OUTCOME || element.getSpecial() == SpecialElement.PARAMETER) {
-        resource = element;
-        hc = hostContext.forEntry(element);
-      } else {
-        hc = hostContext.forContained(element);
-      }
-      trackUsage(profile, hostContext, element);
-      if (rule(errors, IssueType.INVALID, element.line(), element.col(), stack.getLiteralPath(), profile != null,messages.getString("No_profile_found_for_contained_resource_of_type_"), resourceName)) {
-        validateResource(hc, errors, resource, element, profile, idstatus, stack);
-      }
-    } else {
-      List<String> types = new ArrayList<>();
-      for (UriType u : trr.getProfile()) {
-        StructureDefinition sd = this.context.fetchResource(StructureDefinition.class, u.getValue());
-        if (sd != null && !types.contains(sd.getType())) {
-          types.add(sd.getType());
-        }
-      }
-      if (types.size() == 1) {
-        rule(errors, IssueType.INFORMATIONAL, element.line(), element.col(), stack.getLiteralPath(), false,messages.getString("The_type__is_not_valid__must_be_"), resourceName, types.get(0));
-      } else {
-        rule(errors, IssueType.INFORMATIONAL, element.line(), element.col(), stack.getLiteralPath(), false,messages.getString("The_type__is_not_valid__must_be_one_of_"), resourceName, types);
-      }
-    }
-  }
-
-  private boolean isValidResourceType(String type, TypeRefComponent def) {
-    if (!def.hasProfile()) {
-      return true;
-    }
-    List<StructureDefinition> list = new ArrayList<>();
-    for (UriType u : def.getProfile()) {
-      StructureDefinition sdt = context.fetchResource(StructureDefinition.class, u.getValue());
-      if (sdt != null) {
-        list.add(sdt);
-      }
-    }
-
-    StructureDefinition sdt = context.fetchTypeDefinition(type);
-    while (sdt != null) {
-      if (def.getWorkingCode().equals("Resource")) {
-        for (StructureDefinition sd : list) {
-          if (sd.getUrl().equals(sdt.getUrl())) {
-            return true;
-          }
-          if (sd.getType().equals(sdt.getType())) {
-            return true;
-          }
-        }
-      }
-      sdt = context.fetchResource(StructureDefinition.class, sdt.getBaseDefinition());
-    }
-    return false;
-  }
-
-  private void validateDocument(List<ValidationMessage> errors, List<Element> entries, Element composition, NodeStack stack, String fullUrl, String id) {
-    // first entry must be a composition
-    if (rule(errors, IssueType.INVALID, composition.line(), composition.col(), stack.getLiteralPath(), composition.getType().equals("Composition"),messages.getString("The_first_entry_in_a_document_must_be_a_composition"))) {
-
-      // the composition subject etc references must resolve in the bundle
-      validateDocumentReference(errors, entries, composition, stack, fullUrl, id, false, "subject", "Composition");
-      validateDocumentReference(errors, entries, composition, stack, fullUrl, id, true, "author", "Composition");
-      validateDocumentReference(errors, entries, composition, stack, fullUrl, id, false, "encounter", "Composition");
-      validateDocumentReference(errors, entries, composition, stack, fullUrl, id, false, "custodian", "Composition");
-      validateDocumentSubReference(errors, entries, composition, stack, fullUrl, id, "Composition", "attester", false, "party");
-      validateDocumentSubReference(errors, entries, composition, stack, fullUrl, id, "Composition", "event", true, "detail");
-
-      validateSections(errors, entries, composition, stack, fullUrl, id);
-    }
-  }
-
-  public void validateDocumentSubReference(List<ValidationMessage> errors, List<Element> entries, Element composition, NodeStack stack, String fullUrl, String id, String title, String parent, boolean repeats, String propName) {
-    List<Element> list = new ArrayList<>();
-    composition.getNamedChildren(parent, list);
-    int i = 1;
-    for (Element elem : list) {
-      validateDocumentReference(errors, entries, elem, stack.push(elem, i, null, null), fullUrl, id, repeats, propName, title + "." + parent);
-      i++;
-    }
-  }
-
-  public void validateDocumentReference(List<ValidationMessage> errors, List<Element> entries, Element composition, NodeStack stack, String fullUrl, String id, boolean repeats, String propName, String title) {
-    if (repeats) {
-      List<Element> list = new ArrayList<>();
-      composition.getNamedChildren(propName, list);
-      int i = 1;
-      for (Element elem : list) {
-        validateBundleReference(errors, entries, elem, title + "." + propName, stack.push(elem, i, null, null), fullUrl, "Composition", id);
-        i++;
-      }
-
-    } else {
-      Element elem = composition.getNamedChild(propName);
-      if (elem != null) {
-        validateBundleReference(errors, entries, elem, title + "." + propName, stack.push(elem, -1, null, null), fullUrl, "Composition", id);
-      }
-    }
-  }
-
-  private void validateElement(ValidatorHostContext hostContext, List<ValidationMessage> errors, StructureDefinition profile, ElementDefinition definition, StructureDefinition cprofile, ElementDefinition context,
-    Element resource, Element element, String actualType, NodeStack stack, boolean inCodeableConcept, boolean checkDisplayInContext, String extensionUrl) throws FHIRException {
-
-    // check type invariants
-    checkInvariants(hostContext, errors, profile, definition, resource, element, stack, false);
-    if (definition.getFixed() != null)
-      checkFixedValue(errors, stack.getLiteralPath(), element, definition.getFixed(), profile.getUrl(), definition.getSliceName(), null);
-
-    // get the list of direct defined children, including slices
-    List<ElementDefinition> childDefinitions = ProfileUtilities.getChildMap(profile, definition);
-    if (childDefinitions.isEmpty()) {
-      if (actualType == null)
-        return; // there'll be an error elsewhere in this case, and we're going to stop.
-      childDefinitions = getActualTypeChildren(hostContext, element, actualType);
-    } else if (definition.getType().size() > 1) {
-      // this only happens when the profile constrains the abstract children but leaves th choice open.
-      if (actualType == null)
-        return; // there'll be an error elsewhere in this case, and we're going to stop.
-      List<ElementDefinition> typeChildDefinitions = getActualTypeChildren(hostContext, element, actualType);
-      // what were going to do is merge them - the type is not allowed to constrain things that the child definitions already do (well, if it does, it'll be ignored)
-      mergeChildLists(childDefinitions, typeChildDefinitions, definition.getPath(), actualType);
-    }
-
-    List<ElementInfo> children = listChildren(element, stack);
-    List<String> problematicPaths = assignChildren(hostContext, errors, profile, resource, stack, childDefinitions, children);
-
-    checkCardinalities(errors, profile, element, stack, childDefinitions, children, problematicPaths);
-    // 4. check order if any slices are ordered. (todo)
-
-    // 5. inspect each child for validity
-    for (ElementInfo ei : children) {
-      checkChild(hostContext, errors, profile, definition, resource, element, actualType, stack, inCodeableConcept, checkDisplayInContext, ei, extensionUrl);
-    }
-  }
-
-  private void mergeChildLists(List<ElementDefinition> master, List<ElementDefinition> additional, String masterPath, String typePath) {
-    for (ElementDefinition ed : additional) {
-      boolean inMaster = false;
-      for (ElementDefinition t : master) {
-        String tp = masterPath + ed.getPath().substring(typePath.length());
-        if (t.getPath().equals(tp)) {
-          inMaster = true;
-        }
-      }
-      if (!inMaster) {
-        master.add(ed);
-      }
-    }
-
-
-  }
-
-  // todo: the element definition in context might assign a constrained profile for the type?
-  public List<ElementDefinition> getActualTypeChildren(ValidatorHostContext hostContext, Element element, String actualType) {
-    List<ElementDefinition> childDefinitions;
-    StructureDefinition dt = null;
-    if (isAbsolute(actualType))
-      dt = this.context.fetchResource(StructureDefinition.class, actualType);
-    else
-      dt = this.context.fetchResource(StructureDefinition.class, "http://hl7.org/fhir/StructureDefinition/" + actualType);
-    if (dt == null)
-      throw new DefinitionException("Unable to resolve actual type " + actualType);
-    trackUsage(dt, hostContext, element);
-
-    childDefinitions = ProfileUtilities.getChildMap(dt, dt.getSnapshot().getElement().get(0));
-    return childDefinitions;
-  }
-
-  public void checkChild(ValidatorHostContext hostContext, List<ValidationMessage> errors, StructureDefinition profile, ElementDefinition definition,
-    Element resource, Element element, String actualType, NodeStack stack, boolean inCodeableConcept, boolean checkDisplayInContext, ElementInfo ei, String extensionUrl)
-    throws FHIRException, DefinitionException {
-
-    List<String> profiles = new ArrayList<String>();
-    if (ei.definition != null) {
-      String type = null;
-      ElementDefinition typeDefn = null;
-      checkMustSupport(profile, ei);
-
-      if (ei.definition.getType().size() == 1 && !"*".equals(ei.definition.getType().get(0).getWorkingCode()) && !"Element".equals(ei.definition.getType().get(0).getWorkingCode())
-        && !"BackboneElement".equals(ei.definition.getType().get(0).getWorkingCode())) {
-        type = ei.definition.getType().get(0).getWorkingCode();
-        // Excluding reference is a kludge to get around versioning issues
-        if (ei.definition.getType().get(0).hasProfile()) {
-          for (CanonicalType p : ei.definition.getType().get(0).getProfile()) {
-            profiles.add(p.getValue());
-          }
-        }
-      } else if (ei.definition.getType().size() == 1 && "*".equals(ei.definition.getType().get(0).getWorkingCode())) {
-        String prefix = tail(ei.definition.getPath());
-        assert prefix.endsWith("[x]");
-        type = ei.getName().substring(prefix.length() - 3);
-        if (isPrimitiveType(type))
-          type = Utilities.uncapitalize(type);
-        if (ei.definition.getType().get(0).hasProfile()) {
-          for (CanonicalType p : ei.definition.getType().get(0).getProfile()) {
-            profiles.add(p.getValue());
-          }
-        }
-      } else if (ei.definition.getType().size() > 1) {
-
-        String prefix = tail(ei.definition.getPath());
-        assert typesAreAllReference(ei.definition.getType()) || ei.definition.hasRepresentation(PropertyRepresentation.TYPEATTR) || prefix.endsWith("[x]") : prefix;
-
-        if (ei.definition.hasRepresentation(PropertyRepresentation.TYPEATTR))
-          type = ei.getElement().getType();
-        else {
-          prefix = prefix.substring(0, prefix.length() - 3);
-          for (TypeRefComponent t : ei.definition.getType())
-            if ((prefix + Utilities.capitalize(t.getWorkingCode())).equals(ei.getName())) {
-              type = t.getWorkingCode();
-              // Excluding reference is a kludge to get around versioning issues
-              if (t.hasProfile() && !type.equals("Reference"))
-                profiles.add(t.getProfile().get(0).getValue());
-            }
-        }
-        if (type == null) {
-          TypeRefComponent trc = ei.definition.getType().get(0);
-          if (trc.getWorkingCode().equals("Reference"))
-            type = "Reference";
-          else
-            rule(errors, IssueType.STRUCTURE, ei.line(), ei.col(), stack.getLiteralPath(), false,messages.getString("The_type_of_element__is_not_known_which_is_illegal_Valid_types_at_this_point_are_"), ei.getName(), describeTypes(ei.definition.getType()));
-        }
-      } else if (ei.definition.getContentReference() != null) {
-        typeDefn = resolveNameReference(profile.getSnapshot(), ei.definition.getContentReference());
-      } else if (ei.definition.getType().size() == 1 && ("Element".equals(ei.definition.getType().get(0).getWorkingCode()) || "BackboneElement".equals(ei.definition.getType().get(0).getWorkingCode()))) {
-        if (ei.definition.getType().get(0).hasProfile()) {
-          CanonicalType pu = ei.definition.getType().get(0).getProfile().get(0);
-          if (pu.hasExtension(ToolingExtensions.EXT_PROFILE_ELEMENT))
-            profiles.add(pu.getValue() + "#" + pu.getExtensionString(ToolingExtensions.EXT_PROFILE_ELEMENT));
-          else
-            profiles.add(pu.getValue());
-        }
-      }
-
-      if (type != null) {
-        if (type.startsWith("@")) {
-          ei.definition = findElement(profile, type.substring(1));
-          type = null;
-        }
-      }
-      NodeStack localStack = stack.push(ei.getElement(), ei.count, ei.definition, type == null ? typeDefn : resolveType(type, ei.definition.getType()));
-      if (debug) {
-        System.out.println("  " + localStack.getLiteralPath());
-      }
-      String localStackLiterapPath = localStack.getLiteralPath();
-      String eiPath = ei.getPath();
-      assert (eiPath.equals(localStackLiterapPath)) : "ei.path: " + ei.getPath() + "  -  localStack.getLiteralPath: " + localStackLiterapPath;
-      boolean thisIsCodeableConcept = false;
-      String thisExtension = null;
-      boolean checkDisplay = true;
-
-      checkInvariants(hostContext, errors, profile, ei.definition, resource, ei.getElement(), localStack, true);
-
-      ei.getElement().markValidation(profile, ei.definition);
-      boolean elementValidated = false;
-      if (type != null) {
-        if (isPrimitiveType(type)) {
-          checkPrimitive(hostContext, errors, ei.getPath(), type, ei.definition, ei.getElement(), profile, stack);
-        } else {
-          if (ei.definition.hasFixed()) {
-            checkFixedValue(errors, ei.getPath(), ei.getElement(), ei.definition.getFixed(), profile.getUrl(), ei.definition.getSliceName(), null);
-          }
-          if (ei.definition.hasPattern()) {
-            checkFixedValue(errors, ei.getPath(), ei.getElement(), ei.definition.getPattern(), profile.getUrl(), ei.definition.getSliceName(), null, true);
-          }
-        }
-        if (type.equals("Identifier")) {
-          checkIdentifier(errors, ei.getPath(), ei.getElement(), ei.definition);
-        } else if (type.equals("Coding")) {
-          checkCoding(errors, ei.getPath(), ei.getElement(), profile, ei.definition, inCodeableConcept, checkDisplayInContext, stack);
-        } else if (type.equals("CodeableConcept")) {
-          checkDisplay = checkCodeableConcept(errors, ei.getPath(), ei.getElement(), profile, ei.definition, stack);
-          thisIsCodeableConcept = true;
-        } else if (type.equals("Reference")) {
-          checkReference(hostContext, errors, ei.getPath(), ei.getElement(), profile, ei.definition, actualType, localStack);
-          // We only check extensions if we're not in a complex extension or if the element we're dealing with is not defined as part of that complex extension
-        } else if (type.equals("Extension")) {
-          Element eurl = ei.getElement().getNamedChild("url");
-          if (rule(errors, IssueType.INVALID, ei.getPath(), eurl != null,messages.getString("Extensionurl_is_required"))) {
-            String url = eurl.primitiveValue();
-            thisExtension = url;
-            if (rule(errors, IssueType.INVALID, ei.getPath(), !Utilities.noString(url),messages.getString("Extensionurl_is_required"))) {
-              if (rule(errors, IssueType.INVALID, ei.getPath(), (extensionUrl != null) || Utilities.isAbsoluteUrl(url),messages.getString("Extensionurl_must_be_an_absolute_URL"))) {
-                checkExtension(hostContext, errors, ei.getPath(), resource, element, ei.getElement(), ei.definition, profile, localStack, stack, extensionUrl);
-              }
-            }
-          }
-        } else if (type.equals("Resource")) {
-          validateContains(hostContext, errors, ei.getPath(), ei.definition, definition, resource, ei.getElement(), localStack, idStatusForEntry(element, ei)); // if
-          elementValidated = true;
-          // (str.matches(".*([.,/])work\\1$"))
-        } else if (Utilities.isAbsoluteUrl(type)) {
-          StructureDefinition defn = context.fetchTypeDefinition(type);
-          if (defn != null && hasMapping("http://hl7.org/fhir/terminology-pattern", defn, defn.getSnapshot().getElementFirstRep())) {
-            List<String> txtype = getMapping("http://hl7.org/fhir/terminology-pattern", defn, defn.getSnapshot().getElementFirstRep());
-            if (txtype.contains("CodeableConcept")) {
-              checkTerminologyCodeableConcept(errors, ei.getPath(), ei.getElement(), profile, ei.definition, stack, defn);
-              thisIsCodeableConcept = true;
-            } else if (txtype.contains("Coding")) {
-              checkTerminologyCoding(errors, ei.getPath(), ei.getElement(), profile, ei.definition, inCodeableConcept, checkDisplayInContext, stack, defn);
-            }
-          }
-        }
-      } else {
-        if (rule(errors, IssueType.STRUCTURE, ei.line(), ei.col(), stack.getLiteralPath(), ei.definition != null,messages.getString("Unrecognised_Content_"), ei.getName()))
-          validateElement(hostContext, errors, profile, ei.definition, null, null, resource, ei.getElement(), type, localStack, false, true, null);
-      }
-      StructureDefinition p = null;
-      String tail = null;
-      if (profiles.isEmpty()) {
-        if (type != null) {
-          p = getProfileForType(type, ei.definition.getType());
-
-          // If dealing with a primitive type, then we need to check the current child against
-          // the invariants (constraints) on the current element, because otherwise it only gets
-          // checked against the primary type's invariants: LLoyd
-          //if (p.getKind() == StructureDefinitionKind.PRIMITIVETYPE) {
-          //  checkInvariants(hostContext, errors, ei.path, profile, ei.definition, null, null, resource, ei.element);
-          //}
-
-          rule(errors, IssueType.STRUCTURE, ei.line(), ei.col(), ei.getPath(), p != null,messages.getString("Unknown_type_"), type);
-        }
-      } else if (profiles.size() == 1) {
-        String url = profiles.get(0);
-        if (url.contains("#")) {
-          tail = url.substring(url.indexOf("#") + 1);
-          url = url.substring(0, url.indexOf("#"));
-        }
-        p = this.context.fetchResource(StructureDefinition.class, url);
-        rule(errors, IssueType.STRUCTURE, ei.line(), ei.col(), ei.getPath(), p != null,messages.getString("Unknown_profile_"), profiles.get(0));
-      } else {
-        elementValidated = true;
-        HashMap<String, List<ValidationMessage>> goodProfiles = new HashMap<String, List<ValidationMessage>>();
-        HashMap<String, List<ValidationMessage>> badProfiles = new HashMap<String, List<ValidationMessage>>();
-        for (String typeProfile : profiles) {
-          String url = typeProfile;
-          tail = null;
-          if (url.contains("#")) {
-            tail = url.substring(url.indexOf("#") + 1);
-            url = url.substring(0, url.indexOf("#"));
-          }
-          p = this.context.fetchResource(StructureDefinition.class, typeProfile);
-          if (rule(errors, IssueType.STRUCTURE, ei.line(), ei.col(), ei.getPath(), p != null,messages.getString("Unknown_profile_"), typeProfile)) {
-            List<ValidationMessage> profileErrors = new ArrayList<ValidationMessage>();
-            validateElement(hostContext, profileErrors, p, getElementByTail(p, tail), profile, ei.definition, resource, ei.getElement(), type, localStack, thisIsCodeableConcept, checkDisplay, thisExtension);
-            if (hasErrors(profileErrors))
-              badProfiles.put(typeProfile, profileErrors);
-            else
-              goodProfiles.put(typeProfile, profileErrors);
-          }
-        }
-        if (goodProfiles.size() == 1) {
-          errors.addAll(goodProfiles.values().iterator().next());
-        } else if (goodProfiles.size() == 0) {
-          rule(errors, IssueType.STRUCTURE, ei.line(), ei.col(), ei.getPath(), false,messages.getString("Unable_to_find_matching_profile_among_choices_"), StringUtils.join("; ", profiles));
-          for (String m : badProfiles.keySet()) {
-            p = this.context.fetchResource(StructureDefinition.class, m);
-            for (ValidationMessage message : badProfiles.get(m)) {
-              message.setMessage(message.getMessage() + " (validating against " + p.getUrl() + (p.hasVersion() ? "|" + p.getVersion() : "") + " [" + p.getName() + "])");
-              errors.add(message);
-            }
-          }
-        } else {
-          warning(errors, IssueType.STRUCTURE, ei.line(), ei.col(), ei.getPath(), false,messages.getString("Found_multiple_matching_profiles_among_choices_"), StringUtils.join("; ", goodProfiles.keySet()));
-          for (String m : goodProfiles.keySet()) {
-            p = this.context.fetchResource(StructureDefinition.class, m);
-            for (ValidationMessage message : goodProfiles.get(m)) {
-              message.setMessage(message.getMessage() + " (validating against " + p.getUrl() + (p.hasVersion() ? "|" + p.getVersion() : "") + " [" + p.getName() + "])");
-              errors.add(message);
-            }
-          }
-        }
-      }
-      if (p != null) {
-        trackUsage(p, hostContext, element);
-
-        if (!elementValidated) {
-          if (ei.getElement().getSpecial() == SpecialElement.BUNDLE_ENTRY || ei.getElement().getSpecial() == SpecialElement.BUNDLE_OUTCOME || ei.getElement().getSpecial() == SpecialElement.PARAMETER)
-            validateElement(hostContext, errors, p, getElementByTail(p, tail), profile, ei.definition, ei.getElement(), ei.getElement(), type, localStack, thisIsCodeableConcept, checkDisplay, thisExtension);
-          else
-            validateElement(hostContext, errors, p, getElementByTail(p, tail), profile, ei.definition, resource, ei.getElement(), type, localStack, thisIsCodeableConcept, checkDisplay, thisExtension);
-        }
-        int index = profile.getSnapshot().getElement().indexOf(ei.definition);
-        if (index < profile.getSnapshot().getElement().size() - 1) {
-          String nextPath = profile.getSnapshot().getElement().get(index + 1).getPath();
-          if (!nextPath.equals(ei.definition.getPath()) && nextPath.startsWith(ei.definition.getPath()))
-            validateElement(hostContext, errors, profile, ei.definition, null, null, resource, ei.getElement(), type, localStack, thisIsCodeableConcept, checkDisplay, thisExtension);
-        }
-      }
-    }
-  }
-
-  private void trackUsage(StructureDefinition profile, ValidatorHostContext hostContext, Element element) {
-    if (tracker != null) {
-      tracker.recordProfileUsage(profile, hostContext.getAppContext(), element);
-    }
-  }
-
-  private boolean hasMapping(String url, StructureDefinition defn, ElementDefinition elem) {
-    String id = null;
-    for (StructureDefinitionMappingComponent m : defn.getMapping()) {
-      if (url.equals(m.getUri())) {
-        id = m.getIdentity();
-        break;
-      }
-    }
-    if (id != null) {
-      for (ElementDefinitionMappingComponent m : elem.getMapping()) {
-        if (id.equals(m.getIdentity())) {
-          return true;
-        }
-      }
-
-    }
-    return false;
-  }
-
-  private List<String> getMapping(String url, StructureDefinition defn, ElementDefinition elem) {
-    List<String> res = new ArrayList<>();
-    String id = null;
-    for (StructureDefinitionMappingComponent m : defn.getMapping()) {
-      if (url.equals(m.getUri())) {
-        id = m.getIdentity();
-        break;
-      }
-    }
-    if (id != null) {
-      for (ElementDefinitionMappingComponent m : elem.getMapping()) {
-        if (id.equals(m.getIdentity())) {
-          res.add(m.getMap());
-        }
-      }
-    }
-    return res;
-  }
-
-  public void checkMustSupport(StructureDefinition profile, ElementInfo ei) {
-    String usesMustSupport = profile.getUserString("usesMustSupport");
-    if (usesMustSupport == null) {
-      usesMustSupport = "N";
-      for (ElementDefinition pe : profile.getSnapshot().getElement()) {
-        if (pe.getMustSupport()) {
-          usesMustSupport = "Y";
-          break;
-        }
-      }
-      profile.setUserData("usesMustSupport", usesMustSupport);
-    }
-    if (usesMustSupport.equals("Y")) {
-      String elementSupported = ei.getElement().getUserString("elementSupported");
-      if (elementSupported == null || ei.definition.getMustSupport())
-        if (ei.definition.getMustSupport()) {
-          ei.getElement().setUserData("elementSupported", "Y");
-        }
-    }
-  }
-
-  public void checkCardinalities(List<ValidationMessage> errors, StructureDefinition profile, Element element, NodeStack stack,
-    List<ElementDefinition> childDefinitions, List<ElementInfo> children, List<String> problematicPaths) throws DefinitionException {
-    // 3. report any definitions that have a cardinality problem
-    for (ElementDefinition ed : childDefinitions) {
-      if (ed.getRepresentation().isEmpty()) { // ignore xml attributes
-        int count = 0;
-        List<ElementDefinition> slices = null;
-        if (ed.hasSlicing())
-          slices = ProfileUtilities.getSliceList(profile, ed);
-        for (ElementInfo ei : children)
-          if (ei.definition == ed)
-            count++;
-          else if (slices != null) {
-            for (ElementDefinition sed : slices) {
-              if (ei.definition == sed) {
-                count++;
-                break;
-              }
-            }
-          }
-        String location = "Profile " + profile.getUrl() + ", Element '" + stack.getLiteralPath() + "." + tail(ed.getPath()) + (ed.hasSliceName() ? "[" + ed.getSliceName() + (ed.hasLabel() ? " (" + ed.getLabel() + ")" : "") + "]" : "") + "'";
-        if (ed.getMin() > 0) {
-          if (problematicPaths.contains(ed.getPath()))
-            hint(errors, IssueType.NOTSUPPORTED, element.line(), element.col(), stack.getLiteralPath(), count >= ed.getMin(),messages.getString("_Unable_to_check_minimum_required__due_to_lack_of_slicing_validation"), location, Integer.toString(ed.getMin()));
-          else
-            rule(errors, IssueType.STRUCTURE, element.line(), element.col(), stack.getLiteralPath(), count >= ed.getMin(),messages.getString("_minimum_required___but_only_found_"), location, Integer.toString(ed.getMin()), Integer.toString(count));
-        }
-        if (ed.hasMax() && !ed.getMax().equals("*")) {
-          if (problematicPaths.contains(ed.getPath()))
-            hint(errors, IssueType.NOTSUPPORTED, element.line(), element.col(), stack.getLiteralPath(), count <= Integer.parseInt(ed.getMax()),messages.getString("_Unable_to_check_max_allowed__due_to_lack_of_slicing_validation"), location, ed.getMax());
-          else
-            rule(errors, IssueType.STRUCTURE, element.line(), element.col(), stack.getLiteralPath(), count <= Integer.parseInt(ed.getMax()),messages.getString("_max_allowed___but_found_"), location, ed.getMax(), Integer.toString(count));
-        }
-      }
-    }
-  }
-
-  public List<String> assignChildren(ValidatorHostContext hostContext, List<ValidationMessage> errors, StructureDefinition profile, Element resource,
-    NodeStack stack, List<ElementDefinition> childDefinitions, List<ElementInfo> children) throws DefinitionException {
-    // 2. assign children to a definition
-    // for each definition, for each child, check whether it belongs in the slice
-    ElementDefinition slicer = null;
-    boolean unsupportedSlicing = false;
-    List<String> problematicPaths = new ArrayList<String>();
-    String slicingPath = null;
-    int sliceOffset = 0;
-    for (int i = 0; i < childDefinitions.size(); i++) {
-      ElementDefinition ed = childDefinitions.get(i);
-      boolean childUnsupportedSlicing = false;
-      boolean process = true;
-      if (ed.hasSlicing() && !ed.getSlicing().getOrdered())
-        slicingPath = ed.getPath();
-      else if (slicingPath != null && ed.getPath().equals(slicingPath))
-        ; // nothing
-      else if (slicingPath != null && !ed.getPath().startsWith(slicingPath))
-        slicingPath = null;
-      // where are we with slicing
-      if (ed.hasSlicing()) {
-        if (slicer != null && slicer.getPath().equals(ed.getPath())) {
-          String errorContext = "profile " + profile.getUrl();
-          if (!resource.getChildValue("id").isEmpty())
-            errorContext += "; instance " + resource.getChildValue("id");
-          throw new DefinitionException("Slice encountered midway through set (path = " + slicer.getPath() + ", id = " + slicer.getId() + "); " + errorContext);
-        }
-        slicer = ed;
-        process = false;
-        sliceOffset = i;
-      } else if (slicer != null && !slicer.getPath().equals(ed.getPath()))
-        slicer = null;
-
-      for (ElementInfo ei : children) {
-        if (ei.sliceInfo == null) {
-          ei.sliceInfo = new ArrayList<>();
-        }
-        unsupportedSlicing = matchSlice(hostContext, errors, ei.sliceInfo, profile, stack, slicer, unsupportedSlicing, problematicPaths, sliceOffset, i, ed, childUnsupportedSlicing, ei);
-      }
-    }
-    int last = -1;
-    int lastSlice = -1;
-    for (ElementInfo ei : children) {
-      String sliceInfo = "";
-      if (slicer != null)
-        sliceInfo = " (slice: " + slicer.getPath() + ")";
-      if (!unsupportedSlicing)
-        if (ei.additionalSlice && ei.definition != null) {
-          if (ei.definition.getSlicing().getRules().equals(ElementDefinition.SlicingRules.OPEN) ||
-            ei.definition.getSlicing().getRules().equals(ElementDefinition.SlicingRules.OPENATEND) && true /* TODO: replace "true" with condition to check that this element is at "end" */) {
-            slicingHint(errors, IssueType.INFORMATIONAL, ei.line(), ei.col(), ei.getPath(), false, "This element does not match any known slice" + (profile == null ? "" : " defined in the profile " + profile.getUrl()),
-              "This element does not match any known slice" + (profile == null ? "" : " defined in the profile " + profile.getUrl() + ": " + errorSummaryForSlicingAsHtml(ei.sliceInfo)));
-          } else if (ei.definition.getSlicing().getRules().equals(ElementDefinition.SlicingRules.CLOSED)) {
-            rule(errors, IssueType.INVALID, ei.line(), ei.col(), ei.getPath(), false, "This element does not match any known slice " + (profile == null ? "" : " defined in the profile " + profile.getUrl() + " and slicing is CLOSED: " + errorSummaryForSlicing(ei.sliceInfo)),messages.getString("This_element_does_not_match_any_known_slice_"), (profile == null ? "" : " defined in the profile " + profile.getUrl() + " and slicing is CLOSED: " + errorSummaryForSlicingAsHtml(ei.sliceInfo)));
-          }
-        } else {
-          // Don't raise this if we're in an abstract profile, like Resource
-          if (!profile.getAbstract())
-            rule(errors, IssueType.NOTSUPPORTED, ei.line(), ei.col(), ei.getPath(), (ei.definition != null),messages.getString("This_element_is_not_allowed_by_the_profile_"), profile.getUrl());
-        }
-      // TODO: Should get the order of elements correct when parsing elements that are XML attributes vs. elements
-      boolean isXmlAttr = false;
-      if (ei.definition != null) {
-        for (Enumeration<PropertyRepresentation> r : ei.definition.getRepresentation()) {
-          if (r.getValue() == PropertyRepresentation.XMLATTR) {
-            isXmlAttr = true;
-            break;
-          }
-        }
-      }
-
-      if (!ToolingExtensions.readBoolExtension(profile, "http://hl7.org/fhir/StructureDefinition/structuredefinition-xml-no-order")) {
-        boolean ok = (ei.definition == null) || (ei.index >= last) || isXmlAttr;
-        rule(errors, IssueType.INVALID, ei.line(), ei.col(), ei.getPath(), ok,messages.getString("As_specified_by_profile__Element__is_out_of_order"), profile.getUrl(), ei.getName());
-      }
-      if (ei.slice != null && ei.index == last && ei.slice.getSlicing().getOrdered())
-        rule(errors, IssueType.INVALID, ei.line(), ei.col(), ei.getPath(), (ei.definition == null) || (ei.sliceindex >= lastSlice) || isXmlAttr,messages.getString("As_specified_by_profile__Element__is_out_of_order_in_ordered_slice"), profile.getUrl(), ei.getName());
-      if (ei.definition == null || !isXmlAttr)
-        last = ei.index;
-      if (ei.slice != null)
-        lastSlice = ei.sliceindex;
-      else
-        lastSlice = -1;
-    }
-    return problematicPaths;
-  }
-
-  public List<ElementInfo> listChildren(Element element, NodeStack stack) {
-    // 1. List the children, and remember their exact path (convenience)
-    List<ElementInfo> children = new ArrayList<ElementInfo>();
-    ChildIterator iter = new ChildIterator(this, stack.getLiteralPath(), element);
-    while (iter.next())
-      children.add(new ElementInfo(iter.name(), iter.element(), iter.path(), iter.count()));
-    return children;
-  }
-
-  public void checkInvariants(ValidatorHostContext hostContext, List<ValidationMessage> errors, StructureDefinition profile, ElementDefinition definition, Element resource, Element element, NodeStack stack, boolean onlyNonInherited) throws FHIRException {
-    checkInvariants(hostContext, errors, stack.getLiteralPath(), profile, definition, null, null, resource, element, onlyNonInherited);
-  }
-
-  public boolean matchSlice(ValidatorHostContext hostContext, List<ValidationMessage> errors, List<ValidationMessage> sliceInfo, StructureDefinition profile, NodeStack stack,
-    ElementDefinition slicer, boolean unsupportedSlicing, List<String> problematicPaths, int sliceOffset, int i, ElementDefinition ed,
-    boolean childUnsupportedSlicing, ElementInfo ei) {
-    boolean match = false;
-    if (slicer == null || slicer == ed) {
-      match = nameMatches(ei.getName(), tail(ed.getPath()));
-    } else {
-      if (nameMatches(ei.getName(), tail(ed.getPath())))
-        try {
-          match = sliceMatches(hostContext, ei.getElement(), ei.getPath(), slicer, ed, profile, errors, sliceInfo, stack);
-          if (match) {
-            ei.slice = slicer;
-
-            // Since a defined slice was found, this is not an additional (undefined) slice.
-            ei.additionalSlice = false;
-          } else if (ei.slice == null) {
-            // if the specified slice is undefined, keep track of the fact this is an additional (undefined) slice, but only if a slice wasn't found previously
-            ei.additionalSlice = true;
-          }
-        } catch (FHIRException e) {
-          rule(errors, IssueType.PROCESSING, ei.line(), ei.col(), ei.getPath(), false, e.getMessage());
-          unsupportedSlicing = true;
-          childUnsupportedSlicing = true;
-        }
-    }
-    if (match) {
-      boolean isOk = ei.definition == null || ei.definition == slicer || (ei.definition.getPath().endsWith("[x]") && ed.getPath().startsWith(ei.definition.getPath().replace("[x]", "")));
-      if (rule(errors, IssueType.INVALID, ei.line(), ei.col(), ei.getPath(), isOk,messages.getString("Profile__Element_matches_more_than_one_slice___"), profile.getUrl(), (ei.definition == null || !ei.definition.hasSliceName() ? "" : ei.definition.getSliceName()), (ed.hasSliceName() ? ed.getSliceName() : ""))) {
-        ei.definition = ed;
-        if (ei.slice == null) {
-          ei.index = i;
-        } else {
-          ei.index = sliceOffset;
-          ei.sliceindex = i - (sliceOffset + 1);
-        }
-      }
-    } else if (childUnsupportedSlicing) {
-      problematicPaths.add(ed.getPath());
-    }
-    return unsupportedSlicing;
-  }
-
-  private ElementDefinition getElementByTail(StructureDefinition p, String tail) throws DefinitionException {
-    if (tail == null)
-      return p.getSnapshot().getElement().get(0);
-    for (ElementDefinition t : p.getSnapshot().getElement()) {
-      if (tail.equals(t.getId()))
-        return t;
-    }
-    throw new DefinitionException("Unable to find element with id '" + tail + "'");
-  }
-
-  private IdStatus idStatusForEntry(Element ep, ElementInfo ei) {
-    if (isBundleEntry(ei.getPath())) {
-      Element req = ep.getNamedChild("request");
-      Element resp = ep.getNamedChild("response");
-      Element fullUrl = ep.getNamedChild("fullUrl");
-      Element method = null;
-      Element url = null;
-      if (req != null) {
-        method = req.getNamedChild("method");
-        url = req.getNamedChild("url");
-      }
-      if (resp != null) {
-        return IdStatus.OPTIONAL;
-      }
-      if (method == null) {
-        if (fullUrl == null)
-          return IdStatus.REQUIRED;
-        else if (fullUrl.primitiveValue().startsWith("urn:uuid:") || fullUrl.primitiveValue().startsWith("urn:oid:"))
-          return IdStatus.OPTIONAL;
-        else
-          return IdStatus.REQUIRED;
-      } else {
-        String s = method.primitiveValue();
-        if (s.equals("PUT")) {
-          if (url == null)
-            return IdStatus.REQUIRED;
-          else
-            return IdStatus.OPTIONAL; // or maybe prohibited? not clear
-        } else if (s.equals("POST"))
-          return IdStatus.OPTIONAL; // this should be prohibited, but see task 9102
-        else // actually, we should never get to here; a bundle entry with method get/delete should not have a resource
-          return IdStatus.OPTIONAL;
-      }
-    } else if (isParametersEntry(ei.getPath()) || isBundleOutcome(ei.getPath()))
-      return IdStatus.OPTIONAL;
-    else
-      return IdStatus.REQUIRED;
-  }
-
-  private void checkInvariants(ValidatorHostContext hostContext, List<ValidationMessage> errors, String path, StructureDefinition profile, ElementDefinition ed, String typename, String typeProfile, Element resource, Element element, boolean onlyNonInherited) throws FHIRException, FHIRException {
-    if (noInvariantChecks)
-      return;
-
-    for (ElementDefinitionConstraintComponent inv : ed.getConstraint()) {
-      if (inv.hasExpression() && (!onlyNonInherited || !inv.hasSource() || profile.getUrl().equals(inv.getSource()))) {
-        @SuppressWarnings("unchecked")
-        Set<String> invList = executionId.equals(element.getUserString(EXECUTION_ID)) ? (Set<String>) element.getUserData(EXECUTED_CONSTRAINT_LIST) : null;
-        if (invList == null) {
-          invList = new HashSet<>();
-          element.setUserData(EXECUTED_CONSTRAINT_LIST, invList);
-          element.setUserData(EXECUTION_ID, executionId);
-        }
-        if (!invList.contains(inv.getKey())) {
-          invList.add(inv.getKey());
-          checkInvariant(hostContext, errors, path, profile, resource, element, inv);
-        } else {
-          //System.out.println("Skip "+inv.getKey()+" on "+path);
-        }
-      }
-    }
-  }
-
-  public void checkInvariant(ValidatorHostContext hostContext, List<ValidationMessage> errors, String path, StructureDefinition profile, Element resource, Element element, ElementDefinitionConstraintComponent inv) throws FHIRException {
-    ExpressionNode n = (ExpressionNode) inv.getUserData("validator.expression.cache");
-    if (n == null) {
-      long t = System.nanoTime();
-      try {
-        n = fpe.parse(fixExpr(inv.getExpression()));
-      } catch (FHIRLexerException e) {
-        throw new FHIRException("Problem processing expression " + inv.getExpression() + " in profile " + profile.getUrl() + " path " + path + ": " + e.getMessage());
-      }
-      fpeTime = fpeTime + (System.nanoTime() - t);
-      inv.setUserData("validator.expression.cache", n);
-    }
-
-    String msg;
-    boolean ok;
-    try {
-      long t = System.nanoTime();
-      ok = fpe.evaluateToBoolean(hostContext, resource, hostContext.getRootResource(), element, n);
-      fpeTime = fpeTime + (System.nanoTime() - t);
-      msg = fpe.forLog();
-    } catch (Exception ex) {
-      ok = false;
-      msg = ex.getMessage();
-    }
-    if (!ok) {
-      if (!Utilities.noString(msg))
-        msg = " (" + msg + ")";
-      if (inv.hasExtension("http://hl7.org/fhir/StructureDefinition/elementdefinition-bestpractice") &&
-        ToolingExtensions.readBooleanExtension(inv, "http://hl7.org/fhir/StructureDefinition/elementdefinition-bestpractice")) {
-        if (bpWarnings == BestPracticeWarningLevel.Hint)
-          hint(errors, IssueType.INVARIANT, element.line(), element.col(), path, ok, inv.getKey() + ": " + inv.getHuman() + msg + " [" + n.toString() + "]");
-        else if (bpWarnings == BestPracticeWarningLevel.Warning)
-          warning(errors, IssueType.INVARIANT, element.line(), element.col(), path, ok, inv.getKey() + ": " + inv.getHuman() + msg + " [" + n.toString() + "]");
-        else if (bpWarnings == BestPracticeWarningLevel.Error)
-          rule(errors, IssueType.INVARIANT, element.line(), element.col(), path, ok, inv.getKey() + ": " + inv.getHuman() + msg + " [" + n.toString() + "]");
-      } else if (inv.getSeverity() == ConstraintSeverity.ERROR) {
-        rule(errors, IssueType.INVARIANT, element.line(), element.col(), path, ok, inv.getKey() + ": " + inv.getHuman() + msg + " [" + n.toString() + "]");
-      } else if (inv.getSeverity() == ConstraintSeverity.WARNING) {
-        warning(errors, IssueType.INVARIANT, element.line(), element.line(), path, ok, inv.getKey() + ": " + inv.getHuman() + msg + " [" + n.toString() + "]");
-      }
-    }
-  }
-
-  private void validateMessage(List<ValidationMessage> errors, List<Element> entries, Element messageHeader, NodeStack stack, String fullUrl, String id) {
-    // first entry must be a messageheader
-    if (rule(errors, IssueType.INVALID, messageHeader.line(), messageHeader.col(), stack.getLiteralPath(), messageHeader.getType().equals("MessageHeader"),messages.getString("The_first_entry_in_a_message_must_be_a_MessageHeader"))) {
-      List<Element> elements = messageHeader.getChildren("focus");
-      for (Element elem : elements)
-        validateBundleReference(errors, entries, elem, "MessageHeader Data", stack.push(elem, -1, null, null), fullUrl, "MessageHeader", id);
-    }
-  }
-
-  private void validateObservation(List<ValidationMessage> errors, Element element, NodeStack stack) {
-    // all observations should have a subject, a performer, and a time
-
-    bpCheck(errors, IssueType.INVALID, element.line(), element.col(), stack.getLiteralPath(), element.getNamedChild("subject") != null, "All observations should have a subject");
-    List<Element> performers = new ArrayList<>();
-    element.getNamedChildren("performer", performers);
-    bpCheck(errors, IssueType.INVALID, element.line(), element.col(), stack.getLiteralPath(), performers.size() > 0, "All observations should have a performer");
-    bpCheck(errors, IssueType.INVALID, element.line(), element.col(), stack.getLiteralPath(), element.getNamedChild("effectiveDateTime") != null || element.getNamedChild("effectivePeriod") != null,
-      "All observations should have an effectiveDateTime or an effectivePeriod");
-  }
-
-  /*
-   * The actual base entry point for internal use (re-entrant)
-   */
-  private void validateResource(ValidatorHostContext hostContext, List<ValidationMessage> errors, Element resource, Element element, StructureDefinition defn, IdStatus idstatus, NodeStack stack) throws FHIRException {
-    assert stack != null;
-    assert resource != null;
-    boolean ok = true;
-    String resourceName = element.getType(); // todo: consider namespace...?
-    if (defn == null) {
-      long t = System.nanoTime();
-      defn = element.getProperty().getStructure();
-      if (defn == null)
-        defn = context.fetchResource(StructureDefinition.class, "http://hl7.org/fhir/StructureDefinition/" + resourceName);
-      sdTime = sdTime + (System.nanoTime() - t);
-      ok = rule(errors, IssueType.INVALID, element.line(), element.col(), stack.addToLiteralPath(resourceName), defn != null,messages.getString("No_definition_found_for_resource_type_"), resourceName);
-    }
-
-    String type = defn.getKind() == StructureDefinitionKind.LOGICAL ? defn.getId() : defn.getType();
-    // special case: we have a bundle, and the profile is not for a bundle. We'll try the first entry instead
-    if (!type.equals(resourceName) && resourceName.equals("Bundle")) {
-      NodeStack first = getFirstEntry(stack);
-      if (first != null && first.getElement().getType().equals(type)) {
-        element = first.element;
-        stack = first;
-        resourceName = element.getType();
-        idstatus = IdStatus.OPTIONAL; // why?
-      }
-      // todo: validate everything in this bundle.
-    }
-    ok = rule(errors, IssueType.INVALID, -1, -1, stack.getLiteralPath(), type.equals(resourceName),messages.getString("Specified_profile_type_was__but_found_type_"), type, resourceName);
-
-    if (ok) {
-      if (idstatus == IdStatus.REQUIRED && (element.getNamedChild("id") == null))
-        rule(errors, IssueType.INVALID, element.line(), element.col(), stack.getLiteralPath(), false,messages.getString("Resource_requires_an_id_but_none_is_present"));
-      else if (idstatus == IdStatus.PROHIBITED && (element.getNamedChild("id") != null))
-        rule(errors, IssueType.INVALID, element.line(), element.col(), stack.getLiteralPath(), false,messages.getString("Resource_has_an_id_but_none_is_allowed"));
-      start(hostContext, errors, element, element, defn, stack); // root is both definition and type
-    }
-  }
-
-  private NodeStack getFirstEntry(NodeStack bundle) {
-    List<Element> list = new ArrayList<Element>();
-    bundle.getElement().getNamedChildren("entry", list);
-    if (list.isEmpty())
-      return null;
-    Element resource = list.get(0).getNamedChild("resource");
-    if (resource == null)
-      return null;
-    else {
-      NodeStack entry = bundle.push(list.get(0), 0, list.get(0).getProperty().getDefinition(), list.get(0).getProperty().getDefinition());
-      return entry.push(resource, -1, resource.getProperty().getDefinition(), context.fetchTypeDefinition(resource.fhirType()).getSnapshot().getElementFirstRep());
-    }
-  }
-
-  private void validateSections(List<ValidationMessage> errors, List<Element> entries, Element focus, NodeStack stack, String fullUrl, String id) {
-    List<Element> sections = new ArrayList<Element>();
-    focus.getNamedChildren("section", sections);
-    int i = 1;
-    for (Element section : sections) {
-      NodeStack localStack = stack.push(section, i, null, null);
-
-      // technically R4+, but there won't be matches from before that
-      validateDocumentReference(errors, entries, section, stack, fullUrl, id, false, "author", "Section");
-      validateDocumentReference(errors, entries, section, stack, fullUrl, id, false, "focus", "Section");
-
-      List<Element> sectionEntries = new ArrayList<Element>();
-      section.getNamedChildren("entry", sectionEntries);
-      int j = 1;
-      for (Element sectionEntry : sectionEntries) {
-        NodeStack localStack2 = localStack.push(sectionEntry, j, null, null);
-        validateBundleReference(errors, entries, sectionEntry, "Section Entry", localStack2, fullUrl, "Composition", id);
-        j++;
-      }
-      validateSections(errors, entries, section, localStack, fullUrl, id);
-      i++;
-    }
-  }
-
-  private boolean valueMatchesCriteria(Element value, ElementDefinition criteria, StructureDefinition profile) throws FHIRException {
-    if (criteria.hasFixed()) {
-      List<ValidationMessage> msgs = new ArrayList<ValidationMessage>();
-      checkFixedValue(msgs, "{virtual}", value, criteria.getFixed(), profile.getUrl(), "value", null);
-      return msgs.size() == 0;
-    } else if (criteria.hasBinding() && criteria.getBinding().getStrength() == BindingStrength.REQUIRED && criteria.getBinding().hasValueSet()) {
-      throw new FHIRException("Unable to resolve slice matching - slice matching by value set not done");
-    } else {
-      throw new FHIRException("Unable to resolve slice matching - no fixed value or required value set");
-    }
-  }
-
-  private boolean yearIsValid(String v) {
-    if (v == null) {
-      return false;
-    }
-    try {
-      int i = Integer.parseInt(v.substring(0, Math.min(4, v.length())));
-      return i >= 1800 && i <= thisYear() + 80;
-    } catch (NumberFormatException e) {
-      return false;
-    }
-  }
-
-  private int thisYear() {
-    return Calendar.getInstance().get(Calendar.YEAR);
-  }
-
-  public class NodeStack {
-    private ElementDefinition definition;
-    private Element element;
-    private ElementDefinition extension;
-    private String literalPath; // xpath format
-    private List<String> logicalPaths; // dotted format, various entry points
-    private NodeStack parent;
-    private ElementDefinition type;
-    private String workingLang;
-
-    public NodeStack() {
-    }
-
-    public NodeStack(Element element) {
-      this.element = element;
-      literalPath = element.getName();
-      workingLang = validationLanguage;
-      if (!element.getName().equals(element.fhirType())) {
-        logicalPaths = new ArrayList<>();
-        logicalPaths.add(element.fhirType());
-      }
-    }
-
-    public NodeStack(Element element, String refPath) {
-      this.element = element;
-      literalPath = refPath + "->" + element.getName();
-      workingLang = validationLanguage;
-    }
-
-    public String addToLiteralPath(String... path) {
-      StringBuilder b = new StringBuilder();
-      b.append(getLiteralPath());
-      for (String p : path) {
-        if (p.startsWith(":")) {
-          b.append("[");
-          b.append(p.substring(1));
-          b.append("]");
-        } else {
-          b.append(".");
-          b.append(p);
-        }
-      }
-      return b.toString();
-    }
-
-    private ElementDefinition getDefinition() {
-      return definition;
-    }
-
-    private Element getElement() {
-      return element;
-    }
-
-    protected String getLiteralPath() {
-      return literalPath == null ? "" : literalPath;
-    }
-
-    private List<String> getLogicalPaths() {
-      return logicalPaths == null ? new ArrayList<String>() : logicalPaths;
-    }
-
-    private ElementDefinition getType() {
-      return type;
-    }
-
-    private NodeStack pushTarget(Element element, int count, ElementDefinition definition, ElementDefinition type) {
-      return pushInternal(element, count, definition, type, "->");
-    }
-
-    private NodeStack push(Element element, int count, ElementDefinition definition, ElementDefinition type) {
-      return pushInternal(element, count, definition, type, ".");
-    }
-
-    private NodeStack pushInternal(Element element, int count, ElementDefinition definition, ElementDefinition type, String sep) {
-      NodeStack res = new NodeStack();
-      res.parent = this;
-      res.workingLang = this.workingLang;
-      res.element = element;
-      res.definition = definition;
-      res.literalPath = getLiteralPath() + sep + element.getName();
-      if (count > -1)
-        res.literalPath = res.literalPath + "[" + Integer.toString(count) + "]";
-      else if (element.getSpecial() == null && element.getProperty().isList())
-        res.literalPath = res.literalPath + "[0]";
-      else if (element.getProperty().isChoice()) {
-        String n = res.literalPath.substring(res.literalPath.lastIndexOf(".") + 1);
-        String en = element.getProperty().getName();
-        en = en.substring(0, en.length() - 3);
-        String t = n.substring(en.length());
-        if (isPrimitiveType(Utilities.uncapitalize(t)))
-          t = Utilities.uncapitalize(t);
-        res.literalPath = res.literalPath.substring(0, res.literalPath.lastIndexOf(".")) + "." + en + ".ofType(" + t + ")";
-      }
-      res.logicalPaths = new ArrayList<String>();
-      if (type != null) {
-        // type will be bull if we on a stitching point of a contained resource, or if....
-        res.type = type;
-        String tn = res.type.getPath();
-        String t = tail(definition.getPath());
-        if ("Resource".equals(tn)) {
-          tn = element.fhirType();
-        }
-        for (String lp : getLogicalPaths()) {
-          res.logicalPaths.add(lp + "." + t);
-          if (t.endsWith("[x]"))
-            res.logicalPaths.add(lp + "." + t.substring(0, t.length() - 3) + type.getPath());
-        }
-        res.logicalPaths.add(tn);
-      } else if (definition != null) {
-        for (String lp : getLogicalPaths()) {
-          res.logicalPaths.add(lp + "." + element.getName());
-        }
-        res.logicalPaths.add(definition.typeSummary());
-      } else
-        res.logicalPaths.addAll(getLogicalPaths());
-      return res;
-    }
-
-    private void setType(ElementDefinition type) {
-      this.type = type;
-    }
-  }
-
-  public String reportTimes() {
-    String s = String.format("Times (ms): overall = %d, tx = %d, sd = %d, load = %d, fpe = %d", overall / 1000000, txTime / 1000000, sdTime / 1000000, loadTime / 1000000, fpeTime / 1000000);
-    overall = 0;
-    txTime = 0;
-    sdTime = 0;
-    loadTime = 0;
-    fpeTime = 0;
-    return s;
-  }
-
-  public boolean isNoBindingMsgSuppressed() {
-    return noBindingMsgSuppressed;
-  }
-
-  public IResourceValidator setNoBindingMsgSuppressed(boolean noBindingMsgSuppressed) {
-    this.noBindingMsgSuppressed = noBindingMsgSuppressed;
-    return this;
-  }
-
-
-  public boolean isNoTerminologyChecks() {
-    return noTerminologyChecks;
-  }
-
-  public IResourceValidator setNoTerminologyChecks(boolean noTerminologyChecks) {
-    this.noTerminologyChecks = noTerminologyChecks;
-    return this;
-  }
-
-  public void checkAllInvariants() {
-    for (StructureDefinition sd : context.allStructures()) {
-      if (sd.getDerivation() == TypeDerivationRule.SPECIALIZATION) {
-        for (ElementDefinition ed : sd.getSnapshot().getElement()) {
-          for (ElementDefinitionConstraintComponent inv : ed.getConstraint()) {
-            if (inv.hasExpression()) {
-              try {
-                ExpressionNode n = (ExpressionNode) inv.getUserData("validator.expression.cache");
-                if (n == null) {
-                  n = fpe.parse(fixExpr(inv.getExpression()));
-                  inv.setUserData("validator.expression.cache", n);
-                }
-                fpe.check(null, sd.getKind() == StructureDefinitionKind.RESOURCE ? sd.getType() : "DomainResource", ed.getPath(), n);
-              } catch (Exception e) {
-                System.out.println("Error processing structure [" + sd.getId() + "] path " + ed.getPath() + ":" + inv.getKey() + " ('" + inv.getExpression() + "'): " + e.getMessage());
-              }
-            }
-          }
-        }
-      }
-    }
-  }
-
-  private String fixExpr(String expr) {
-    // this is a hack work around for past publication of wrong FHIRPath expressions
-    // R4
-    // waiting for 4.0.2
-    if ("probability is decimal implies (probability as decimal) <= 100".equals(expr)) {
-      return "probablility.empty() or ((probability is decimal) implies ((probability as decimal) <= 100))";
-    }
-
-    // handled in 4.0.1
-    if ("(component.empty() and hasMember.empty()) implies (dataAbsentReason or value)".equals(expr))
-      return "(component.empty() and hasMember.empty()) implies (dataAbsentReason.exists() or value.exists())";
-    if ("isModifier implies isModifierReason.exists()".equals(expr))
-      return "(isModifier.exists() and isModifier) implies isModifierReason.exists()";
-    if ("(%resource.kind = 'logical' or element.first().path.startsWith(%resource.type)) and (element.tail().not() or  element.tail().all(path.startsWith(%resource.differential.element.first().path.replaceMatches('\\\\..*','')&'.')))".equals(expr))
-      return "(%resource.kind = 'logical' or element.first().path.startsWith(%resource.type)) and (element.tail().empty() or  element.tail().all(path.startsWith(%resource.differential.element.first().path.replaceMatches('\\\\..*','')&'.')))";
-    if ("differential.element.all(id) and differential.element.id.trace('ids').isDistinct()".equals(expr))
-      return "differential.element.all(id.exists()) and differential.element.id.trace('ids').isDistinct()";
-    if ("snapshot.element.all(id) and snapshot.element.id.trace('ids').isDistinct()".equals(expr))
-      return "snapshot.element.all(id.exists()) and snapshot.element.id.trace('ids').isDistinct()";
-
-    // R3
-    if ("(code or value.empty()) and (system.empty() or system = 'urn:iso:std:iso:4217')".equals(expr))
-      return "(code.exists() or value.empty()) and (system.empty() or system = 'urn:iso:std:iso:4217')";
-    if ("value.empty() or code!=component.code".equals(expr))
-      return "value.empty() or (code in component.code).not()";
-    if ("(code or value.empty()) and (system.empty() or system = %ucum) and (value.empty() or value > 0)".equals(expr))
-      return "(code.exists() or value.empty()) and (system.empty() or system = %ucum) and (value.empty() or value > 0)";
-    if ("element.all(definition and min and max)".equals(expr))
-      return "element.all(definition.exists() and min.exists() and max.exists())";
-    if ("telecom or endpoint".equals(expr))
-      return "telecom.exists() or endpoint.exists()";
-    if ("(code or value.empty()) and (system.empty() or system = %ucum) and (value.empty() or value > 0)".equals(expr))
-      return "(code.exists() or value.empty()) and (system.empty() or system = %ucum) and (value.empty() or value > 0)";
-    if ("searchType implies type = 'string'".equals(expr))
-      return "searchType.exists() implies type = 'string'";
-    if ("abatement.empty() or (abatement as boolean).not()  or clinicalStatus='resolved' or clinicalStatus='remission' or clinicalStatus='inactive'".equals(expr))
-      return "abatement.empty() or (abatement is boolean).not() or (abatement as boolean).not() or (clinicalStatus = 'resolved') or (clinicalStatus = 'remission') or (clinicalStatus = 'inactive')";
-    if ("(component.empty() and related.empty()) implies (dataAbsentReason or value)".equals(expr))
-      return "(component.empty() and related.empty()) implies (dataAbsentReason.exists() or value.exists())";
-
-    if ("".equals(expr))
-      return "";
-    return expr;
-  }
-
-  public IEvaluationContext getExternalHostServices() {
-    return externalHostServices;
-  }
-
-  public String getValidationLanguage() {
-    return validationLanguage;
-  }
-
-  public void setValidationLanguage(String validationLanguage) {
-    this.validationLanguage = validationLanguage;
-  }
-
-  public boolean isDebug() {
-    return debug;
-  }
-
-  public void setDebug(boolean debug) {
-    this.debug = debug;
-  }
+                    }
+                }
+            }
+        }
+    }
+
+    private String fixExpr(String expr) {
+        // this is a hack work around for past publication of wrong FHIRPath expressions
+        // R4
+        // waiting for 4.0.2
+        if ("probability is decimal implies (probability as decimal) <= 100".equals(expr)) {
+            return "probablility.empty() or ((probability is decimal) implies ((probability as decimal) <= 100))";
+        }
+
+        // handled in 4.0.1
+        if ("(component.empty() and hasMember.empty()) implies (dataAbsentReason or value)".equals(expr))
+            return "(component.empty() and hasMember.empty()) implies (dataAbsentReason.exists() or value.exists())";
+        if ("isModifier implies isModifierReason.exists()".equals(expr))
+            return "(isModifier.exists() and isModifier) implies isModifierReason.exists()";
+        if ("(%resource.kind = 'logical' or element.first().path.startsWith(%resource.type)) and (element.tail().not() or  element.tail().all(path.startsWith(%resource.differential.element.first().path.replaceMatches('\\\\..*','')&'.')))".equals(expr))
+            return "(%resource.kind = 'logical' or element.first().path.startsWith(%resource.type)) and (element.tail().empty() or  element.tail().all(path.startsWith(%resource.differential.element.first().path.replaceMatches('\\\\..*','')&'.')))";
+        if ("differential.element.all(id) and differential.element.id.trace('ids').isDistinct()".equals(expr))
+            return "differential.element.all(id.exists()) and differential.element.id.trace('ids').isDistinct()";
+        if ("snapshot.element.all(id) and snapshot.element.id.trace('ids').isDistinct()".equals(expr))
+            return "snapshot.element.all(id.exists()) and snapshot.element.id.trace('ids').isDistinct()";
+
+        // R3
+        if ("(code or value.empty()) and (system.empty() or system = 'urn:iso:std:iso:4217')".equals(expr))
+            return "(code.exists() or value.empty()) and (system.empty() or system = 'urn:iso:std:iso:4217')";
+        if ("value.empty() or code!=component.code".equals(expr))
+            return "value.empty() or (code in component.code).not()";
+        if ("(code or value.empty()) and (system.empty() or system = %ucum) and (value.empty() or value > 0)".equals(expr))
+            return "(code.exists() or value.empty()) and (system.empty() or system = %ucum) and (value.empty() or value > 0)";
+        if ("element.all(definition and min and max)".equals(expr))
+            return "element.all(definition.exists() and min.exists() and max.exists())";
+        if ("telecom or endpoint".equals(expr))
+            return "telecom.exists() or endpoint.exists()";
+        if ("(code or value.empty()) and (system.empty() or system = %ucum) and (value.empty() or value > 0)".equals(expr))
+            return "(code.exists() or value.empty()) and (system.empty() or system = %ucum) and (value.empty() or value > 0)";
+        if ("searchType implies type = 'string'".equals(expr))
+            return "searchType.exists() implies type = 'string'";
+        if ("abatement.empty() or (abatement as boolean).not()  or clinicalStatus='resolved' or clinicalStatus='remission' or clinicalStatus='inactive'".equals(expr))
+            return "abatement.empty() or (abatement is boolean).not() or (abatement as boolean).not() or (clinicalStatus = 'resolved') or (clinicalStatus = 'remission') or (clinicalStatus = 'inactive')";
+        if ("(component.empty() and related.empty()) implies (dataAbsentReason or value)".equals(expr))
+            return "(component.empty() and related.empty()) implies (dataAbsentReason.exists() or value.exists())";
+
+        if ("".equals(expr))
+            return "";
+        return expr;
+    }
+
+    public IEvaluationContext getExternalHostServices() {
+        return externalHostServices;
+    }
+
+    public String getValidationLanguage() {
+        return validationLanguage;
+    }
+
+    public void setValidationLanguage(String validationLanguage) {
+        this.validationLanguage = validationLanguage;
+    }
+
+    public boolean isDebug() {
+        return debug;
+    }
+
+    public void setDebug(boolean debug) {
+        this.debug = debug;
+    }
 
 
 }