package org.hl7.fhir.validation.instance;

/*
  Copyright (c) 2011+, HL7, Inc.
  All rights reserved.
  
  Redistribution and use in source and binary forms, with or without modification, 
  are permitted provided that the following conditions are met:
    
   * Redistributions of source code must retain the above copyright notice, this 
     list of conditions and the following disclaimer.
   * Redistributions in binary form must reproduce the above copyright notice, 
     this list of conditions and the following disclaimer in the documentation 
     and/or other materials provided with the distribution.
   * Neither the name of HL7 nor the names of its contributors may be used to 
     endorse or promote products derived from this software without specific 
     prior written permission.
  
  THIS SOFTWARE IS PROVIDED BY THE COPYRIGHT HOLDERS AND CONTRIBUTORS "AS IS" AND 
  ANY EXPRESS OR IMPLIED WARRANTIES, INCLUDING, BUT NOT LIMITED TO, THE IMPLIED 
  WARRANTIES OF MERCHANTABILITY AND FITNESS FOR A PARTICULAR PURPOSE ARE DISCLAIMED. 
  IN NO EVENT SHALL THE COPYRIGHT HOLDER OR CONTRIBUTORS BE LIABLE FOR ANY DIRECT, 
  INDIRECT, INCIDENTAL, SPECIAL, EXEMPLARY, OR CONSEQUENTIAL DAMAGES (INCLUDING, BUT 
  NOT LIMITED TO, PROCUREMENT OF SUBSTITUTE GOODS OR SERVICES; LOSS OF USE, DATA, OR 
  PROFITS; OR BUSINESS INTERRUPTION) HOWEVER CAUSED AND ON ANY THEORY OF LIABILITY, 
  WHETHER IN CONTRACT, STRICT LIABILITY, OR TORT (INCLUDING NEGLIGENCE OR OTHERWISE) 
  ARISING IN ANY WAY OUT OF THE USE OF THIS SOFTWARE, EVEN IF ADVISED OF THE 
  POSSIBILITY OF SUCH DAMAGE.
  
 */


import static org.apache.commons.lang3.StringUtils.isBlank;
import static org.apache.commons.lang3.StringUtils.isNotBlank;

import java.io.ByteArrayInputStream;
import java.io.File;
import java.io.IOException;
import java.io.InputStream;
import java.nio.charset.StandardCharsets;
import java.util.ArrayList;
import java.util.Calendar;
import java.util.Collection;
import java.util.HashMap;
import java.util.HashSet;
import java.util.List;
import java.util.Map;
import java.util.Set;
import java.util.UUID;
import java.util.regex.Matcher;
import java.util.regex.Pattern;

import org.apache.commons.codec.binary.Base64InputStream;
import org.apache.commons.lang3.NotImplementedException;
import org.apache.commons.lang3.StringUtils;
import org.hl7.fhir.exceptions.DefinitionException;
import org.hl7.fhir.exceptions.FHIRException;
import org.hl7.fhir.exceptions.PathEngineException;
import org.hl7.fhir.exceptions.TerminologyServiceException;
import org.hl7.fhir.r5.conformance.ProfileUtilities;
import org.hl7.fhir.r5.context.IWorkerContext;
import org.hl7.fhir.r5.context.IWorkerContext.ValidationResult;
import org.hl7.fhir.r5.elementmodel.Element;
import org.hl7.fhir.r5.elementmodel.Element.SpecialElement;
import org.hl7.fhir.r5.elementmodel.JsonParser;
import org.hl7.fhir.r5.elementmodel.Manager;
import org.hl7.fhir.r5.elementmodel.Manager.FhirFormat;
import org.hl7.fhir.r5.elementmodel.ObjectConverter;
import org.hl7.fhir.r5.elementmodel.ParserBase;
import org.hl7.fhir.r5.elementmodel.ParserBase.ValidationPolicy;
import org.hl7.fhir.r5.elementmodel.XmlParser;
import org.hl7.fhir.r5.formats.FormatUtilities;
import org.hl7.fhir.r5.model.Address;
import org.hl7.fhir.r5.model.Attachment;
import org.hl7.fhir.r5.model.Base;
import org.hl7.fhir.r5.model.BooleanType;
import org.hl7.fhir.r5.model.CanonicalResource;
import org.hl7.fhir.r5.model.CanonicalType;
import org.hl7.fhir.r5.model.CodeSystem;
import org.hl7.fhir.r5.model.CodeSystem.ConceptDefinitionComponent;
import org.hl7.fhir.r5.model.CodeableConcept;
import org.hl7.fhir.r5.model.Coding;
import org.hl7.fhir.r5.model.ContactPoint;
import org.hl7.fhir.r5.model.DataType;
import org.hl7.fhir.r5.model.DateTimeType;
import org.hl7.fhir.r5.model.DateType;
import org.hl7.fhir.r5.model.DecimalType;
import org.hl7.fhir.r5.model.ElementDefinition;
import org.hl7.fhir.r5.model.ElementDefinition.AggregationMode;
import org.hl7.fhir.r5.model.ElementDefinition.ConstraintSeverity;
import org.hl7.fhir.r5.model.ElementDefinition.DiscriminatorType;
import org.hl7.fhir.r5.model.ElementDefinition.ElementDefinitionBindingComponent;
import org.hl7.fhir.r5.model.ElementDefinition.ElementDefinitionConstraintComponent;
import org.hl7.fhir.r5.model.ElementDefinition.ElementDefinitionMappingComponent;
import org.hl7.fhir.r5.model.ElementDefinition.ElementDefinitionSlicingDiscriminatorComponent;
import org.hl7.fhir.r5.model.ElementDefinition.PropertyRepresentation;
import org.hl7.fhir.r5.model.ElementDefinition.TypeRefComponent;
import org.hl7.fhir.r5.model.Enumeration;
import org.hl7.fhir.r5.model.Enumerations.BindingStrength;
import org.hl7.fhir.r5.model.ExpressionNode;
import org.hl7.fhir.r5.model.Extension;
import org.hl7.fhir.r5.model.HumanName;
import org.hl7.fhir.r5.model.Identifier;
import org.hl7.fhir.r5.model.ImplementationGuide;
import org.hl7.fhir.r5.model.ImplementationGuide.ImplementationGuideGlobalComponent;
import org.hl7.fhir.r5.model.InstantType;
import org.hl7.fhir.r5.model.IntegerType;
import org.hl7.fhir.r5.model.Period;
import org.hl7.fhir.r5.model.PrimitiveType;
import org.hl7.fhir.r5.model.Quantity;
import org.hl7.fhir.r5.model.Range;
import org.hl7.fhir.r5.model.Ratio;
import org.hl7.fhir.r5.model.Reference;
import org.hl7.fhir.r5.model.Resource;
import org.hl7.fhir.r5.model.SampledData;
import org.hl7.fhir.r5.model.SearchParameter;
import org.hl7.fhir.r5.model.StringType;
import org.hl7.fhir.r5.model.StructureDefinition;
import org.hl7.fhir.r5.model.StructureDefinition.ExtensionContextType;
import org.hl7.fhir.r5.model.StructureDefinition.StructureDefinitionContextComponent;
import org.hl7.fhir.r5.model.StructureDefinition.StructureDefinitionKind;
import org.hl7.fhir.r5.model.StructureDefinition.StructureDefinitionMappingComponent;
import org.hl7.fhir.r5.model.StructureDefinition.StructureDefinitionSnapshotComponent;
import org.hl7.fhir.r5.model.StructureDefinition.TypeDerivationRule;
import org.hl7.fhir.r5.model.TimeType;
import org.hl7.fhir.r5.model.Timing;
import org.hl7.fhir.r5.model.TypeDetails;
import org.hl7.fhir.r5.model.UriType;
import org.hl7.fhir.r5.model.ValueSet;
import org.hl7.fhir.r5.model.ValueSet.ValueSetExpansionContainsComponent;
import org.hl7.fhir.r5.terminologies.ValueSetExpander.TerminologyServiceErrorClass;
import org.hl7.fhir.r5.utils.FHIRLexer.FHIRLexerException;
import org.hl7.fhir.r5.utils.FHIRPathEngine;
import org.hl7.fhir.r5.utils.FHIRPathEngine.IEvaluationContext;
import org.hl7.fhir.r5.utils.IResourceValidator;
import org.hl7.fhir.r5.utils.ToolingExtensions;
import org.hl7.fhir.r5.utils.XVerExtensionManager;
import org.hl7.fhir.utilities.CommaSeparatedStringBuilder;
import org.hl7.fhir.utilities.SIDUtilities;
import org.hl7.fhir.utilities.Utilities;
import org.hl7.fhir.utilities.Utilities.DecimalStatus;
import org.hl7.fhir.utilities.VersionUtilities;
import org.hl7.fhir.utilities.VersionUtilities.VersionURLInfo;
import org.hl7.fhir.utilities.i18n.I18nConstants;
import org.hl7.fhir.utilities.validation.ValidationMessage;
import org.hl7.fhir.utilities.validation.ValidationMessage.IssueSeverity;
import org.hl7.fhir.utilities.validation.ValidationMessage.IssueType;
import org.hl7.fhir.utilities.validation.ValidationMessage.Source;
import org.hl7.fhir.utilities.validation.ValidationOptions;
import org.hl7.fhir.utilities.xhtml.NodeType;
import org.hl7.fhir.utilities.xhtml.XhtmlNode;
import org.hl7.fhir.validation.BaseValidator;
import org.hl7.fhir.validation.cli.utils.QuestionnaireMode;
import org.hl7.fhir.validation.instance.type.BundleValidator;
import org.hl7.fhir.validation.instance.type.CodeSystemValidator;
import org.hl7.fhir.validation.instance.type.MeasureValidator;
import org.hl7.fhir.validation.instance.type.QuestionnaireValidator;
import org.hl7.fhir.validation.instance.type.SearchParameterValidator;
import org.hl7.fhir.validation.instance.type.StructureDefinitionValidator;
import org.hl7.fhir.validation.instance.type.ValueSetValidator;
import org.hl7.fhir.validation.instance.utils.ChildIterator;
import org.hl7.fhir.validation.instance.utils.ElementInfo;
import org.hl7.fhir.validation.instance.utils.IndexedElement;
import org.hl7.fhir.validation.instance.utils.NodeStack;
import org.hl7.fhir.validation.instance.utils.ResolvedReference;
import org.hl7.fhir.validation.instance.utils.ResourceValidationTracker;
import org.hl7.fhir.validation.instance.utils.ValidatorHostContext;
import org.w3c.dom.Document;

import com.google.gson.Gson;
import com.google.gson.JsonObject;

import javax.annotation.Nonnull;


/**
 * Thinking of using this in a java program? Don't!
 * You should use one of the wrappers instead. Either in HAPI, or use ValidationEngine
 * <p>
 * Validation todo:
 * - support @default slices
 *
 * @author Grahame Grieve
 */
/*
 * todo:
 * check urn's don't start oid: or uuid:
 * check MetadataResource.url is absolute
 */

public class InstanceValidator extends BaseValidator implements IResourceValidator {
  private static final String EXECUTED_CONSTRAINT_LIST = "validator.executed.invariant.list";
  private static final String EXECUTION_ID = "validator.execution.id";
  private static final String HTML_FRAGMENT_REGEX = "[a-zA-Z]\\w*(((\\s+)(\\S)*)*)";
  
  private class ValidatorHostServices implements IEvaluationContext {

    @Override
    public Base resolveConstant(Object appContext, String name, boolean beforeContext) throws PathEngineException {
      ValidatorHostContext c = (ValidatorHostContext) appContext;
      if (externalHostServices != null)
        return externalHostServices.resolveConstant(c.getAppContext(), name, beforeContext);
      else
        return null;
    }

    @Override
    public TypeDetails resolveConstantType(Object appContext, String name) throws PathEngineException {
      ValidatorHostContext c = (ValidatorHostContext) appContext;
      if (externalHostServices != null)
        return externalHostServices.resolveConstantType(c.getAppContext(), name);
      else
        return null;
    }

    @Override
    public boolean log(String argument, List<Base> focus) {
      if (externalHostServices != null)
        return externalHostServices.log(argument, focus);
      else
        return false;
    }

    @Override
    public FunctionDetails resolveFunction(String functionName) {
      throw new Error(context.formatMessage(I18nConstants.NOT_DONE_YET_VALIDATORHOSTSERVICESRESOLVEFUNCTION_, functionName));
    }

    @Override
    public TypeDetails checkFunction(Object appContext, String functionName, List<TypeDetails> parameters) throws PathEngineException {
      throw new Error(context.formatMessage(I18nConstants.NOT_DONE_YET_VALIDATORHOSTSERVICESCHECKFUNCTION));
    }

    @Override
    public List<Base> executeFunction(Object appContext, List<Base> focus, String functionName, List<List<Base>> parameters) {
      throw new Error(context.formatMessage(I18nConstants.NOT_DONE_YET_VALIDATORHOSTSERVICESEXECUTEFUNCTION));
    }

    @Override
    public Base resolveReference(Object appContext, String url, Base refContext) throws FHIRException {
      ValidatorHostContext c = (ValidatorHostContext) appContext;

      if (refContext != null && refContext.hasUserData("validator.bundle.resolution")) {
        return (Base) refContext.getUserData("validator.bundle.resolution");
      }

      if (c.getAppContext() instanceof Element) {
        Element element = (Element) c.getAppContext();
        while (element != null) {
          Base res = resolveInBundle(url, element);
          if (res != null) {
            return res;
          }
          element = element.getParentForValidator();  
        }
      }
      Base res = resolveInBundle(url, c.getResource());
      if (res != null) {
        return res;
      }
      Element element = c.getRootResource();
      while (element != null) {
        res = resolveInBundle(url, element);
        if (res != null) {
          return res;
        }
        element = element.getParentForValidator();  
      }

      if (externalHostServices != null) {
        return externalHostServices.resolveReference(c.getAppContext(), url, refContext);
      } else if (fetcher != null) {
        try {
          return fetcher.fetch(InstanceValidator.this, c.getAppContext(), url);
        } catch (IOException e) {
          throw new FHIRException(e);
        }
      } else {
        throw new Error(context.formatMessage(I18nConstants.NOT_DONE_YET__RESOLVE__LOCALLY_2, url));
      }
    }

   
    @Override
    public boolean conformsToProfile(Object appContext, Base item, String url) throws FHIRException {
      ValidatorHostContext ctxt = (ValidatorHostContext) appContext;
      StructureDefinition sd = context.fetchResource(StructureDefinition.class, url);
      if (sd == null) {
        throw new FHIRException(context.formatMessage(I18nConstants.UNABLE_TO_RESOLVE_, url));
      }
      InstanceValidator self = InstanceValidator.this;
      List<ValidationMessage> valerrors = new ArrayList<ValidationMessage>();
      if (item instanceof Resource) {
        try {
          Element e = new ObjectConverter(context).convert((Resource) item);
          setParents(e);
          self.validateResource(new ValidatorHostContext(ctxt.getAppContext(), e), valerrors, e, e, sd, IdStatus.OPTIONAL, new NodeStack(context, e, validationLanguage));
        } catch (IOException e1) {
          throw new FHIRException(e1);
        }
      } else if (item instanceof Element) {
        Element e = (Element) item;
        self.validateResource(new ValidatorHostContext(ctxt.getAppContext(), e), valerrors, e, e, sd, IdStatus.OPTIONAL, new NodeStack(context, e, validationLanguage));
      } else
        throw new NotImplementedException(context.formatMessage(I18nConstants.NOT_DONE_YET_VALIDATORHOSTSERVICESCONFORMSTOPROFILE_WHEN_ITEM_IS_NOT_AN_ELEMENT));
      boolean ok = true;
      List<ValidationMessage> record = new ArrayList<>();
      for (ValidationMessage v : valerrors) {
        ok = ok && !v.getLevel().isError();
        if (v.getLevel().isError() || v.isSlicingHint()) {
          record.add(v);
        }
      }
      if (!ok && !record.isEmpty()) {
        ctxt.sliceNotes(url, record);
      }
      return ok;
    }

    @Override
    public ValueSet resolveValueSet(Object appContext, String url) {
      ValidatorHostContext c = (ValidatorHostContext) appContext;
      if (c.getProfile() != null && url.startsWith("#")) {
        for (Resource r : c.getProfile().getContained()) {
          if (r.getId().equals(url.substring(1))) {
            if (r instanceof ValueSet)
              return (ValueSet) r;
            else
              throw new FHIRException(context.formatMessage(I18nConstants.REFERENCE__REFERS_TO_A__NOT_A_VALUESET, url, r.fhirType()));
          }
        }
        return null;
      }
      return context.fetchResource(ValueSet.class, url);
    }

  }
  private FHIRPathEngine fpe;

  public FHIRPathEngine getFHIRPathEngine() {
    return fpe;
  }

  // configuration items
  private CheckDisplayOption checkDisplay;
  private boolean anyExtensionsAllowed;
  private boolean errorForUnknownProfiles;
  private boolean noInvariantChecks;
  private boolean wantInvariantInMessage;
  private boolean noTerminologyChecks;
  private boolean hintAboutNonMustSupport;
  private boolean showMessagesFromReferences;
  private BestPracticeWarningLevel bpWarnings;
  private String validationLanguage;
  private boolean baseOnly;
  private boolean noCheckAggregation;
  private boolean wantCheckSnapshotUnchanged;
 
  private List<ImplementationGuide> igs = new ArrayList<>();
  private List<String> extensionDomains = new ArrayList<String>();

  private IdStatus resourceIdRule;
  private boolean allowXsiLocation;

  // used during the build process to keep the overall volume of messages down
  private boolean suppressLoincSnomedMessages;

  // time tracking
  private boolean noBindingMsgSuppressed;
  private boolean debug;
  private Map<String, Element> fetchCache = new HashMap<>();
  private HashMap<Element, ResourceValidationTracker> resourceTracker = new HashMap<>();
  private IValidatorResourceFetcher fetcher;
  long time = 0;
  private IEvaluationContext externalHostServices;
  private boolean noExtensibleWarnings;
  private String serverBase;

  private EnableWhenEvaluator myEnableWhenEvaluator = new EnableWhenEvaluator();
  private String executionId;
  private IValidationProfileUsageTracker tracker;
  private ValidatorHostServices validatorServices;
  private boolean assumeValidRestReferences;
  private boolean allowExamples;
  private boolean securityChecks;
  private ProfileUtilities profileUtilities;
  private boolean crumbTrails;
  private List<BundleValidationRule> bundleValidationRules = new ArrayList<>();
  private boolean validateValueSetCodesOnTxServer = true;
  private QuestionnaireMode questionnaireMode;

  public InstanceValidator(IWorkerContext theContext, IEvaluationContext hostServices, XVerExtensionManager xverManager) {
    super(theContext, xverManager);
    this.externalHostServices = hostServices;
    this.profileUtilities = new ProfileUtilities(theContext, null, null);
    fpe = new FHIRPathEngine(context);
    validatorServices = new ValidatorHostServices();
    fpe.setHostServices(validatorServices);
    if (theContext.getVersion().startsWith("3.0") || theContext.getVersion().startsWith("1.0"))
      fpe.setLegacyMode(true);
    source = Source.InstanceValidator;
  }

  @Override
  public boolean isNoExtensibleWarnings() {
    return noExtensibleWarnings;
  }

  @Override
  public IResourceValidator setNoExtensibleWarnings(boolean noExtensibleWarnings) {
    this.noExtensibleWarnings = noExtensibleWarnings;
    return this;
  }

  @Override
  public boolean isShowMessagesFromReferences() {
    return showMessagesFromReferences;
  }

  @Override
  public void setShowMessagesFromReferences(boolean showMessagesFromReferences) {
    this.showMessagesFromReferences = showMessagesFromReferences;
  }

  @Override
  public boolean isNoInvariantChecks() {
    return noInvariantChecks;
  }

  @Override
  public IResourceValidator setNoInvariantChecks(boolean value) {
    this.noInvariantChecks = value;
    return this;
  }

  @Override
  public boolean isWantInvariantInMessage() {
    return wantInvariantInMessage;
  }

  @Override
  public IResourceValidator setWantInvariantInMessage(boolean wantInvariantInMessage) {
    this.wantInvariantInMessage = wantInvariantInMessage;
    return this;
  }

  public IValidatorResourceFetcher getFetcher() {
    return this.fetcher;
  }

  public IResourceValidator setFetcher(IValidatorResourceFetcher value) {
    this.fetcher = value;
    return this;
  }

  public IValidationProfileUsageTracker getTracker() {
    return this.tracker;
  }

  public IResourceValidator setTracker(IValidationProfileUsageTracker value) {
    this.tracker = value;
    return this;
  }


  public boolean isHintAboutNonMustSupport() {
    return hintAboutNonMustSupport;
  }

  public void setHintAboutNonMustSupport(boolean hintAboutNonMustSupport) {
    this.hintAboutNonMustSupport = hintAboutNonMustSupport;
  }

  public boolean isAssumeValidRestReferences() {
    return this.assumeValidRestReferences;
  }

  public void setAssumeValidRestReferences(boolean value) {
    this.assumeValidRestReferences = value;
  }

  public boolean isAllowExamples() {
    return this.allowExamples;
  }

  public void setAllowExamples(boolean value) {
    this.allowExamples = value;
  }

  public boolean isCrumbTrails() {
    return crumbTrails;
  }

  public void setCrumbTrails(boolean crumbTrails) {
    this.crumbTrails = crumbTrails;
  }

  private boolean allowUnknownExtension(String url) {
    if ((allowExamples && (url.contains("example.org") || url.contains("acme.com"))) || url.contains("nema.org") || url.startsWith("http://hl7.org/fhir/tools/StructureDefinition/") || url.equals("http://hl7.org/fhir/StructureDefinition/structuredefinition-expression"))
      // Added structuredefinition-expression explicitly because it wasn't defined in the version of the spec it needs to be used with
      return true;
    for (String s : extensionDomains)
      if (url.startsWith(s))
        return true;
    return anyExtensionsAllowed;
  }

  private boolean isKnownExtension(String url) {
    // Added structuredefinition-expression and following extensions explicitly because they weren't defined in the version of the spec they need to be used with
    if ((allowExamples && (url.contains("example.org") || url.contains("acme.com"))) || url.contains("nema.org") || 
        url.startsWith("http://hl7.org/fhir/tools/StructureDefinition/") || url.equals("http://hl7.org/fhir/StructureDefinition/structuredefinition-expression") ||
        url.equals("http://hl7.org/fhir/StructureDefinition/codesystem-properties-mode"))
      return true;
    for (String s : extensionDomains)
      if (url.startsWith(s))
        return true;
    return false;
  }

  private void bpCheck(List<ValidationMessage> errors, IssueType invalid, int line, int col, String literalPath, boolean test, String message, Object... theMessageArguments) {
    if (bpWarnings != null) {
      switch (bpWarnings) {
        case Error:
          rule(errors, invalid, line, col, literalPath, test, message, theMessageArguments);
          break;
        case Warning:
          warning(errors, invalid, line, col, literalPath, test, message, theMessageArguments);
          break;
        case Hint:
          hint(errors, invalid, line, col, literalPath, test, message, theMessageArguments);
          break;
        default: // do nothing
          break;
      }
    }
  }

  @Override
  public org.hl7.fhir.r5.elementmodel.Element validate(Object appContext, List<ValidationMessage> errors, InputStream stream, FhirFormat format) throws FHIRException {
    return validate(appContext, errors, stream, format, new ArrayList<>());
  }

  @Override
  public org.hl7.fhir.r5.elementmodel.Element validate(Object appContext, List<ValidationMessage> errors, InputStream stream, FhirFormat format, String profile) throws FHIRException {
    ArrayList<StructureDefinition> profiles = new ArrayList<>();
    if (profile != null) {
      profiles.add(getSpecifiedProfile(profile));
    }
    return validate(appContext, errors, stream, format, profiles);
  }

  private StructureDefinition getSpecifiedProfile(String profile) {
    StructureDefinition sd = context.fetchResource(StructureDefinition.class, profile);
    if (sd == null) {
      throw new FHIRException(context.formatMessage(I18nConstants.UNABLE_TO_LOCATE_THE_PROFILE__IN_ORDER_TO_VALIDATE_AGAINST_IT, profile));
    }
    return sd;
  }

  @Override
  public org.hl7.fhir.r5.elementmodel.Element validate(Object appContext, List<ValidationMessage> errors, InputStream stream, FhirFormat format, List<StructureDefinition> profiles) throws FHIRException {
    ParserBase parser = Manager.makeParser(context, format);
    if (parser instanceof XmlParser)
      ((XmlParser) parser).setAllowXsiLocation(allowXsiLocation);
    parser.setupValidation(ValidationPolicy.EVERYTHING, errors);
    long t = System.nanoTime();
    Element e;
    try {
      e = parser.parse(stream);
    } catch (IOException e1) {
      throw new FHIRException(e1);
    }
    timeTracker.load(t);
    if (e != null)
      validate(appContext, errors, e, profiles);
    return e;
  }

  @Override
  public org.hl7.fhir.r5.elementmodel.Element validate(Object appContext, List<ValidationMessage> errors, Resource resource) throws FHIRException {
    return validate(appContext, errors, resource, new ArrayList<>());
  }

  @Override
  public org.hl7.fhir.r5.elementmodel.Element validate(Object appContext, List<ValidationMessage> errors, Resource resource, String profile) throws FHIRException {
    ArrayList<StructureDefinition> profiles = new ArrayList<>();
    if (profile != null) {
      profiles.add(getSpecifiedProfile(profile));
    }
    return validate(appContext, errors, resource, profiles);
  }

  @Override
  public org.hl7.fhir.r5.elementmodel.Element validate(Object appContext, List<ValidationMessage> errors, Resource resource, List<StructureDefinition> profiles) throws FHIRException {
    long t = System.nanoTime();
    Element e;
    try {
      e = new ObjectConverter(context).convert(resource);
    } catch (IOException e1) {
      throw new FHIRException(e1);
    }
    timeTracker.load(t);
    validate(appContext, errors, e, profiles);
    return e;
  }

  @Override
  public org.hl7.fhir.r5.elementmodel.Element validate(Object appContext, List<ValidationMessage> errors, org.w3c.dom.Element element) throws FHIRException {
    return validate(appContext, errors, element, new ArrayList<>());
  }

  @Override
  public org.hl7.fhir.r5.elementmodel.Element validate(Object appContext, List<ValidationMessage> errors, org.w3c.dom.Element element, String profile) throws FHIRException {
    ArrayList<StructureDefinition> profiles = new ArrayList<>();
    if (profile != null) {
      profiles.add(getSpecifiedProfile(profile));
    }
    return validate(appContext, errors, element, profiles);
  }

  @Override
  public org.hl7.fhir.r5.elementmodel.Element validate(Object appContext, List<ValidationMessage> errors, org.w3c.dom.Element element, List<StructureDefinition> profiles) throws FHIRException {
    XmlParser parser = new XmlParser(context);
    parser.setupValidation(ValidationPolicy.EVERYTHING, errors);
    long t = System.nanoTime();
    Element e;
    try {
      e = parser.parse(element);
    } catch (IOException e1) {
      throw new FHIRException(e1);
    }
    timeTracker.load(t);
    if (e != null) {
      validate(appContext, errors, e, profiles);
    }
    return e;
  }

  @Override
  public org.hl7.fhir.r5.elementmodel.Element validate(Object appContext, List<ValidationMessage> errors, Document document) throws FHIRException {
    return validate(appContext, errors, document, new ArrayList<>());
  }

  @Override
  public org.hl7.fhir.r5.elementmodel.Element validate(Object appContext, List<ValidationMessage> errors, Document document, String profile) throws FHIRException {
    ArrayList<StructureDefinition> profiles = new ArrayList<>();
    if (profile != null) {
      profiles.add(getSpecifiedProfile(profile));
    }
    return validate(appContext, errors, document, profiles);
  }

  @Override
  public org.hl7.fhir.r5.elementmodel.Element validate(Object appContext, List<ValidationMessage> errors, Document document, List<StructureDefinition> profiles) throws FHIRException {
    XmlParser parser = new XmlParser(context);
    parser.setupValidation(ValidationPolicy.EVERYTHING, errors);
    long t = System.nanoTime();
    Element e;
    try {
      e = parser.parse(document);
    } catch (IOException e1) {
      throw new FHIRException(e1);
    }
    timeTracker.load(t);
    if (e != null)
      validate(appContext, errors, e, profiles);
    return e;
  }

  @Override
  public org.hl7.fhir.r5.elementmodel.Element validate(Object appContext, List<ValidationMessage> errors, JsonObject object) throws FHIRException {
    return validate(appContext, errors, object, new ArrayList<>());
  }

  @Override
  public org.hl7.fhir.r5.elementmodel.Element validate(Object appContext, List<ValidationMessage> errors, JsonObject object, String profile) throws FHIRException {
    ArrayList<StructureDefinition> profiles = new ArrayList<>();
    if (profile != null) {
      profiles.add(getSpecifiedProfile(profile));
    }
    return validate(appContext, errors, object, profiles);
  }

  @Override
  public org.hl7.fhir.r5.elementmodel.Element validate(Object appContext, List<ValidationMessage> errors, JsonObject object, List<StructureDefinition> profiles) throws FHIRException {
    JsonParser parser = new JsonParser(context, new ProfileUtilities(context, null, null, fpe));
    parser.setupValidation(ValidationPolicy.EVERYTHING, errors);
    long t = System.nanoTime();
    Element e = parser.parse(object);
    timeTracker.load(t);
    if (e != null)
      validate(appContext, errors, e, profiles);
    return e;
  }

  @Override
  public void validate(Object appContext, List<ValidationMessage> errors, Element element) throws FHIRException {
    validate(appContext, errors, element, new ArrayList<>());
  }

  @Override
  public void validate(Object appContext, List<ValidationMessage> errors, Element element, String profile) throws FHIRException {
    ArrayList<StructureDefinition> profiles = new ArrayList<>();
    if (profile != null) {
      profiles.add(getSpecifiedProfile(profile));
    }
    validate(appContext, errors, element, profiles);
  }

  @Override
  public void validate(Object appContext, List<ValidationMessage> errors, Element element, List<StructureDefinition> profiles) throws FHIRException {
    // this is the main entry point; all the other public entry points end up here coming here...
    // so the first thing to do is to clear the internal state
    fetchCache.clear();
    fetchCache.put(element.fhirType() + "/" + element.getIdBase(), element);
    resourceTracker.clear();
    trackedMessages.clear();
    messagesToRemove.clear();
    executionId = UUID.randomUUID().toString();
    baseOnly = profiles.isEmpty();
    setParents(element);

    long t = System.nanoTime();
    if (profiles == null || profiles.isEmpty()) {
      validateResource(new ValidatorHostContext(appContext, element), errors, element, element, null, resourceIdRule, new NodeStack(context, element, validationLanguage).resetIds());
    } else {
      for (StructureDefinition defn : profiles) {
        validateResource(new ValidatorHostContext(appContext, element), errors, element, element, defn, resourceIdRule, new NodeStack(context, element, validationLanguage).resetIds());
      }
    }
    if (hintAboutNonMustSupport) {
      checkElementUsage(errors, element, new NodeStack(context, element, validationLanguage));
    }
    errors.removeAll(messagesToRemove);
    timeTracker.overall(t);
  }


  private void checkElementUsage(List<ValidationMessage> errors, Element element, NodeStack stack) {
    String elementUsage = element.getUserString("elementSupported");
    hint(errors, IssueType.INFORMATIONAL, element.line(), element.col(), stack.getLiteralPath(), elementUsage == null || elementUsage.equals("Y"), I18nConstants.MUSTSUPPORT_VAL_MUSTSUPPORT, element.getName(), element.getProperty().getStructure().getUrl());

    if (element.hasChildren()) {
      String prevName = "";
      int elementCount = 0;
      for (Element ce : element.getChildren()) {
        if (ce.getName().equals(prevName))
          elementCount++;
        else {
          elementCount = 1;
          prevName = ce.getName();
        }
        checkElementUsage(errors, ce, stack.push(ce, elementCount, null, null));
      }
    }
  }

  private boolean check(String v1, String v2) {
    return v1 == null ? Utilities.noString(v1) : v1.equals(v2);
  }

  private void checkAddress(List<ValidationMessage> errors, String path, Element focus, Address fixed, String fixedSource, boolean pattern) {
    checkFixedValue(errors, path + ".use", focus.getNamedChild("use"), fixed.getUseElement(), fixedSource, "use", focus, pattern);
    checkFixedValue(errors, path + ".text", focus.getNamedChild("text"), fixed.getTextElement(), fixedSource, "text", focus, pattern);
    checkFixedValue(errors, path + ".city", focus.getNamedChild("city"), fixed.getCityElement(), fixedSource, "city", focus, pattern);
    checkFixedValue(errors, path + ".state", focus.getNamedChild("state"), fixed.getStateElement(), fixedSource, "state", focus, pattern);
    checkFixedValue(errors, path + ".country", focus.getNamedChild("country"), fixed.getCountryElement(), fixedSource, "country", focus, pattern);
    checkFixedValue(errors, path + ".zip", focus.getNamedChild("zip"), fixed.getPostalCodeElement(), fixedSource, "postalCode", focus, pattern);

    List<Element> lines = new ArrayList<Element>();
    focus.getNamedChildren("line", lines);
    boolean lineSizeCheck;
    
    if (pattern) {
      lineSizeCheck = lines.size() >= fixed.getLine().size();
      if (rule(errors, IssueType.VALUE, focus.line(), focus.col(), path, lineSizeCheck, I18nConstants.FIXED_TYPE_CHECKS_DT_ADDRESS_LINE, Integer.toString(fixed.getLine().size()),
        Integer.toString(lines.size()))) {
        for (int i = 0; i < fixed.getLine().size(); i++) {
          StringType fixedLine = fixed.getLine().get(i);
          boolean found = false;
          List<ValidationMessage> allErrorsFixed = new ArrayList<>();
          List<ValidationMessage> errorsFixed = null;
          for (int j = 0; j < lines.size() && !found; ++j) {
            errorsFixed = new ArrayList<>();
            checkFixedValue(errorsFixed, path + ".line", lines.get(j), fixedLine, fixedSource, "line", focus, pattern);
            if (!hasErrors(errorsFixed)) {
              found = true;
            } else {
              errorsFixed.stream().filter(t -> t.getLevel().ordinal() >= IssueSeverity.ERROR.ordinal()).forEach(t -> allErrorsFixed.add(t));
            }
          }
          if (!found) {
            rule(errorsFixed, IssueType.VALUE, focus.line(), focus.col(), path, false, I18nConstants.PATTERN_CHECK_STRING, fixedLine.getValue(), fixedSource, allErrorsFixed);
          }
        }
      }
    } else if (!pattern) {
      lineSizeCheck = lines.size() == fixed.getLine().size();
      if (rule(errors, IssueType.VALUE, focus.line(), focus.col(), path, lineSizeCheck, I18nConstants.FIXED_TYPE_CHECKS_DT_ADDRESS_LINE,
        Integer.toString(fixed.getLine().size()), Integer.toString(lines.size()))) {
        for (int i = 0; i < lines.size(); i++) {
          checkFixedValue(errors, path + ".line", lines.get(i), fixed.getLine().get(i), fixedSource, "line", focus, pattern);
        }
      }
    }  
  }

  private void checkAttachment(List<ValidationMessage> errors, String path, Element focus, Attachment fixed, String fixedSource, boolean pattern) {
    checkFixedValue(errors, path + ".contentType", focus.getNamedChild("contentType"), fixed.getContentTypeElement(), fixedSource, "contentType", focus, pattern);
    checkFixedValue(errors, path + ".language", focus.getNamedChild("language"), fixed.getLanguageElement(), fixedSource, "language", focus, pattern);
    checkFixedValue(errors, path + ".data", focus.getNamedChild("data"), fixed.getDataElement(), fixedSource, "data", focus, pattern);
    checkFixedValue(errors, path + ".url", focus.getNamedChild("url"), fixed.getUrlElement(), fixedSource, "url", focus, pattern);
    checkFixedValue(errors, path + ".size", focus.getNamedChild("size"), fixed.getSizeElement(), fixedSource, "size", focus, pattern);
    checkFixedValue(errors, path + ".hash", focus.getNamedChild("hash"), fixed.getHashElement(), fixedSource, "hash", focus, pattern);
    checkFixedValue(errors, path + ".title", focus.getNamedChild("title"), fixed.getTitleElement(), fixedSource, "title", focus, pattern);
  }

  // public API
  private boolean checkCode(List<ValidationMessage> errors, Element element, String path, String code, String system, String display, boolean checkDisplay, NodeStack stack) throws TerminologyServiceException {
    long t = System.nanoTime();
    boolean ss = context.supportsSystem(system);
    timeTracker.tx(t);
    if (ss) {
      t = System.nanoTime();
      ValidationResult s = checkCodeOnServer(stack, code, system, display, checkDisplay);
      timeTracker.tx(t);
      if (s == null)
        return true;
      if (s.isOk()) {
        if (s.getMessage() != null)
          txWarning(errors, s.getTxLink(), IssueType.CODEINVALID, element.line(), element.col(), path, s == null, I18nConstants.TERMINOLOGY_PASSTHROUGH_TX_MESSAGE, s.getMessage(), system, code);
        return true;
      }
      if (s.getErrorClass() != null && s.getErrorClass().isInfrastructure())
        txWarning(errors, s.getTxLink(), IssueType.CODEINVALID, element.line(), element.col(), path, s == null, s.getMessage());
      else if (s.getSeverity() == IssueSeverity.INFORMATION)
        txHint(errors, s.getTxLink(), IssueType.CODEINVALID, element.line(), element.col(), path, s == null, s.getMessage());
      else if (s.getSeverity() == IssueSeverity.WARNING)
        txWarning(errors, s.getTxLink(), IssueType.CODEINVALID, element.line(), element.col(), path, s == null, s.getMessage());
      else
        return txRule(errors, s.getTxLink(), IssueType.CODEINVALID, element.line(), element.col(), path, s == null, I18nConstants.TERMINOLOGY_PASSTHROUGH_TX_MESSAGE, s.getMessage(), system, code);
      return true;
    } else if (system.startsWith("http://build.fhir.org") || system.startsWith("https://build.fhir.org")) {
      rule(errors, IssueType.CODEINVALID, element.line(), element.col(), path, false, I18nConstants.TERMINOLOGY_TX_SYSTEM_WRONG_BUILD, system, suggestSystemForBuild(system));        
      return false;
    } else if (system.startsWith("http://hl7.org/fhir") || system.startsWith("https://hl7.org/fhir") || system.startsWith("http://www.hl7.org/fhir") || system.startsWith("https://www.hl7.org/fhir")) {
      if (SIDUtilities.isknownCodeSystem(system)) {
        return true; // else don't check these (for now)
      } else if (system.startsWith("http://hl7.org/fhir/test")) {
        return true; // we don't validate these
      } else if (system.endsWith(".html")) {
        rule(errors, IssueType.CODEINVALID, element.line(), element.col(), path, false, I18nConstants.TERMINOLOGY_TX_SYSTEM_WRONG_HTML, system, suggestSystemForPage(system));        
        return false;
      } else {
        CodeSystem cs = getCodeSystem(system);
        if (rule(errors, IssueType.CODEINVALID, element.line(), element.col(), path, cs != null, I18nConstants.TERMINOLOGY_TX_SYSTEM_UNKNOWN, system)) {
          ConceptDefinitionComponent def = getCodeDefinition(cs, code);
          if (warning(errors, IssueType.CODEINVALID, element.line(), element.col(), path, def != null, I18nConstants.TERMINOLOGY_TX_CODE_UNKNOWN, system, code))
            return warning(errors, IssueType.CODEINVALID, element.line(), element.col(), path, display == null || display.equals(def.getDisplay()), I18nConstants.TERMINOLOGY_TX_DISPLAY_WRONG, def.getDisplay());
        }
        return false;
      }
    } else if (context.isNoTerminologyServer() && Utilities.existsInList(system, "http://loinc.org", "http://unitsofmeasure.org", "http://hl7.org/fhir/sid/icd-9-cm", "http://snomed.info/sct", "http://www.nlm.nih.gov/research/umls/rxnorm")) {
      return true; // no checks in this case
    } else if (startsWithButIsNot(system, "http://snomed.info/sct", "http://loinc.org", "http://unitsofmeasure.org", "http://www.nlm.nih.gov/research/umls/rxnorm")) {
      rule(errors, IssueType.CODEINVALID, element.line(), element.col(), path, false, I18nConstants.TERMINOLOGY_TX_SYSTEM_INVALID, system);
      return false;
    } else {
      try {
        if (context.fetchResourceWithException(ValueSet.class, system) != null) {
          rule(errors, IssueType.CODEINVALID, element.line(), element.col(), path, false, I18nConstants.TERMINOLOGY_TX_SYSTEM_VALUESET, system);
          // Lloyd: This error used to prohibit checking for downstream issues, but there are some cases where that checking needs to occur.  Please talk to me before changing the code back.
        }
        boolean done = false;
        if (system.startsWith("https:") && system.length() > 7) {
          String ns = "http:"+system.substring(6);
          CodeSystem cs = getCodeSystem(ns);
          if (cs != null || Utilities.existsInList(system, "https://loinc.org", "https://unitsofmeasure.org", "https://snomed.info/sct", "https://www.nlm.nih.gov/research/umls/rxnorm")) {
            rule(errors, IssueType.CODEINVALID, element.line(), element.col(), path, false, I18nConstants.TERMINOLOGY_TX_SYSTEM_HTTPS, system);
            done = true;
          }           
        } 
        hint(errors, IssueType.UNKNOWN, element.line(), element.col(), path, done, I18nConstants.TERMINOLOGY_TX_SYSTEM_NOTKNOWN, system);
        return true;
      } catch (Exception e) {
        return true;
      }
    }
  }

  private Object suggestSystemForPage(String system) {
    if (system.contains("/codesystem-")) {
      String s = system.substring(system.indexOf("/codesystem-")+12);
      String url = "http://hl7.org/fhir/"+s.replace(".html", "");
      if (context.fetchCodeSystem(url) != null) {
        return url;
      } else {
        return "{unable to determine intended url}";
      }
    }
    if (system.contains("/valueset-")) {
      String s = system.substring(system.indexOf("/valueset-")+8);
      String url = "http://hl7.org/fhir/"+s.replace(".html", "");
      if (context.fetchCodeSystem(url) != null) {
        return url;
      } else {
        return "{unable to determine intended url}";
      }
    }
    return "{unable to determine intended url}";
  }

  private Object suggestSystemForBuild(String system) {
    if (system.contains("/codesystem-")) {
      String s = system.substring(system.indexOf("/codesystem-")+12);
      String url = "http://hl7.org/fhir/"+s.replace(".html", "");
      if (context.fetchCodeSystem(url) != null) {
        return url;
      } else {
        return "{unable to determine intended url}";
      }
    }
    if (system.contains("/valueset-")) {
      String s = system.substring(system.indexOf("/valueset-")+8);
      String url = "http://hl7.org/fhir/"+s.replace(".html", "");
      if (context.fetchCodeSystem(url) != null) {
        return url;
      } else {
        return "{unable to determine intended url}";
      }
    }
    system = system.replace("https://", "http://");
    if (system.length() < 22) {
      return "{unable to determine intended url}";
    }
    system = "http://hl7.org/fhir/"+system.substring(22).replace(".html", "");
    if (context.fetchCodeSystem(system) != null) {
      return system;
    } else {
      return "{unable to determine intended url}";
    }
  }
  
  private boolean startsWithButIsNot(String system, String... uri) {
    for (String s : uri)
      if (!system.equals(s) && system.startsWith(s))
        return true;
    return false;
  }


  private boolean hasErrors(List<ValidationMessage> errors) {
    if (errors != null) {
      for (ValidationMessage vm : errors) {
        if (vm.getLevel() == IssueSeverity.FATAL || vm.getLevel() == IssueSeverity.ERROR) {
          return true;
        }
      }
    }
    return false;
  }

  private void checkCodeableConcept(List<ValidationMessage> errors, String path, Element focus, CodeableConcept fixed, String fixedSource, boolean pattern) {
    checkFixedValue(errors, path + ".text", focus.getNamedChild("text"), fixed.getTextElement(), fixedSource, "text", focus, pattern);
    List<Element> codings = new ArrayList<Element>();
    focus.getNamedChildren("coding", codings);
    if (pattern) {
      if (rule(errors, IssueType.VALUE, focus.line(), focus.col(), path, codings.size() >= fixed.getCoding().size(), I18nConstants.TERMINOLOGY_TX_CODING_COUNT, Integer.toString(fixed.getCoding().size()), Integer.toString(codings.size()))) {
        for (int i = 0; i < fixed.getCoding().size(); i++) {
          Coding fixedCoding = fixed.getCoding().get(i);
          boolean found = false;
          List<ValidationMessage> allErrorsFixed = new ArrayList<>();
          List<ValidationMessage> errorsFixed;
          for (int j = 0; j < codings.size() && !found; ++j) {
            errorsFixed = new ArrayList<>();
            checkFixedValue(errorsFixed, path + ".coding", codings.get(j), fixedCoding, fixedSource, "coding", focus, pattern);
            if (!hasErrors(errorsFixed)) {
              found = true;
            } else {
              errorsFixed
                .stream()
                .filter(t -> t.getLevel().ordinal() >= IssueSeverity.ERROR.ordinal())
                .forEach(t -> allErrorsFixed.add(t));
            }
          }
          if (!found) {
            // The argonaut DSTU2 labs profile requires userSelected=false on the category.coding and this
            // needs to produce an understandable error message
//            String message = "Expected CodeableConcept " + (pattern ? "pattern" : "fixed value") + " not found for" +
//              " system: " + fixedCoding.getSystemElement().asStringValue() +
//              " code: " + fixedCoding.getCodeElement().asStringValue() +
//              " display: " + fixedCoding.getDisplayElement().asStringValue();
//            if (fixedCoding.hasUserSelected()) {
//              message += " userSelected: " + fixedCoding.getUserSelected();
//            }
//            message += " - Issues: " + allErrorsFixed;
//            TYPE_CHECKS_PATTERN_CC = The pattern [system {0}, code {1}, and display "{2}"] defined in the profile {3} not found. Issues: {4}
//            TYPE_CHECKS_PATTERN_CC_US = The pattern [system {0}, code {1}, display "{2}" and userSelected {5}] defined in the profile {3} not found. Issues: {4} 
//            TYPE_CHECKS_FIXED_CC = The pattern [system {0}, code {1}, and display "{2}"] defined in the profile {3} not found. Issues: {4}
//            TYPE_CHECKS_FIXED_CC_US = The pattern [system {0}, code {1}, display "{2}" and userSelected {5}] defined in the profile {3} not found. Issues: {4} 

            if (fixedCoding.hasUserSelected()) {
              rule(errors, IssueType.VALUE, focus.line(), focus.col(), path, false, pattern ? I18nConstants.TYPE_CHECKS_PATTERN_CC_US : I18nConstants.TYPE_CHECKS_FIXED_CC_US, 
                  fixedCoding.getSystemElement().asStringValue(), fixedCoding.getCodeElement().asStringValue(), fixedCoding.getDisplayElement().asStringValue(),
                  fixedSource, allErrorsFixed, fixedCoding.getUserSelected());
              
            } else {
              rule(errors, IssueType.VALUE, focus.line(), focus.col(), path, false, pattern ? I18nConstants.TYPE_CHECKS_PATTERN_CC : I18nConstants.TYPE_CHECKS_FIXED_CC, 
                  fixedCoding.getSystemElement().asStringValue(), fixedCoding.getCodeElement().asStringValue(), fixedCoding.getDisplayElement().asStringValue(),
                  fixedSource, allErrorsFixed);
            }
          }
        }
      }
    } else {
      if (rule(errors, IssueType.VALUE, focus.line(), focus.col(), path, codings.size() == fixed.getCoding().size(), I18nConstants.TERMINOLOGY_TX_CODING_COUNT, Integer.toString(fixed.getCoding().size()), Integer.toString(codings.size()))) {
        for (int i = 0; i < codings.size(); i++)
          checkFixedValue(errors, path + ".coding", codings.get(i), fixed.getCoding().get(i), fixedSource, "coding", focus, false);
      }
    }
  }

  private boolean checkCodeableConcept(List<ValidationMessage> errors, String path, Element element, StructureDefinition profile, ElementDefinition theElementCntext, NodeStack stack) {
    boolean res = true;
    if (!noTerminologyChecks && theElementCntext != null && theElementCntext.hasBinding()) {
      ElementDefinitionBindingComponent binding = theElementCntext.getBinding();
      if (warning(errors, IssueType.CODEINVALID, element.line(), element.col(), path, binding != null, I18nConstants.TERMINOLOGY_TX_BINDING_MISSING, path)) {
        if (binding.hasValueSet()) {
          ValueSet valueset = resolveBindingReference(profile, binding.getValueSet(), profile.getUrl());
          if (warning(errors, IssueType.CODEINVALID, element.line(), element.col(), path, valueset != null, I18nConstants.TERMINOLOGY_TX_VALUESET_NOTFOUND, describeReference(binding.getValueSet()))) {
            try {
              CodeableConcept cc = ObjectConverter.readAsCodeableConcept(element);
              if (!cc.hasCoding()) {
                if (binding.getStrength() == BindingStrength.REQUIRED)
                  rule(errors, IssueType.CODEINVALID, element.line(), element.col(), path, false, I18nConstants.TERMINOLOGY_TX_CODE_VALUESET, describeReference(binding.getValueSet()), valueset.getUrl());
                else if (binding.getStrength() == BindingStrength.EXTENSIBLE) {
                  if (binding.hasExtension("http://hl7.org/fhir/StructureDefinition/elementdefinition-maxValueSet"))
                    rule(errors, IssueType.CODEINVALID, element.line(), element.col(), path, false, I18nConstants.TERMINOLOGY_TX_CODE_VALUESETMAX, describeReference(ToolingExtensions.readStringExtension(binding, "http://hl7.org/fhir/StructureDefinition/elementdefinition-maxValueSet")), valueset.getUrl());
                  else
                    warning(errors, IssueType.CODEINVALID, element.line(), element.col(), path, false, I18nConstants.TERMINOLOGY_TX_CODE_VALUESET_EXT, describeReference(binding.getValueSet()), valueset.getUrl());
                }
              } else {
                long t = System.nanoTime();

                // Check whether the codes are appropriate for the type of binding we have
                boolean bindingsOk = true;
                if (binding.getStrength() != BindingStrength.EXAMPLE) {
                  if (binding.getStrength() == BindingStrength.REQUIRED) {
                    removeTrackedMessagesForLocation(errors, element, path);
                  }
                  boolean atLeastOneSystemIsSupported = false;
                  for (Coding nextCoding : cc.getCoding()) {
                    String nextSystem = nextCoding.getSystem();
                    if (isNotBlank(nextSystem) && context.supportsSystem(nextSystem)) {
                      atLeastOneSystemIsSupported = true;
                      break;
                    }
                  }

                  if (!atLeastOneSystemIsSupported && binding.getStrength() == BindingStrength.EXAMPLE) {
                    // ignore this since we can't validate but it doesn't matter..
                  } else {
                    ValidationResult vr = checkCodeOnServer(stack, valueset, cc, true); // we're going to validate the codings directly, so only check the valueset
                    if (!vr.isOk()) {
                      bindingsOk = false;
                      if (vr.getErrorClass() != null && vr.getErrorClass() == TerminologyServiceErrorClass.NOSERVICE) { 
                        if (binding.getStrength() == BindingStrength.REQUIRED || (binding.getStrength() == BindingStrength.EXTENSIBLE && binding.hasExtension("http://hl7.org/fhir/StructureDefinition/elementdefinition-maxValueSet"))) {
                          hint(errors, IssueType.CODEINVALID, element.line(), element.col(), path, false, I18nConstants.TERMINOLOGY_TX_NOSVC_BOUND_REQ, describeReference(binding.getValueSet()));
                        } else if (binding.getStrength() == BindingStrength.EXTENSIBLE) {
                          hint(errors, IssueType.CODEINVALID, element.line(), element.col(), path, false, I18nConstants.TERMINOLOGY_TX_NOSVC_BOUND_EXT, describeReference(binding.getValueSet()));
                        }
                      } else if (vr.getErrorClass() != null && vr.getErrorClass().isInfrastructure()) {
                        if (binding.getStrength() == BindingStrength.REQUIRED)
                          txWarning(errors, vr.getTxLink(), IssueType.CODEINVALID, element.line(), element.col(), path, false, I18nConstants.TERMINOLOGY_TX_CONFIRM_1_CC, describeReference(binding.getValueSet()), vr.getErrorClass().toString());
                        else if (binding.getStrength() == BindingStrength.EXTENSIBLE) {
                          if (binding.hasExtension("http://hl7.org/fhir/StructureDefinition/elementdefinition-maxValueSet"))
                            checkMaxValueSet(errors, path, element, profile, ToolingExtensions.readStringExtension(binding, "http://hl7.org/fhir/StructureDefinition/elementdefinition-maxValueSet"), cc, stack);
                          else if (!noExtensibleWarnings)
                            txWarningForLaterRemoval(element, errors, vr.getTxLink(), IssueType.CODEINVALID, element.line(), element.col(), path, false, I18nConstants.TERMINOLOGY_TX_CONFIRM_2_CC, describeReference(binding.getValueSet()), vr.getErrorClass().toString());
                        } else if (binding.getStrength() == BindingStrength.PREFERRED) {
                          if (baseOnly) {
                            txHint(errors, vr.getTxLink(), IssueType.CODEINVALID, element.line(), element.col(), path, false, I18nConstants.TERMINOLOGY_TX_CONFIRM_3_CC, describeReference(binding.getValueSet()), vr.getErrorClass().toString());
                          }
                        }
                      } else {
                        if (binding.getStrength() == BindingStrength.REQUIRED) {
                          txRule(errors, vr.getTxLink(), IssueType.CODEINVALID, element.line(), element.col(), path, false, I18nConstants.TERMINOLOGY_TX_NOVALID_1_CC, describeReference(binding.getValueSet()), valueset.getUrl(), ccSummary(cc));
                        } else if (binding.getStrength() == BindingStrength.EXTENSIBLE) {
                          if (binding.hasExtension("http://hl7.org/fhir/StructureDefinition/elementdefinition-maxValueSet"))
                            checkMaxValueSet(errors, path, element, profile, ToolingExtensions.readStringExtension(binding, "http://hl7.org/fhir/StructureDefinition/elementdefinition-maxValueSet"), cc, stack);
                          if (!noExtensibleWarnings)
                            txWarningForLaterRemoval(element, errors, vr.getTxLink(), IssueType.CODEINVALID, element.line(), element.col(), path, false, I18nConstants.TERMINOLOGY_TX_NOVALID_2_CC, describeReference(binding.getValueSet()), valueset.getUrl(), ccSummary(cc));
                        } else if (binding.getStrength() == BindingStrength.PREFERRED) {
                          if (baseOnly) {
                            txHint(errors, vr.getTxLink(), IssueType.CODEINVALID, element.line(), element.col(), path, false, I18nConstants.TERMINOLOGY_TX_NOVALID_3_CC, describeReference(binding.getValueSet()), valueset.getUrl(), ccSummary(cc));
                          }
                        }
                      }
                    } else if (vr.getMessage() != null) {
                      res = false;
                      txWarning(errors, vr.getTxLink(), IssueType.CODEINVALID, element.line(), element.col(), path, false, vr.getMessage());
                    } else {
                      if (binding.getStrength() == BindingStrength.EXTENSIBLE) {
                        removeTrackedMessagesForLocation(errors, element, path);
                      }
                      res = false;
                    }
                  }
                  // Then, for any codes that are in code systems we are able
                  // to validate, we'll validate that the codes actually exist
                  if (bindingsOk) {
                    for (Coding nextCoding : cc.getCoding()) {
                      checkBindings(errors, path, element, stack, valueset, nextCoding);
                    }
                  }
                  timeTracker.tx(t);
                }
              }
            } catch (Exception e) {
              warning(errors, IssueType.CODEINVALID, element.line(), element.col(), path, false, I18nConstants.TERMINOLOGY_TX_ERROR_CODEABLECONCEPT, e.getMessage());
            }
          }
        } else if (binding.hasValueSet()) {
          hint(errors, IssueType.CODEINVALID, element.line(), element.col(), path, false, I18nConstants.TERMINOLOGY_TX_BINDING_CANTCHECK);
        } else if (!noBindingMsgSuppressed) {
          hint(errors, IssueType.CODEINVALID, element.line(), element.col(), path, false, I18nConstants.TERMINOLOGY_TX_BINDING_NOSOURCE, path);
        }
      }
    }
    return res;
  }

  public void checkBindings(List<ValidationMessage> errors, String path, Element element, NodeStack stack, ValueSet valueset, Coding nextCoding) {
    if (isNotBlank(nextCoding.getCode()) && isNotBlank(nextCoding.getSystem()) && context.supportsSystem(nextCoding.getSystem())) {
      ValidationResult vr = checkCodeOnServer(stack, valueset, nextCoding, false);
      if (vr.getSeverity() != null/* && vr.hasMessage()*/) {
        if (vr.getSeverity() == IssueSeverity.INFORMATION) {
          txHint(errors, vr.getTxLink(), IssueType.CODEINVALID, element.line(), element.col(), path, false, vr.getMessage());
        } else if (vr.getSeverity() == IssueSeverity.WARNING) {
          txWarning(errors, vr.getTxLink(), IssueType.CODEINVALID, element.line(), element.col(), path, false, vr.getMessage());
        } else {
          txRule(errors, vr.getTxLink(), IssueType.CODEINVALID, element.line(), element.col(), path, false, vr.getMessage());
        }
      }
    }
  }


  private boolean checkTerminologyCodeableConcept(List<ValidationMessage> errors, String path, Element element, StructureDefinition profile, ElementDefinition theElementCntext, NodeStack stack, StructureDefinition logical) {
    boolean res = true;
    if (!noTerminologyChecks && theElementCntext != null && theElementCntext.hasBinding()) {
      ElementDefinitionBindingComponent binding = theElementCntext.getBinding();
      if (warning(errors, IssueType.CODEINVALID, element.line(), element.col(), path, binding != null, I18nConstants.TERMINOLOGY_TX_BINDING_MISSING, path)) {
        if (binding.hasValueSet()) {
          ValueSet valueset = resolveBindingReference(profile, binding.getValueSet(), profile.getUrl());
          if (warning(errors, IssueType.CODEINVALID, element.line(), element.col(), path, valueset != null, I18nConstants.TERMINOLOGY_TX_VALUESET_NOTFOUND, describeReference(binding.getValueSet()))) {
            try {
              CodeableConcept cc = convertToCodeableConcept(element, logical);
              if (!cc.hasCoding()) {
                if (binding.getStrength() == BindingStrength.REQUIRED)
                  rule(errors, IssueType.CODEINVALID, element.line(), element.col(), path, false, "No code provided, and a code is required from the value set " + describeReference(binding.getValueSet()) + " (" + valueset.getUrl());
                else if (binding.getStrength() == BindingStrength.EXTENSIBLE) {
                  if (binding.hasExtension("http://hl7.org/fhir/StructureDefinition/elementdefinition-maxValueSet"))
                    rule(errors, IssueType.CODEINVALID, element.line(), element.col(), path, false, I18nConstants.TERMINOLOGY_TX_CODE_VALUESETMAX, describeReference(ToolingExtensions.readStringExtension(binding, "http://hl7.org/fhir/StructureDefinition/elementdefinition-maxValueSet")), valueset.getUrl());
                  else
                    warning(errors, IssueType.CODEINVALID, element.line(), element.col(), path, false, I18nConstants.TERMINOLOGY_TX_CODE_VALUESET_EXT, describeReference(binding.getValueSet()), valueset.getUrl());
                }
              } else {
                long t = System.nanoTime();

                // Check whether the codes are appropriate for the type of binding we have
                boolean bindingsOk = true;
                if (binding.getStrength() != BindingStrength.EXAMPLE) {
                  if (binding.getStrength() == BindingStrength.REQUIRED) {
                    removeTrackedMessagesForLocation(errors, element, path);
                  }

                  boolean atLeastOneSystemIsSupported = false;
                  for (Coding nextCoding : cc.getCoding()) {
                    String nextSystem = nextCoding.getSystem();
                    if (isNotBlank(nextSystem) && context.supportsSystem(nextSystem)) {
                      atLeastOneSystemIsSupported = true;
                      break;
                    }
                  }

                  if (!atLeastOneSystemIsSupported && binding.getStrength() == BindingStrength.EXAMPLE) {
                    // ignore this since we can't validate but it doesn't matter..
                  } else {
                    ValidationResult vr = checkCodeOnServer(stack, valueset, cc, false); // we're going to validate the codings directly
                    if (!vr.isOk()) {
                      bindingsOk = false;
                      if (vr.getErrorClass() != null && vr.getErrorClass().isInfrastructure()) {
                        if (binding.getStrength() == BindingStrength.REQUIRED)
                          txWarning(errors, vr.getTxLink(), IssueType.CODEINVALID, element.line(), element.col(), path, false, I18nConstants.TERMINOLOGY_TX_CONFIRM_1_CC, describeReference(binding.getValueSet()), vr.getErrorClass().toString());
                        else if (binding.getStrength() == BindingStrength.EXTENSIBLE) {
                          if (binding.hasExtension("http://hl7.org/fhir/StructureDefinition/elementdefinition-maxValueSet"))
                            checkMaxValueSet(errors, path, element, profile, ToolingExtensions.readStringExtension(binding, "http://hl7.org/fhir/StructureDefinition/elementdefinition-maxValueSet"), cc, stack);
                          else if (!noExtensibleWarnings)
                            txWarningForLaterRemoval(element, errors, vr.getTxLink(), IssueType.CODEINVALID, element.line(), element.col(), path, false, I18nConstants.TERMINOLOGY_TX_CONFIRM_2_CC, describeReference(binding.getValueSet()), vr.getErrorClass().toString());
                        } else if (binding.getStrength() == BindingStrength.PREFERRED) {
                          if (baseOnly) {
                            txHint(errors, vr.getTxLink(), IssueType.CODEINVALID, element.line(), element.col(), path, false, I18nConstants.TERMINOLOGY_TX_CONFIRM_3_CC, describeReference(binding.getValueSet()), vr.getErrorClass().toString());
                          }
                        }
                      } else {
                        if (binding.getStrength() == BindingStrength.REQUIRED)
                          txRule(errors, vr.getTxLink(), IssueType.CODEINVALID, element.line(), element.col(), path, false, I18nConstants.TERMINOLOGY_TX_NOVALID_1_CC, describeReference(binding.getValueSet()), valueset.getUrl(), ccSummary(cc));
                        else if (binding.getStrength() == BindingStrength.EXTENSIBLE) {
                          if (binding.hasExtension("http://hl7.org/fhir/StructureDefinition/elementdefinition-maxValueSet"))
                            checkMaxValueSet(errors, path, element, profile, ToolingExtensions.readStringExtension(binding, "http://hl7.org/fhir/StructureDefinition/elementdefinition-maxValueSet"), cc, stack);
                          if (!noExtensibleWarnings)
                            txWarningForLaterRemoval(element, errors, vr.getTxLink(), IssueType.CODEINVALID, element.line(), element.col(), path, false, I18nConstants.TERMINOLOGY_TX_NOVALID_2_CC, describeReference(binding.getValueSet()), valueset.getUrl(), ccSummary(cc));
                        } else if (binding.getStrength() == BindingStrength.PREFERRED) {
                          if (baseOnly) {
                            txHint(errors, vr.getTxLink(), IssueType.CODEINVALID, element.line(), element.col(), path, false, I18nConstants.TERMINOLOGY_TX_NOVALID_3_CC, describeReference(binding.getValueSet()), valueset.getUrl(), ccSummary(cc));
                          }
                        }
                      }
                    } else if (vr.getMessage() != null) {
                      res = false;
                      txWarning(errors, vr.getTxLink(), IssueType.CODEINVALID, element.line(), element.col(), path, false, vr.getMessage());
                    } else {
                      res = false;
                    }
                  }
                  // Then, for any codes that are in code systems we are able
                  // to validate, we'll validate that the codes actually exist
                  if (bindingsOk) {
                    for (Coding nextCoding : cc.getCoding()) {
                      String nextCode = nextCoding.getCode();
                      String nextSystem = nextCoding.getSystem();
                      if (isNotBlank(nextCode) && isNotBlank(nextSystem) && context.supportsSystem(nextSystem)) {
                        ValidationResult vr = checkCodeOnServer(stack, nextCode, nextSystem, null, false);
                        if (!vr.isOk()) {
                          txWarning(errors, vr.getTxLink(), IssueType.CODEINVALID, element.line(), element.col(), path, false, I18nConstants.TERMINOLOGY_TX_CODE_NOTVALID, nextCode, nextSystem);
                        }
                      }
                    }
                  }
                  timeTracker.tx(t);
                }
              }
            } catch (Exception e) {
              warning(errors, IssueType.CODEINVALID, element.line(), element.col(), path, false, I18nConstants.TERMINOLOGY_TX_ERROR_CODEABLECONCEPT, e.getMessage());
            }
            // special case: if the logical model has both CodeableConcept and Coding mappings, we'll also check the first coding.
            if (getMapping("http://hl7.org/fhir/terminology-pattern", logical, logical.getSnapshot().getElementFirstRep()).contains("Coding")) {
              checkTerminologyCoding(errors, path, element, profile, theElementCntext, true, true, stack, logical);
            }
          }
        } else if (binding.hasValueSet()) {
          hint(errors, IssueType.CODEINVALID, element.line(), element.col(), path, false, I18nConstants.TERMINOLOGY_TX_BINDING_CANTCHECK);
        } else if (!noBindingMsgSuppressed) {
          hint(errors, IssueType.CODEINVALID, element.line(), element.col(), path, false, I18nConstants.TERMINOLOGY_TX_BINDING_NOSOURCE, path);
        }
      }
    }
    return res;
  }

  private void checkTerminologyCoding(List<ValidationMessage> errors, String path, Element element, StructureDefinition profile, ElementDefinition theElementCntext, boolean inCodeableConcept, boolean checkDisplay, NodeStack stack, StructureDefinition logical) {
    Coding c = convertToCoding(element, logical);
    String code = c.getCode();
    String system = c.getSystem();
    String display = c.getDisplay();
    rule(errors, IssueType.CODEINVALID, element.line(), element.col(), path, isAbsolute(system), I18nConstants.TERMINOLOGY_TX_SYSTEM_RELATIVE);

    if (system != null && code != null && !noTerminologyChecks) {
      rule(errors, IssueType.CODEINVALID, element.line(), element.col(), path, !isValueSet(system), I18nConstants.TERMINOLOGY_TX_SYSTEM_VALUESET2, system);
      try {
        if (checkCode(errors, element, path, code, system, display, checkDisplay, stack))
          if (theElementCntext != null && theElementCntext.hasBinding()) {
            ElementDefinitionBindingComponent binding = theElementCntext.getBinding();
            if (warning(errors, IssueType.CODEINVALID, element.line(), element.col(), path, binding != null, I18nConstants.TERMINOLOGY_TX_BINDING_MISSING2, path)) {
              if (binding.hasValueSet()) {
                ValueSet valueset = resolveBindingReference(profile, binding.getValueSet(), profile.getUrl());
                if (warning(errors, IssueType.CODEINVALID, element.line(), element.col(), path, valueset != null, I18nConstants.TERMINOLOGY_TX_VALUESET_NOTFOUND, describeReference(binding.getValueSet()))) {
                  try {
                    long t = System.nanoTime();
                    ValidationResult vr = null;
                    if (binding.getStrength() != BindingStrength.EXAMPLE) {
                      vr = checkCodeOnServer(stack, valueset, c, true);
                    }
                    if (binding.getStrength() == BindingStrength.REQUIRED) {
                      removeTrackedMessagesForLocation(errors, element, path);
                    }

                    timeTracker.tx(t);
                    if (vr != null && !vr.isOk()) {
                      if (vr.IsNoService())
                        txHint(errors, vr.getTxLink(), IssueType.CODEINVALID, element.line(), element.col(), path, false, I18nConstants.TERMINOLOGY_TX_BINDING_NOSERVER);
                      else if (vr.getErrorClass() != null && vr.getErrorClass().isInfrastructure()) {
                        if (binding.getStrength() == BindingStrength.REQUIRED)
                          txWarning(errors, vr.getTxLink(), IssueType.CODEINVALID, element.line(), element.col(), path, false, I18nConstants.TERMINOLOGY_TX_CONFIRM_4a, describeReference(binding.getValueSet(), valueset), vr.getMessage(), system+"#"+code);
                        else if (binding.getStrength() == BindingStrength.EXTENSIBLE) {
                          if (binding.hasExtension("http://hl7.org/fhir/StructureDefinition/elementdefinition-maxValueSet"))
                            checkMaxValueSet(errors, path, element, profile, ToolingExtensions.readStringExtension(binding, "http://hl7.org/fhir/StructureDefinition/elementdefinition-maxValueSet"), c, stack);
                          else if (!noExtensibleWarnings)
                            txWarningForLaterRemoval(element, errors, vr.getTxLink(), IssueType.CODEINVALID, element.line(), element.col(), path, false, I18nConstants.TERMINOLOGY_TX_CONFIRM_5, describeReference(binding.getValueSet(), valueset));
                        } else if (binding.getStrength() == BindingStrength.PREFERRED) {
                          if (baseOnly) {
                            txHint(errors, vr.getTxLink(), IssueType.CODEINVALID, element.line(), element.col(), path, false, I18nConstants.TERMINOLOGY_TX_CONFIRM_6, describeReference(binding.getValueSet(), valueset));
                          }
                        }
                      } else if (binding.getStrength() == BindingStrength.REQUIRED)
                        txRule(errors, vr.getTxLink(), IssueType.CODEINVALID, element.line(), element.col(), path, false, I18nConstants.TERMINOLOGY_TX_NOVALID_4, describeReference(binding.getValueSet(), valueset), (vr.getMessage() != null ? " (error message = " + vr.getMessage() + ")" : ""), system+"#"+code);
                      else if (binding.getStrength() == BindingStrength.EXTENSIBLE) {
                        if (binding.hasExtension("http://hl7.org/fhir/StructureDefinition/elementdefinition-maxValueSet"))
                          checkMaxValueSet(errors, path, element, profile, ToolingExtensions.readStringExtension(binding, "http://hl7.org/fhir/StructureDefinition/elementdefinition-maxValueSet"), c, stack);
                        else
                          txWarning(errors, vr.getTxLink(), IssueType.CODEINVALID, element.line(), element.col(), path, false, I18nConstants.TERMINOLOGY_TX_NOVALID_5, describeReference(binding.getValueSet(), valueset), (vr.getMessage() != null ? " (error message = " + vr.getMessage() + ")" : ""), system+"#"+code);
                      } else if (binding.getStrength() == BindingStrength.PREFERRED) {
                        if (baseOnly) {
                          txHint(errors, vr.getTxLink(), IssueType.CODEINVALID, element.line(), element.col(), path, false, I18nConstants.TERMINOLOGY_TX_NOVALID_6, describeReference(binding.getValueSet(), valueset), (vr.getMessage() != null ? " (error message = " + vr.getMessage() + ")" : ""), system+"#"+code);
                        }
                      }
                    }
                  } catch (Exception e) {
                    warning(errors, IssueType.CODEINVALID, element.line(), element.col(), path, false, I18nConstants.TERMINOLOGY_TX_ERROR_CODING1, e.getMessage());
                  }
                }
              } else if (binding.hasValueSet()) {
                hint(errors, IssueType.CODEINVALID, element.line(), element.col(), path, false, I18nConstants.TERMINOLOGY_TX_BINDING_CANTCHECK);
              } else if (!inCodeableConcept && !noBindingMsgSuppressed) {
                hint(errors, IssueType.CODEINVALID, element.line(), element.col(), path, false, I18nConstants.TERMINOLOGY_TX_BINDING_NOSOURCE, path);
              }
            }
          }
      } catch (Exception e) {
        rule(errors, IssueType.CODEINVALID, element.line(), element.col(), path, false, I18nConstants.TERMINOLOGY_TX_ERROR_CODING2, e.getMessage(), e.toString());
      }
    }
  }

  private CodeableConcept convertToCodeableConcept(Element element, StructureDefinition logical) {
    CodeableConcept res = new CodeableConcept();
    for (ElementDefinition ed : logical.getSnapshot().getElement()) {
      if (Utilities.charCount(ed.getPath(), '.') == 1) {
        List<String> maps = getMapping("http://hl7.org/fhir/terminology-pattern", logical, ed);
        for (String m : maps) {
          String name = tail(ed.getPath());
          List<Element> list = new ArrayList<>();
          element.getNamedChildren(name, list);
          if (!list.isEmpty()) {
            if ("Coding.code".equals(m)) {
              res.getCodingFirstRep().setCode(list.get(0).primitiveValue());
            } else if ("Coding.system[fmt:OID]".equals(m)) {
              String oid = list.get(0).primitiveValue();
              String url = context.oid2Uri(oid);
              if (url != null) {
                res.getCodingFirstRep().setSystem(url);
              } else {
                res.getCodingFirstRep().setSystem("urn:oid:" + oid);
              }
            } else if ("Coding.version".equals(m)) {
              res.getCodingFirstRep().setVersion(list.get(0).primitiveValue());
            } else if ("Coding.display".equals(m)) {
              res.getCodingFirstRep().setDisplay(list.get(0).primitiveValue());
            } else if ("CodeableConcept.text".equals(m)) {
              res.setText(list.get(0).primitiveValue());
            } else if ("CodeableConcept.coding".equals(m)) {
              StructureDefinition c = context.fetchTypeDefinition(ed.getTypeFirstRep().getCode());
              for (Element e : list) {
                res.addCoding(convertToCoding(e, c));
              }
            }
          }
        }
      }
    }
    return res;
  }

  private Coding convertToCoding(Element element, StructureDefinition logical) {
    Coding res = new Coding();
    for (ElementDefinition ed : logical.getSnapshot().getElement()) {
      if (Utilities.charCount(ed.getPath(), '.') == 1) {
        List<String> maps = getMapping("http://hl7.org/fhir/terminology-pattern", logical, ed);
        for (String m : maps) {
          String name = tail(ed.getPath());
          List<Element> list = new ArrayList<>();
          element.getNamedChildren(name, list);
          if (!list.isEmpty()) {
            if ("Coding.code".equals(m)) {
              res.setCode(list.get(0).primitiveValue());
            } else if ("Coding.system[fmt:OID]".equals(m)) {
              String oid = list.get(0).primitiveValue();
              String url = context.oid2Uri(oid);
              if (url != null) {
                res.setSystem(url);
              } else {
                res.setSystem("urn:oid:" + oid);
              }
            } else if ("Coding.version".equals(m)) {
              res.setVersion(list.get(0).primitiveValue());
            } else if ("Coding.display".equals(m)) {
              res.setDisplay(list.get(0).primitiveValue());
            }
          }
        }
      }
    }
    return res;
  }

  private void checkMaxValueSet(List<ValidationMessage> errors, String path, Element element, StructureDefinition profile, String maxVSUrl, CodeableConcept cc, NodeStack stack) {
    ValueSet valueset = resolveBindingReference(profile, maxVSUrl, profile.getUrl());
    if (warning(errors, IssueType.CODEINVALID, element.line(), element.col(), path, valueset != null, I18nConstants.TERMINOLOGY_TX_VALUESET_NOTFOUND, describeReference(maxVSUrl))) {
      try {
        long t = System.nanoTime();
        ValidationResult vr = checkCodeOnServer(stack, valueset, cc, false);
        timeTracker.tx(t);
        if (!vr.isOk()) {
          if (vr.getErrorClass() != null && vr.getErrorClass().isInfrastructure())
            txWarning(errors, vr.getTxLink(), IssueType.CODEINVALID, element.line(), element.col(), path, false, I18nConstants.TERMINOLOGY_TX_NOVALID_7, describeReference(maxVSUrl), valueset.getUrl(), vr.getMessage());
          else
            txRule(errors, vr.getTxLink(), IssueType.CODEINVALID, element.line(), element.col(), path, false, I18nConstants.TERMINOLOGY_TX_NOVALID_8, describeReference(maxVSUrl), valueset.getUrl(), ccSummary(cc));
        }
      } catch (Exception e) {
        warning(errors, IssueType.CODEINVALID, element.line(), element.col(), path, false, I18nConstants.TERMINOLOGY_TX_ERROR_CODEABLECONCEPT_MAX, e.getMessage());
      }
    }
  }

  private void checkMaxValueSet(List<ValidationMessage> errors, String path, Element element, StructureDefinition profile, String maxVSUrl, Coding c, NodeStack stack) {
    ValueSet valueset = resolveBindingReference(profile, maxVSUrl, profile.getUrl());
    if (warning(errors, IssueType.CODEINVALID, element.line(), element.col(), path, valueset != null, I18nConstants.TERMINOLOGY_TX_VALUESET_NOTFOUND, describeReference(maxVSUrl))) {
      try {
        long t = System.nanoTime();
        ValidationResult vr = checkCodeOnServer(stack, valueset, c, true);
        timeTracker.tx(t);
        if (!vr.isOk()) {
          if (vr.getErrorClass() != null && vr.getErrorClass().isInfrastructure())
            txWarning(errors, vr.getTxLink(), IssueType.CODEINVALID, element.line(), element.col(), path, false, I18nConstants.TERMINOLOGY_TX_NOVALID_9, describeReference(maxVSUrl), valueset.getUrl(), vr.getMessage());
          else
            txRule(errors, vr.getTxLink(), IssueType.CODEINVALID, element.line(), element.col(), path, false, I18nConstants.TERMINOLOGY_TX_NOVALID_10, describeReference(maxVSUrl), valueset.getUrl(), c.getSystem(), c.getCode());
        }
      } catch (Exception e) {
        warning(errors, IssueType.CODEINVALID, element.line(), element.col(), path, false, I18nConstants.TERMINOLOGY_TX_ERROR_CODEABLECONCEPT_MAX, e.getMessage());
      }
    }
  }

  private void checkMaxValueSet(List<ValidationMessage> errors, String path, Element element, StructureDefinition profile, String maxVSUrl, String value, NodeStack stack) {
    ValueSet valueset = resolveBindingReference(profile, maxVSUrl, profile.getUrl());
    if (warning(errors, IssueType.CODEINVALID, element.line(), element.col(), path, valueset != null, I18nConstants.TERMINOLOGY_TX_VALUESET_NOTFOUND, describeReference(maxVSUrl))) {
      try {
        long t = System.nanoTime();
        ValidationResult vr = checkCodeOnServer(stack, valueset, value, new ValidationOptions(stack.getWorkingLang()));
        timeTracker.tx(t);
        if (!vr.isOk()) {
          if (vr.getErrorClass() != null && vr.getErrorClass().isInfrastructure())
            txWarning(errors, vr.getTxLink(), IssueType.CODEINVALID, element.line(), element.col(), path, false, I18nConstants.TERMINOLOGY_TX_NOVALID_9, describeReference(maxVSUrl), valueset.getUrl(), vr.getMessage());
          else
            txRule(errors, vr.getTxLink(), IssueType.CODEINVALID, element.line(), element.col(), path, false, I18nConstants.TERMINOLOGY_TX_NOVALID_11, describeReference(maxVSUrl), valueset.getUrl(), "), and a code from this value set is required) (code = " + value + "), (error = " + vr.getMessage() + ")");
        }
      } catch (Exception e) {
        warning(errors, IssueType.CODEINVALID, element.line(), element.col(), path, false, I18nConstants.TERMINOLOGY_TX_ERROR_CODEABLECONCEPT_MAX, e.getMessage());
      }
    }
  }

  private String ccSummary(CodeableConcept cc) {
    CommaSeparatedStringBuilder b = new CommaSeparatedStringBuilder();
    for (Coding c : cc.getCoding())
      b.append(c.getSystem() + "#" + c.getCode());
    return b.toString();
  }

  private void checkCoding(List<ValidationMessage> errors, String path, Element focus, Coding fixed, String fixedSource, boolean pattern) {
    checkFixedValue(errors, path + ".system", focus.getNamedChild("system"), fixed.getSystemElement(), fixedSource, "system", focus, pattern);
    checkFixedValue(errors, path + ".version", focus.getNamedChild("version"), fixed.getVersionElement(), fixedSource, "version", focus, pattern);
    checkFixedValue(errors, path + ".code", focus.getNamedChild("code"), fixed.getCodeElement(), fixedSource, "code", focus, pattern);
    checkFixedValue(errors, path + ".display", focus.getNamedChild("display"), fixed.getDisplayElement(), fixedSource, "display", focus, pattern);
    checkFixedValue(errors, path + ".userSelected", focus.getNamedChild("userSelected"), fixed.getUserSelectedElement(), fixedSource, "userSelected", focus, pattern);
  }

  private void checkCoding(List<ValidationMessage> errors, String path, Element element, StructureDefinition profile, ElementDefinition theElementCntext, boolean inCodeableConcept, boolean checkDisplay, NodeStack stack) {
    String code = element.getNamedChildValue("code");
    String system = element.getNamedChildValue("system");
    String display = element.getNamedChildValue("display");
    checkCodedElement(errors, path, element, profile, theElementCntext, inCodeableConcept, checkDisplay, stack, code, system, display);
  }

  private void checkCodedElement(List<ValidationMessage> errors, String path, Element element, StructureDefinition profile, ElementDefinition theElementCntext, boolean inCodeableConcept, boolean checkDisplay, NodeStack stack,
      String theCode, String theSystem, String theDisplay) {
    rule(errors, IssueType.CODEINVALID, element.line(), element.col(), path, isAbsolute(theSystem), I18nConstants.TERMINOLOGY_TX_SYSTEM_RELATIVE);
    warning(errors, IssueType.CODEINVALID, element.line(), element.col(), path, Utilities.noString(theCode) || !Utilities.noString(theSystem), I18nConstants.TERMINOLOGY_TX_SYSTEM_NO_CODE);

    if (theSystem != null && theCode != null && !noTerminologyChecks) {
      rule(errors, IssueType.CODEINVALID, element.line(), element.col(), path, !isValueSet(theSystem), I18nConstants.TERMINOLOGY_TX_SYSTEM_VALUESET2, theSystem);
      try {
        if (checkCode(errors, element, path, theCode, theSystem, theDisplay, checkDisplay, stack))
          if (theElementCntext != null && theElementCntext.hasBinding()) {
            ElementDefinitionBindingComponent binding = theElementCntext.getBinding();
            if (warning(errors, IssueType.CODEINVALID, element.line(), element.col(), path, binding != null, I18nConstants.TERMINOLOGY_TX_BINDING_MISSING2, path)) {
              if (binding.hasValueSet()) {
                ValueSet valueset = resolveBindingReference(profile, binding.getValueSet(), profile.getUrl());
                if (warning(errors, IssueType.CODEINVALID, element.line(), element.col(), path, valueset != null, I18nConstants.TERMINOLOGY_TX_VALUESET_NOTFOUND, describeReference(binding.getValueSet()))) {
                  try {
                    Coding c = ObjectConverter.readAsCoding(element);
                    long t = System.nanoTime();
                    ValidationResult vr = null;
                    if (binding.getStrength() != BindingStrength.EXAMPLE) {
                      vr = checkCodeOnServer(stack, valueset, c, true);
                    }
                    timeTracker.tx(t);
                    if (binding.getStrength() == BindingStrength.REQUIRED) {
                      removeTrackedMessagesForLocation(errors, element, path);
                    }

                    if (vr != null && !vr.isOk()) {
                      if (vr.IsNoService())
                        txHint(errors, vr.getTxLink(), IssueType.CODEINVALID, element.line(), element.col(), path, false, I18nConstants.TERMINOLOGY_TX_BINDING_NOSERVER);
                      else if (vr.getErrorClass() != null && !vr.getErrorClass().isInfrastructure()) {
                        if (binding.getStrength() == BindingStrength.REQUIRED)
                          txRule(errors, vr.getTxLink(), IssueType.CODEINVALID, element.line(), element.col(), path, false, I18nConstants.TERMINOLOGY_TX_CONFIRM_4a, describeReference(binding.getValueSet(), valueset), vr.getMessage(), theSystem+"#"+theCode);
                        else if (binding.getStrength() == BindingStrength.EXTENSIBLE) {
                          if (binding.hasExtension("http://hl7.org/fhir/StructureDefinition/elementdefinition-maxValueSet"))
                            checkMaxValueSet(errors, path, element, profile, ToolingExtensions.readStringExtension(binding, "http://hl7.org/fhir/StructureDefinition/elementdefinition-maxValueSet"), c, stack);
                          else if (!noExtensibleWarnings)
                            txWarningForLaterRemoval(element, errors, vr.getTxLink(), IssueType.CODEINVALID, element.line(), element.col(), path, false, I18nConstants.TERMINOLOGY_TX_CONFIRM_5, describeReference(binding.getValueSet(), valueset));
                        } else if (binding.getStrength() == BindingStrength.PREFERRED) {
                          if (baseOnly) {
                            txHint(errors, vr.getTxLink(), IssueType.CODEINVALID, element.line(), element.col(), path, false, I18nConstants.TERMINOLOGY_TX_CONFIRM_6, describeReference(binding.getValueSet(), valueset));
                          }
                        }
                      } else if (binding.getStrength() == BindingStrength.REQUIRED)
                        txRule(errors, vr.getTxLink(), IssueType.CODEINVALID, element.line(), element.col(), path, false, I18nConstants.TERMINOLOGY_TX_NOVALID_12, describeReference(binding.getValueSet(), valueset), getErrorMessage(vr.getMessage()), theSystem+"#"+theCode);
                      else if (binding.getStrength() == BindingStrength.EXTENSIBLE) {
                        if (binding.hasExtension("http://hl7.org/fhir/StructureDefinition/elementdefinition-maxValueSet"))
                          checkMaxValueSet(errors, path, element, profile, ToolingExtensions.readStringExtension(binding, "http://hl7.org/fhir/StructureDefinition/elementdefinition-maxValueSet"), c, stack);
                        else if (!noExtensibleWarnings) {
                          txWarningForLaterRemoval(element, errors, vr.getTxLink(), IssueType.CODEINVALID, element.line(), element.col(), path, false, I18nConstants.TERMINOLOGY_TX_NOVALID_13, describeReference(binding.getValueSet(), valueset), getErrorMessage(vr.getMessage()), c.getSystem()+"#"+c.getCode());
                        }
                      } else if (binding.getStrength() == BindingStrength.PREFERRED) {
                        if (baseOnly) {
                          txHint(errors, vr.getTxLink(), IssueType.CODEINVALID, element.line(), element.col(), path, false, I18nConstants.TERMINOLOGY_TX_NOVALID_14, describeReference(binding.getValueSet(), valueset), getErrorMessage(vr.getMessage()), theSystem+"#"+theCode);
                        }
                      }
                    }
                  } catch (Exception e) {
                    warning(errors, IssueType.CODEINVALID, element.line(), element.col(), path, false, I18nConstants.TERMINOLOGY_TX_ERROR_CODING1, e.getMessage());
                  }
                }
              } else if (binding.hasValueSet()) {
                hint(errors, IssueType.CODEINVALID, element.line(), element.col(), path, false, I18nConstants.TERMINOLOGY_TX_BINDING_CANTCHECK);
              } else if (!inCodeableConcept && !noBindingMsgSuppressed) {
                hint(errors, IssueType.CODEINVALID, element.line(), element.col(), path, false, I18nConstants.TERMINOLOGY_TX_BINDING_NOSOURCE, path);
              }
            }
          }
      } catch (Exception e) {
        rule(errors, IssueType.CODEINVALID, element.line(), element.col(), path, false, I18nConstants.TERMINOLOGY_TX_ERROR_CODING2, e.getMessage(), e.toString());
      }
    }
  }

  private boolean isValueSet(String url) {
    try {
      ValueSet vs = context.fetchResourceWithException(ValueSet.class, url);
      return vs != null;
    } catch (Exception e) {
      return false;
    }
  }

  private void checkContactPoint(List<ValidationMessage> errors, String path, Element focus, ContactPoint fixed, String fixedSource, boolean pattern) {
    checkFixedValue(errors, path + ".system", focus.getNamedChild("system"), fixed.getSystemElement(), fixedSource, "system", focus, pattern);
    checkFixedValue(errors, path + ".value", focus.getNamedChild("value"), fixed.getValueElement(), fixedSource, "value", focus, pattern);
    checkFixedValue(errors, path + ".use", focus.getNamedChild("use"), fixed.getUseElement(), fixedSource, "use", focus, pattern);
    checkFixedValue(errors, path + ".period", focus.getNamedChild("period"), fixed.getPeriod(), fixedSource, "period", focus, pattern);

  }

  private StructureDefinition checkExtension(ValidatorHostContext hostContext, List<ValidationMessage> errors, String path, Element resource, Element container, Element element, ElementDefinition def, StructureDefinition profile, NodeStack stack, NodeStack containerStack, String extensionUrl) throws FHIRException {
    String url = element.getNamedChildValue("url");
    boolean isModifier = element.getName().equals("modifierExtension");

    long t = System.nanoTime();
    StructureDefinition ex = Utilities.isAbsoluteUrl(url) ? context.fetchResource(StructureDefinition.class, url) : null;
    timeTracker.sd(t);
    if (ex == null) {
      ex = getXverExt(errors, path, element, url);
    }
    if (ex == null) {
      if (extensionUrl != null && !isAbsolute(url)) {
        if (extensionUrl.equals(profile.getUrl())) {
          rule(errors, IssueType.INVALID, element.line(), element.col(), path + "[url='" + url + "']", hasExtensionSlice(profile, url), I18nConstants.EXTENSION_EXT_SUBEXTENSION_INVALID, url, profile.getUrl());
        }
      } else if (SpecialExtensions.isKnownExtension(url)) {
        ex = SpecialExtensions.getDefinition(url);
      } else if (rule(errors, IssueType.STRUCTURE, element.line(), element.col(), path, allowUnknownExtension(url), I18nConstants.EXTENSION_EXT_UNKNOWN_NOTHERE, url)) {
        hint(errors, IssueType.STRUCTURE, element.line(), element.col(), path, isKnownExtension(url), I18nConstants.EXTENSION_EXT_UNKNOWN, url);
      }
    }
    if (ex != null) {
      trackUsage(ex, hostContext, element);
      if (def.getIsModifier()) {
        rule(errors, IssueType.STRUCTURE, element.line(), element.col(), path + "[url='" + url + "']", ex.getSnapshot().getElement().get(0).getIsModifier(), I18nConstants.EXTENSION_EXT_MODIFIER_MISMATCHY);
      } else {
        rule(errors, IssueType.STRUCTURE, element.line(), element.col(), path + "[url='" + url + "']", !ex.getSnapshot().getElement().get(0).getIsModifier(), I18nConstants.EXTENSION_EXT_MODIFIER_MISMATCHN);
      }
      // two questions
      // 1. can this extension be used here?
      checkExtensionContext(errors, resource, container, ex, containerStack, hostContext);

      if (isModifier)
        rule(errors, IssueType.STRUCTURE, element.line(), element.col(), path + "[url='" + url + "']", ex.getSnapshot().getElement().get(0).getIsModifier(), I18nConstants.EXTENSION_EXT_MODIFIER_Y, url);
      else
        rule(errors, IssueType.STRUCTURE, element.line(), element.col(), path + "[url='" + url + "']", !ex.getSnapshot().getElement().get(0).getIsModifier(), I18nConstants.EXTENSION_EXT_MODIFIER_N, url);

      // check the type of the extension:
      Set<String> allowedTypes = listExtensionTypes(ex);
      String actualType = getExtensionType(element);
      if (actualType == null)
        rule(errors, IssueType.STRUCTURE, element.line(), element.col(), path, allowedTypes.isEmpty(), I18nConstants.EXTENSION_EXT_SIMPLE, url);
      else
        rule(errors, IssueType.STRUCTURE, element.line(), element.col(), path, allowedTypes.contains(actualType), I18nConstants.EXTENSION_EXT_TYPE, url, allowedTypes.toString(), actualType);

      // 3. is the content of the extension valid?
      validateElement(hostContext, errors, ex, ex.getSnapshot().getElement().get(0), null, null, resource, element, "Extension", stack, false, true, url);

    }
    return ex;
  }

 

  private boolean hasExtensionSlice(StructureDefinition profile, String sliceName) {
    for (ElementDefinition ed : profile.getSnapshot().getElement()) {
      if (ed.getPath().equals("Extension.extension.url") && ed.hasFixed() && sliceName.equals(ed.getFixed().primitiveValue())) {
        return true;
      }
    }
    return false;
  }

  private String getExtensionType(Element element) {
    for (Element e : element.getChildren()) {
      if (e.getName().startsWith("value")) {
        String tn = e.getName().substring(5);
        String ltn = Utilities.uncapitalize(tn);
        if (isPrimitiveType(ltn))
          return ltn;
        else
          return tn;
      }
    }
    return null;
  }

  private Set<String> listExtensionTypes(StructureDefinition ex) {
    ElementDefinition vd = null;
    for (ElementDefinition ed : ex.getSnapshot().getElement()) {
      if (ed.getPath().startsWith("Extension.value")) {
        vd = ed;
        break;
      }
    }
    Set<String> res = new HashSet<String>();
    if (vd != null && !"0".equals(vd.getMax())) {
      for (TypeRefComponent tr : vd.getType()) {
        res.add(tr.getWorkingCode());
      }
    }
    return res;
  }

  private boolean checkExtensionContext(List<ValidationMessage> errors, Element resource, Element container, StructureDefinition definition, NodeStack stack, ValidatorHostContext hostContext) {
    String extUrl = definition.getUrl();
    boolean ok = false;
    CommaSeparatedStringBuilder contexts = new CommaSeparatedStringBuilder();
    List<String> plist = new ArrayList<>();
    plist.add(stripIndexes(stack.getLiteralPath()));
    for (String s : stack.getLogicalPaths()) {
      String p = stripIndexes(s);
      // all extensions are always allowed in ElementDefinition.example.value, and in fixed and pattern values. TODO: determine the logical paths from the path stated in the element definition....
      if (Utilities.existsInList(p, "ElementDefinition.example.value", "ElementDefinition.pattern", "ElementDefinition.fixed")) {
        return true;
      }
      plist.add(p);

    }

    for (StructureDefinitionContextComponent ctxt : fixContexts(extUrl, definition.getContext())) {
      if (ok) {
        break;
      }
      if (ctxt.getType() == ExtensionContextType.ELEMENT) {
        String en = ctxt.getExpression();
        contexts.append("e:" + en);
        if (Utilities.existsInList(en, "Element", "Any")) {
          ok = true;
        } else if (en.equals("Resource") && container.isResource()) {
          ok = true;
        }
        for (String p : plist) {
          if (ok) {
            break;
          }
          if (p.equals(en)) {
            ok = true;
          } else {
            String pn = p;
            String pt = "";
            if (p.contains(".")) {
              pn = p.substring(0, p.indexOf("."));
              pt = p.substring(p.indexOf("."));
            }
            StructureDefinition sd = context.fetchTypeDefinition(pn);
            while (sd != null) {
              if ((sd.getType() + pt).equals(en)) {
                ok = true;
                break;
              }
              if (sd.getBaseDefinition() != null) {
                sd = context.fetchResource(StructureDefinition.class, sd.getBaseDefinition());
              } else {
                sd = null;
              }
            }
          }
        }
      } else if (ctxt.getType() == ExtensionContextType.EXTENSION) {
        contexts.append("x:" + ctxt.getExpression());
        NodeStack estack = stack.getParent();
        if (estack != null && estack.getElement().fhirType().equals("Extension")) {
          String ext = estack.getElement().getNamedChildValue("url");
          if (ctxt.getExpression().equals(ext)) {
            ok = true;
          }
        }
      } else if (ctxt.getType() == ExtensionContextType.FHIRPATH) {
        contexts.append("p:" + ctxt.getExpression());
        // The context is all elements that match the FHIRPath query found in the expression.
        List<Base> res = fpe.evaluate(hostContext, resource, hostContext.getRootResource(), resource, fpe.parse(ctxt.getExpression()));
        if (res.contains(container)) {
          ok = true;
        }
      } else {
        throw new Error(context.formatMessage(I18nConstants.UNRECOGNISED_EXTENSION_CONTEXT_, ctxt.getTypeElement().asStringValue()));
      }
    }
    if (!ok) {
      if (definition.hasUserData(XVerExtensionManager.XVER_EXT_MARKER)) {
        warning(errors, IssueType.STRUCTURE, container.line(), container.col(), stack.getLiteralPath(), false, I18nConstants.EXTENSION_EXT_CONTEXT_WRONG_XVER, extUrl, contexts.toString(), plist.toString());
      } else {
        rule(errors, IssueType.STRUCTURE, container.line(), container.col(), stack.getLiteralPath(), false, I18nConstants.EXTENSION_EXT_CONTEXT_WRONG, extUrl, contexts.toString(), plist.toString());        
      }
      return false;
    } else {
      if (definition.hasContextInvariant()) {
        for (StringType s : definition.getContextInvariant()) {
          if (!fpe.evaluateToBoolean(hostContext, resource, hostContext.getRootResource(), container, fpe.parse(s.getValue()))) {
            if (definition.hasUserData(XVerExtensionManager.XVER_EXT_MARKER)) {
              warning(errors, IssueType.STRUCTURE, container.line(), container.col(), stack.getLiteralPath(), false, I18nConstants.PROFILE_EXT_NOT_HERE, extUrl, s.getValue());              
              return true;
            } else {
              rule(errors, IssueType.STRUCTURE, container.line(), container.col(), stack.getLiteralPath(), false, I18nConstants.PROFILE_EXT_NOT_HERE, extUrl, s.getValue());
              return false;
            }
          }
        }
      }
      return true;
    }
  }

  private List<StructureDefinitionContextComponent> fixContexts(String extUrl, List<StructureDefinitionContextComponent> list) {
    List<StructureDefinitionContextComponent> res = new ArrayList<>();
    for (StructureDefinitionContextComponent ctxt : list) {
      res.add(ctxt.copy());
    }
    if ("http://hl7.org/fhir/StructureDefinition/structuredefinition-fhir-type".equals(extUrl)) {
      list.get(0).setExpression("ElementDefinition.type");
    }
    if ("http://hl7.org/fhir/StructureDefinition/regex".equals(extUrl)) {
      list.get(1).setExpression("ElementDefinition.type");
    }
    if ("http://hl7.org/fhir/StructureDefinition/structuredefinition-normative-version".equals(extUrl)) {
      list.get(0).setExpression("Element"); // well, it can't be used anywhere but the list of places it can be used is quite long
    }
    if (!VersionUtilities.isThisOrLater("4.6", context.getVersion())) {
      if (Utilities.existsInList(extUrl, "http://hl7.org/fhir/StructureDefinition/capabilitystatement-expectation", "http://hl7.org/fhir/StructureDefinition/capabilitystatement-prohibited")) {
        list.get(0).setExpression("Element"); // well, they can't be used anywhere but the list of places they can be used is quite long        
      }
    }
    return list;
  }

  private String stripIndexes(String path) {
    boolean skip = false;
    StringBuilder b = new StringBuilder();
    for (char c : path.toCharArray()) {
      if (skip) {
        if (c == ']') {
          skip = false;
        }
      } else if (c == '[') {
        skip = true;
      } else {
        b.append(c);
      }
    }
    return b.toString();
  }

  @SuppressWarnings("rawtypes")
  private void checkFixedValue(List<ValidationMessage> errors, String path, Element focus, org.hl7.fhir.r5.model.Element fixed, String fixedSource, String propName, Element parent, boolean pattern) {
    if ((fixed == null || fixed.isEmpty()) && focus == null) {
      ; // this is all good
    } else if ((fixed == null || fixed.isEmpty()) && focus != null) {
      rule(errors, IssueType.VALUE, focus.line(), focus.col(), path, pattern, I18nConstants.PROFILE_VAL_NOTALLOWED, focus.getName(), (pattern ? "pattern" : "fixed value"));
    } else if (fixed != null && !fixed.isEmpty() && focus == null) {
      rule(errors, IssueType.VALUE, parent == null ? -1 : parent.line(), parent == null ? -1 : parent.col(), path, false, I18nConstants.PROFILE_VAL_MISSINGELEMENT, propName, fixedSource);
    } else {
      String value = focus.primitiveValue();
      if (fixed instanceof org.hl7.fhir.r5.model.BooleanType)
        rule(errors, IssueType.VALUE, focus.line(), focus.col(), path, check(((org.hl7.fhir.r5.model.BooleanType) fixed).asStringValue(), value), I18nConstants._DT_FIXED_WRONG, value, ((org.hl7.fhir.r5.model.BooleanType) fixed).asStringValue());
      else if (fixed instanceof org.hl7.fhir.r5.model.IntegerType)
        rule(errors, IssueType.VALUE, focus.line(), focus.col(), path, check(((org.hl7.fhir.r5.model.IntegerType) fixed).asStringValue(), value), I18nConstants._DT_FIXED_WRONG, value, ((org.hl7.fhir.r5.model.IntegerType) fixed).asStringValue());
      else if (fixed instanceof org.hl7.fhir.r5.model.DecimalType)
        rule(errors, IssueType.VALUE, focus.line(), focus.col(), path, check(((org.hl7.fhir.r5.model.DecimalType) fixed).asStringValue(), value), I18nConstants._DT_FIXED_WRONG, value, ((org.hl7.fhir.r5.model.DecimalType) fixed).asStringValue());
      else if (fixed instanceof org.hl7.fhir.r5.model.Base64BinaryType)
        rule(errors, IssueType.VALUE, focus.line(), focus.col(), path, check(((org.hl7.fhir.r5.model.Base64BinaryType) fixed).asStringValue(), value), I18nConstants._DT_FIXED_WRONG, value, ((org.hl7.fhir.r5.model.Base64BinaryType) fixed).asStringValue());
      else if (fixed instanceof org.hl7.fhir.r5.model.InstantType)
        rule(errors, IssueType.VALUE, focus.line(), focus.col(), path, check(((org.hl7.fhir.r5.model.InstantType) fixed).getValue().toString(), value), I18nConstants._DT_FIXED_WRONG, value, ((org.hl7.fhir.r5.model.InstantType) fixed).asStringValue());
      else if (fixed instanceof org.hl7.fhir.r5.model.CodeType)
        rule(errors, IssueType.VALUE, focus.line(), focus.col(), path, check(((org.hl7.fhir.r5.model.CodeType) fixed).getValue(), value), I18nConstants._DT_FIXED_WRONG, value, ((org.hl7.fhir.r5.model.CodeType) fixed).getValue());
      else if (fixed instanceof org.hl7.fhir.r5.model.Enumeration)
        rule(errors, IssueType.VALUE, focus.line(), focus.col(), path, check(((org.hl7.fhir.r5.model.Enumeration) fixed).asStringValue(), value), I18nConstants._DT_FIXED_WRONG, value, ((org.hl7.fhir.r5.model.Enumeration) fixed).asStringValue());
      else if (fixed instanceof org.hl7.fhir.r5.model.StringType)
        rule(errors, IssueType.VALUE, focus.line(), focus.col(), path, check(((org.hl7.fhir.r5.model.StringType) fixed).getValue(), value), I18nConstants._DT_FIXED_WRONG, value, ((org.hl7.fhir.r5.model.StringType) fixed).getValue());
      else if (fixed instanceof org.hl7.fhir.r5.model.UriType)
        rule(errors, IssueType.VALUE, focus.line(), focus.col(), path, check(((org.hl7.fhir.r5.model.UriType) fixed).getValue(), value), I18nConstants._DT_FIXED_WRONG, value, ((org.hl7.fhir.r5.model.UriType) fixed).getValue());
      else if (fixed instanceof org.hl7.fhir.r5.model.DateType)
        rule(errors, IssueType.VALUE, focus.line(), focus.col(), path, check(((org.hl7.fhir.r5.model.DateType) fixed).getValue().toString(), value), I18nConstants._DT_FIXED_WRONG, value, ((org.hl7.fhir.r5.model.DateType) fixed).getValue());
      else if (fixed instanceof org.hl7.fhir.r5.model.DateTimeType)
        rule(errors, IssueType.VALUE, focus.line(), focus.col(), path, check(((org.hl7.fhir.r5.model.DateTimeType) fixed).getValue().toString(), value), I18nConstants._DT_FIXED_WRONG, value, ((org.hl7.fhir.r5.model.DateTimeType) fixed).getValue());
      else if (fixed instanceof org.hl7.fhir.r5.model.OidType)
        rule(errors, IssueType.VALUE, focus.line(), focus.col(), path, check(((org.hl7.fhir.r5.model.OidType) fixed).getValue(), value), I18nConstants._DT_FIXED_WRONG, value, ((org.hl7.fhir.r5.model.OidType) fixed).getValue());
      else if (fixed instanceof org.hl7.fhir.r5.model.UuidType)
        rule(errors, IssueType.VALUE, focus.line(), focus.col(), path, check(((org.hl7.fhir.r5.model.UuidType) fixed).getValue(), value), I18nConstants._DT_FIXED_WRONG, value, ((org.hl7.fhir.r5.model.UuidType) fixed).getValue());
      else if (fixed instanceof org.hl7.fhir.r5.model.IdType)
        rule(errors, IssueType.VALUE, focus.line(), focus.col(), path, check(((org.hl7.fhir.r5.model.IdType) fixed).getValue(), value), I18nConstants._DT_FIXED_WRONG, value, ((org.hl7.fhir.r5.model.IdType) fixed).getValue());
      else if (fixed instanceof Quantity)
        checkQuantity(errors, path, focus, (Quantity) fixed, fixedSource, pattern);
      else if (fixed instanceof Address)
        checkAddress(errors, path, focus, (Address) fixed, fixedSource, pattern);
      else if (fixed instanceof ContactPoint)
        checkContactPoint(errors, path, focus, (ContactPoint) fixed, fixedSource, pattern);
      else if (fixed instanceof Attachment)
        checkAttachment(errors, path, focus, (Attachment) fixed, fixedSource, pattern);
      else if (fixed instanceof Identifier)
        checkIdentifier(errors, path, focus, (Identifier) fixed, fixedSource, pattern);
      else if (fixed instanceof Coding)
        checkCoding(errors, path, focus, (Coding) fixed, fixedSource, pattern);
      else if (fixed instanceof HumanName)
        checkHumanName(errors, path, focus, (HumanName) fixed, fixedSource, pattern);
      else if (fixed instanceof CodeableConcept)
        checkCodeableConcept(errors, path, focus, (CodeableConcept) fixed, fixedSource, pattern);
      else if (fixed instanceof Timing)
        checkTiming(errors, path, focus, (Timing) fixed, fixedSource, pattern);
      else if (fixed instanceof Period)
        checkPeriod(errors, path, focus, (Period) fixed, fixedSource, pattern);
      else if (fixed instanceof Range)
        checkRange(errors, path, focus, (Range) fixed, fixedSource, pattern);
      else if (fixed instanceof Ratio)
        checkRatio(errors, path, focus, (Ratio) fixed, fixedSource, pattern);
      else if (fixed instanceof SampledData)
        checkSampledData(errors, path, focus, (SampledData) fixed, fixedSource, pattern);
      else if (fixed instanceof Reference)
        checkReference(errors, path, focus, (Reference) fixed, fixedSource, pattern);

      else
        rule(errors, IssueType.EXCEPTION, focus.line(), focus.col(), path, false, I18nConstants.INTERNAL_INT_BAD_TYPE, fixed.fhirType());
      List<Element> extensions = new ArrayList<Element>();
      focus.getNamedChildren("extension", extensions);
      if (fixed.getExtension().size() == 0) {
        rule(errors, IssueType.VALUE, focus.line(), focus.col(), path, extensions.size() == 0 || pattern == true, I18nConstants.EXTENSION_EXT_FIXED_BANNED);
      } else if (rule(errors, IssueType.VALUE, focus.line(), focus.col(), path, extensions.size() == fixed.getExtension().size(), I18nConstants.EXTENSION_EXT_COUNT_MISMATCH, Integer.toString(fixed.getExtension().size()), Integer.toString(extensions.size()))) {
        for (Extension e : fixed.getExtension()) {
          Element ex = getExtensionByUrl(extensions, e.getUrl());
          if (rule(errors, IssueType.VALUE, focus.line(), focus.col(), path, ex != null, I18nConstants.EXTENSION_EXT_COUNT_NOTFOUND, e.getUrl())) {
            checkFixedValue(errors, path, ex.getNamedChild("extension").getNamedChild("value"), e.getValue(), fixedSource, "extension.value", ex.getNamedChild("extension"), false);
          }
        }
      }
    }
  }

  private void checkHumanName(List<ValidationMessage> errors, String path, Element focus, HumanName fixed, String fixedSource, boolean pattern) {
    checkFixedValue(errors, path + ".use", focus.getNamedChild("use"), fixed.getUseElement(), fixedSource, "use", focus, pattern);
    checkFixedValue(errors, path + ".text", focus.getNamedChild("text"), fixed.getTextElement(), fixedSource, "text", focus, pattern);
    checkFixedValue(errors, path + ".period", focus.getNamedChild("period"), fixed.getPeriod(), fixedSource, "period", focus, pattern);

    List<Element> parts = new ArrayList<Element>();
    if (!pattern || fixed.hasFamily()) {
      focus.getNamedChildren("family", parts);
      if (rule(errors, IssueType.VALUE, focus.line(), focus.col(), path, parts.size() > 0 == fixed.hasFamily(), I18nConstants.FIXED_TYPE_CHECKS_DT_NAME_FAMILY, (fixed.hasFamily() ? "1" : "0"), Integer.toString(parts.size()))) {
        for (int i = 0; i < parts.size(); i++)
          checkFixedValue(errors, path + ".family", parts.get(i), fixed.getFamilyElement(), fixedSource, "family", focus, pattern);
      }
    }
    if (!pattern || fixed.hasGiven()) {
      focus.getNamedChildren("given", parts);
      if (rule(errors, IssueType.VALUE, focus.line(), focus.col(), path, parts.size() == fixed.getGiven().size(), I18nConstants.FIXED_TYPE_CHECKS_DT_NAME_GIVEN, Integer.toString(fixed.getGiven().size()), Integer.toString(parts.size()))) {
        for (int i = 0; i < parts.size(); i++)
          checkFixedValue(errors, path + ".given", parts.get(i), fixed.getGiven().get(i), fixedSource, "given", focus, pattern);
      }
    }
    if (!pattern || fixed.hasPrefix()) {
      focus.getNamedChildren("prefix", parts);
      if (rule(errors, IssueType.VALUE, focus.line(), focus.col(), path, parts.size() == fixed.getPrefix().size(), I18nConstants.FIXED_TYPE_CHECKS_DT_NAME_PREFIX, Integer.toString(fixed.getPrefix().size()), Integer.toString(parts.size()))) {
        for (int i = 0; i < parts.size(); i++)
          checkFixedValue(errors, path + ".prefix", parts.get(i), fixed.getPrefix().get(i), fixedSource, "prefix", focus, pattern);
      }
    }
    if (!pattern || fixed.hasSuffix()) {
      focus.getNamedChildren("suffix", parts);
      if (rule(errors, IssueType.VALUE, focus.line(), focus.col(), path, parts.size() == fixed.getSuffix().size(), I18nConstants.FIXED_TYPE_CHECKS_DT_NAME_SUFFIX, Integer.toString(fixed.getSuffix().size()), Integer.toString(parts.size()))) {
        for (int i = 0; i < parts.size(); i++)
          checkFixedValue(errors, path + ".suffix", parts.get(i), fixed.getSuffix().get(i), fixedSource, "suffix", focus, pattern);
      }
    }
  }

  private void checkIdentifier(List<ValidationMessage> errors, String path, Element element, ElementDefinition context) {
    String system = element.getNamedChildValue("system");
    rule(errors, IssueType.CODEINVALID, element.line(), element.col(), path, isAbsolute(system), I18nConstants.TYPE_SPECIFIC_CHECKS_DT_IDENTIFIER_SYSTEM);
    if ("urn:ietf:rfc:3986".equals(system)) {
      String value = element.getNamedChildValue("value");
      rule(errors, IssueType.CODEINVALID, element.line(), element.col(), path, isAbsolute(value), I18nConstants.TYPE_SPECIFIC_CHECKS_DT_IDENTIFIER_IETF_SYSTEM_VALUE); 
    }
  }

  private void checkIdentifier(List<ValidationMessage> errors, String path, Element focus, Identifier fixed, String fixedSource, boolean pattern) {
    checkFixedValue(errors, path + ".use", focus.getNamedChild("use"), fixed.getUseElement(), fixedSource, "use", focus, pattern);
    checkFixedValue(errors, path + ".type", focus.getNamedChild(TYPE), fixed.getType(), fixedSource, TYPE, focus, pattern);
    checkFixedValue(errors, path + ".system", focus.getNamedChild("system"), fixed.getSystemElement(), fixedSource, "system", focus, pattern);
    checkFixedValue(errors, path + ".value", focus.getNamedChild("value"), fixed.getValueElement(), fixedSource, "value", focus, pattern);
    checkFixedValue(errors, path + ".period", focus.getNamedChild("period"), fixed.getPeriod(), fixedSource, "period", focus, pattern);
    checkFixedValue(errors, path + ".assigner", focus.getNamedChild("assigner"), fixed.getAssigner(), fixedSource, "assigner", focus, pattern);
  }

  private void checkPeriod(List<ValidationMessage> errors, String path, Element focus, Period fixed, String fixedSource, boolean pattern) {
    checkFixedValue(errors, path + ".start", focus.getNamedChild("start"), fixed.getStartElement(), fixedSource, "start", focus, pattern);
    checkFixedValue(errors, path + ".end", focus.getNamedChild("end"), fixed.getEndElement(), fixedSource, "end", focus, pattern);
  }

  private void checkPrimitive(Object appContext, List<ValidationMessage> errors, String path, String type, ElementDefinition context, Element e, StructureDefinition profile, NodeStack node) throws FHIRException {
    if (isBlank(e.primitiveValue())) {
      if (e.primitiveValue() == null)
        rule(errors, IssueType.INVALID, e.line(), e.col(), path, e.hasChildren(), I18nConstants.TYPE_SPECIFIC_CHECKS_DT_PRIMITIVE_VALUEEXT);
      else if (e.primitiveValue().length() == 0)
        rule(errors, IssueType.INVALID, e.line(), e.col(), path, e.hasChildren(), I18nConstants.TYPE_SPECIFIC_CHECKS_DT_PRIMITIVE_NOTEMPTY);
      else if (StringUtils.isWhitespace(e.primitiveValue()))
        warning(errors, IssueType.INVALID, e.line(), e.col(), path, e.hasChildren(), I18nConstants.TYPE_SPECIFIC_CHECKS_DT_PRIMITIVE_WS);
      if (context.hasBinding()) {
        rule(errors, IssueType.CODEINVALID, e.line(), e.col(), path, context.getBinding().getStrength() != BindingStrength.REQUIRED, I18nConstants.Terminology_TX_Code_ValueSet_MISSING);
      }
      return;
    }
    String regex = context.getExtensionString(ToolingExtensions.EXT_REGEX);
    if (regex != null) {
      rule(errors, IssueType.INVALID, e.line(), e.col(), path, e.primitiveValue().matches(regex), I18nConstants.TYPE_SPECIFIC_CHECKS_DT_PRIMITIVE_REGEX, e.primitiveValue(), regex);
    }
    if (!"xhtml".equals(type)) {
      if (securityChecks) {
        rule(errors, IssueType.INVALID, e.line(), e.col(), path, !containsHtmlTags(e.primitiveValue()), I18nConstants.SECURITY_STRING_CONTENT_ERROR);
      } else {
        hint(errors, IssueType.INVALID, e.line(), e.col(), path, !containsHtmlTags(e.primitiveValue()), I18nConstants.SECURITY_STRING_CONTENT_WARNING);
      }
    }
    
    
    if (type.equals("boolean")) {
      rule(errors, IssueType.INVALID, e.line(), e.col(), path, "true".equals(e.primitiveValue()) || "false".equals(e.primitiveValue()), I18nConstants.TYPE_SPECIFIC_CHECKS_DT_BOOLEAN_VALUE);
    }
    if (type.equals("uri") || type.equals("oid") || type.equals("uuid") || type.equals("url") || type.equals("canonical")) {
      String url = e.primitiveValue();
      rule(errors, IssueType.INVALID, e.line(), e.col(), path, !url.startsWith("oid:"), I18nConstants.TYPE_SPECIFIC_CHECKS_DT_URI_OID);
      rule(errors, IssueType.INVALID, e.line(), e.col(), path, !url.startsWith("uuid:"), I18nConstants.TYPE_SPECIFIC_CHECKS_DT_URI_UUID);
      rule(errors, IssueType.INVALID, e.line(), e.col(), path, url.equals(url.trim().replace(" ", ""))
        // work around an old invalid example in a core package
        || "http://www.acme.com/identifiers/patient or urn:ietf:rfc:3986 if the Identifier.value itself is a full uri".equals(url), I18nConstants.TYPE_SPECIFIC_CHECKS_DT_URI_WS, url);
      rule(errors, IssueType.INVALID, e.line(), e.col(), path, !context.hasMaxLength() || context.getMaxLength() == 0 || url.length() <= context.getMaxLength(), I18nConstants.TYPE_SPECIFIC_CHECKS_DT_PRIMITIVE_LENGTH, context.getMaxLength());
      rule(errors, IssueType.INVALID, e.line(), e.col(), path, !context.hasMaxLength() || context.getMaxLength() == 0 || e.primitiveValue().length() <= context.getMaxLength(), I18nConstants.TYPE_SPECIFIC_CHECKS_DT_PRIMITIVE_LENGTH, context.getMaxLength());

      if (type.equals("oid")) {
        if (rule(errors, IssueType.INVALID, e.line(), e.col(), path, url.startsWith("urn:oid:"), I18nConstants.TYPE_SPECIFIC_CHECKS_DT_OID_START))
          rule(errors, IssueType.INVALID, e.line(), e.col(), path, Utilities.isOid(url.substring(8)), I18nConstants.TYPE_SPECIFIC_CHECKS_DT_OID_VALID);
      }
      if (type.equals("uuid")) {
        rule(errors, IssueType.INVALID, e.line(), e.col(), path, url.startsWith("urn:uuid:"), I18nConstants.TYPE_SPECIFIC_CHECKS_DT_UUID_STRAT);
        try {
          UUID.fromString(url.substring(8));
        } catch (Exception ex) {
          rule(errors, IssueType.INVALID, e.line(), e.col(), path, false, I18nConstants.TYPE_SPECIFIC_CHECKS_DT_UUID_VAID, ex.getMessage());
        }
      }
      if (type.equals("canonical")) {
        rule(errors, IssueType.INVALID, e.line(), e.col(), path, url.startsWith("#") || Utilities.isAbsoluteUrl(url), I18nConstants.TYPE_SPECIFIC_CHECKS_CANONICAL_ABSOLUTE, url);        
      }

      if (isCanonicalURLElement(e)) {
        // for now, no validation. Need to think about authority.
      } else {
        // now, do we check the URI target?
        if (fetcher != null && !type.equals("uuid")) {
          boolean found;
          try {
            found = isDefinitionURL(url) || (allowExamples && (url.contains("example.org") || url.contains("acme.com")) || url.contains("acme.org")) || (url.startsWith("http://hl7.org/fhir/tools")) || 
                SpecialExtensions.isKnownExtension(url) || isXverUrl(url) || fetcher.resolveURL(this, appContext, path, url, type);
          } catch (IOException e1) {
            found = false;
          }
          if (!found) {
            if (type.equals("canonical")) {
              ReferenceValidationPolicy rp = fetcher.validationPolicy(this, appContext, path, url);
              if (rp == ReferenceValidationPolicy.CHECK_EXISTS || rp == ReferenceValidationPolicy.CHECK_EXISTS_AND_TYPE) {
                rule(errors, IssueType.INVALID, e.line(), e.col(), path, found, I18nConstants.TYPE_SPECIFIC_CHECKS_DT_CANONICAL_RESOLVE, url);
              } else {
                hint(errors, IssueType.INVALID, e.line(), e.col(), path, found, I18nConstants.TYPE_SPECIFIC_CHECKS_DT_CANONICAL_RESOLVE, url);
              }
            } else {
              if (url.contains("hl7.org") || url.contains("fhir.org")) {
                rule(errors, IssueType.INVALID, e.line(), e.col(), path, found, I18nConstants.TYPE_SPECIFIC_CHECKS_DT_URL_RESOLVE, url);
              } else if (url.contains("example.org") || url.contains("acme.com")) {
                rule(errors, IssueType.INVALID, e.line(), e.col(), path, found, I18nConstants.TYPE_SPECIFIC_CHECKS_DT_URL_EXAMPLE, url);
              } else {
                warning(errors, IssueType.INVALID, e.line(), e.col(), path, found, I18nConstants.TYPE_SPECIFIC_CHECKS_DT_URL_RESOLVE, url);
              }
            }
          } else {
            if (type.equals("canonical")) {
              ReferenceValidationPolicy rp = fetcher.validationPolicy(this, appContext, path, url);
              if (rp == ReferenceValidationPolicy.CHECK_EXISTS_AND_TYPE || rp == ReferenceValidationPolicy.CHECK_TYPE_IF_EXISTS || rp == ReferenceValidationPolicy.CHECK_VALID) {
                try {
                  Resource r = fetcher.fetchCanonicalResource(this, url);
                  if (r == null) {
                    rule(errors, IssueType.INVALID, e.line(), e.col(), path, found, I18nConstants.TYPE_SPECIFIC_CHECKS_DT_CANONICAL_RESOLVE, url);                    
                  } else if (rule(errors, IssueType.INVALID, e.line(), e.col(), path, isCorrectCanonicalType(r, context), I18nConstants.TYPE_SPECIFIC_CHECKS_DT_CANONICAL_TYPE, url, r.fhirType(), listExpectedCanonicalTypes(context))) {
                    if (rp == ReferenceValidationPolicy.CHECK_VALID) {
                      // todo....
                    }
                  }
                } catch (Exception ex) {
                  // won't happen 
                }
              }
            }            
          }
        }
      }
    }
    if (type.equals(ID) && !"Resource.id".equals(context.getBase().getPath())) {
      // work around an old issue with ElementDefinition.id
      if (!context.getPath().equals("ElementDefinition.id")) {
        rule(errors, IssueType.INVALID, e.line(), e.col(), path, FormatUtilities.isValidId(e.primitiveValue()), I18nConstants.TYPE_SPECIFIC_CHECKS_DT_ID_VALID, e.primitiveValue());
      }
    }
    if (type.equalsIgnoreCase("string") && e.hasPrimitiveValue()) {
      if (rule(errors, IssueType.INVALID, e.line(), e.col(), path, e.primitiveValue() == null || e.primitiveValue().length() > 0, I18nConstants.TYPE_SPECIFIC_CHECKS_DT_PRIMITIVE_NOTEMPTY)) {
        warning(errors, IssueType.INVALID, e.line(), e.col(), path, e.primitiveValue() == null || e.primitiveValue().trim().equals(e.primitiveValue()), I18nConstants.TYPE_SPECIFIC_CHECKS_DT_STRING_WS);
        if (rule(errors, IssueType.INVALID, e.line(), e.col(), path, e.primitiveValue().length() <= 1048576, I18nConstants.TYPE_SPECIFIC_CHECKS_DT_STRING_LENGTH)) {
          rule(errors, IssueType.INVALID, e.line(), e.col(), path, !context.hasMaxLength() || context.getMaxLength() == 0 || e.primitiveValue().length() <= context.getMaxLength(), I18nConstants.TYPE_SPECIFIC_CHECKS_DT_PRIMITIVE_LENGTH, context.getMaxLength());
        }
      }
    }
    if (type.equals("dateTime")) {
      warning(errors, IssueType.INVALID, e.line(), e.col(), path, yearIsValid(e.primitiveValue()), I18nConstants.TYPE_SPECIFIC_CHECKS_DT_DATETIME_REASONABLE, e.primitiveValue());
      rule(errors, IssueType.INVALID, e.line(), e.col(), path,
        e.primitiveValue()
          .matches("([0-9]([0-9]([0-9][1-9]|[1-9]0)|[1-9]00)|[1-9]000)(-(0[1-9]|1[0-2])(-(0[1-9]|[1-2][0-9]|3[0-1])(T([01][0-9]|2[0-3]):[0-5][0-9]:([0-5][0-9]|60)(\\.[0-9]+)?(Z|(\\+|-)((0[0-9]|1[0-3]):[0-5][0-9]|14:00))?)?)?)?"), I18nConstants.TYPE_SPECIFIC_CHECKS_DT_DATETIME_VALID, e.primitiveValue());
      rule(errors, IssueType.INVALID, e.line(), e.col(), path, !hasTime(e.primitiveValue()) || hasTimeZone(e.primitiveValue()), I18nConstants.TYPE_SPECIFIC_CHECKS_DT_DATETIME_TZ);
      rule(errors, IssueType.INVALID, e.line(), e.col(), path, !context.hasMaxLength() || context.getMaxLength() == 0 || e.primitiveValue().length() <= context.getMaxLength(), I18nConstants.TYPE_SPECIFIC_CHECKS_DT_PRIMITIVE_LENGTH, context.getMaxLength());
      try {
        DateTimeType dt = new DateTimeType(e.primitiveValue());
      } catch (Exception ex) {
        rule(errors, IssueType.INVALID, e.line(), e.col(), path, false, I18nConstants.TYPE_SPECIFIC_CHECKS_DT_DATETIME_VALID, ex.getMessage());
      }
    }
    if (type.equals("time")) {
      rule(errors, IssueType.INVALID, e.line(), e.col(), path,
        e.primitiveValue()
          .matches("([01][0-9]|2[0-3]):[0-5][0-9]:([0-5][0-9]|60)"), I18nConstants.TYPE_SPECIFIC_CHECKS_DT_TIME_VALID);
      try {
        TimeType dt = new TimeType(e.primitiveValue());
      } catch (Exception ex) {
        rule(errors, IssueType.INVALID, e.line(), e.col(), path, false, I18nConstants.TYPE_SPECIFIC_CHECKS_DT_TIME_VALID, ex.getMessage());
      }
    }
    if (type.equals("date")) {
      warning(errors, IssueType.INVALID, e.line(), e.col(), path, yearIsValid(e.primitiveValue()), I18nConstants.TYPE_SPECIFIC_CHECKS_DT_DATETIME_REASONABLE, e.primitiveValue());
      rule(errors, IssueType.INVALID, e.line(), e.col(), path, e.primitiveValue().matches("([0-9]([0-9]([0-9][1-9]|[1-9]0)|[1-9]00)|[1-9]000)(-(0[1-9]|1[0-2])(-(0[1-9]|[1-2][0-9]|3[0-1]))?)?"), I18nConstants.TYPE_SPECIFIC_CHECKS_DT_DATE_VALID);
      rule(errors, IssueType.INVALID, e.line(), e.col(), path, !context.hasMaxLength() || context.getMaxLength() == 0 || e.primitiveValue().length() <= context.getMaxLength(), I18nConstants.TYPE_SPECIFIC_CHECKS_DT_PRIMITIVE_LENGTH, context.getMaxLength());
      try {
        DateType dt = new DateType(e.primitiveValue());
      } catch (Exception ex) {
        rule(errors, IssueType.INVALID, e.line(), e.col(), path, false, I18nConstants.TYPE_SPECIFIC_CHECKS_DT_DATE_VALID, ex.getMessage());
      }
    }
    if (type.equals("base64Binary")) {
      String encoded = e.primitiveValue();
      if (isNotBlank(encoded)) {
        boolean ok = isValidBase64(encoded);
        if (!ok) {
          String value = encoded.length() < 100 ? encoded : "(snip)";
          rule(errors, IssueType.INVALID, e.line(), e.col(), path, false, I18nConstants.TYPE_SPECIFIC_CHECKS_DT_BASE64_VALID, value);
        }
        if (ok && context.hasExtension("http://hl7.org/fhir/StructureDefinition/maxSize")) {
          int size = countBase64DecodedBytes(encoded);
          long def = Long.parseLong(ToolingExtensions.readStringExtension(context, "http://hl7.org/fhir/StructureDefinition/maxSize"));
          rule(errors, IssueType.STRUCTURE, e.line(), e.col(), path, size <= def, I18nConstants.TYPE_SPECIFIC_CHECKS_DT_BASE64_TOO_LONG, size, def);
        }

      }
    }
    if (type.equals("integer") || type.equals("unsignedInt") || type.equals("positiveInt")) {
      if (rule(errors, IssueType.INVALID, e.line(), e.col(), path, Utilities.isInteger(e.primitiveValue()), I18nConstants.TYPE_SPECIFIC_CHECKS_DT_INTEGER_VALID, e.primitiveValue())) {
        Integer v = new Integer(e.getValue()).intValue();
        rule(errors, IssueType.INVALID, e.line(), e.col(), path, !context.hasMaxValueIntegerType() || !context.getMaxValueIntegerType().hasValue() || (context.getMaxValueIntegerType().getValue() >= v), I18nConstants.TYPE_SPECIFIC_CHECKS_DT_INTEGER_GT, (context.hasMaxValueIntegerType() ? context.getMaxValueIntegerType() : ""));
        rule(errors, IssueType.INVALID, e.line(), e.col(), path, !context.hasMinValueIntegerType() || !context.getMinValueIntegerType().hasValue() || (context.getMinValueIntegerType().getValue() <= v), I18nConstants.TYPE_SPECIFIC_CHECKS_DT_INTEGER_LT, (context.hasMinValueIntegerType() ? context.getMinValueIntegerType() : ""));
        if (type.equals("unsignedInt"))
          rule(errors, IssueType.INVALID, e.line(), e.col(), path, v >= 0, I18nConstants.TYPE_SPECIFIC_CHECKS_DT_INTEGER_LT0);
        if (type.equals("positiveInt"))
          rule(errors, IssueType.INVALID, e.line(), e.col(), path, v > 0, I18nConstants.TYPE_SPECIFIC_CHECKS_DT_INTEGER_LT1);
      }
    }
    if (type.equals("integer64")) {
      if (rule(errors, IssueType.INVALID, e.line(), e.col(), path, Utilities.isLong(e.primitiveValue()), I18nConstants.TYPE_SPECIFIC_CHECKS_DT_INTEGER64_VALID, e.primitiveValue())) {
        Long v = new Long(e.getValue()).longValue();
        rule(errors, IssueType.INVALID, e.line(), e.col(), path, !context.hasMaxValueInteger64Type() || !context.getMaxValueInteger64Type().hasValue() || (context.getMaxValueInteger64Type().getValue() >= v), I18nConstants.TYPE_SPECIFIC_CHECKS_DT_INTEGER_GT, (context.hasMaxValueInteger64Type() ? context.getMaxValueInteger64Type() : ""));
        rule(errors, IssueType.INVALID, e.line(), e.col(), path, !context.hasMinValueInteger64Type() || !context.getMinValueInteger64Type().hasValue() || (context.getMinValueInteger64Type().getValue() <= v), I18nConstants.TYPE_SPECIFIC_CHECKS_DT_INTEGER_LT, (context.hasMinValueInteger64Type() ? context.getMinValueInteger64Type() : ""));
        if (type.equals("unsignedInt"))
          rule(errors, IssueType.INVALID, e.line(), e.col(), path, v >= 0, I18nConstants.TYPE_SPECIFIC_CHECKS_DT_INTEGER_LT0);
        if (type.equals("positiveInt"))
          rule(errors, IssueType.INVALID, e.line(), e.col(), path, v > 0, I18nConstants.TYPE_SPECIFIC_CHECKS_DT_INTEGER_LT1);
      }
    }
    if (type.equals("decimal")) {
      if (e.primitiveValue() != null) {
        DecimalStatus ds = Utilities.checkDecimal(e.primitiveValue(), true, false);
        if (rule(errors, IssueType.INVALID, e.line(), e.col(), path, ds == DecimalStatus.OK || ds == DecimalStatus.RANGE, I18nConstants.TYPE_SPECIFIC_CHECKS_DT_DECIMAL_VALID, e.primitiveValue()))
          warning(errors, IssueType.VALUE, e.line(), e.col(), path, ds != DecimalStatus.RANGE, I18nConstants.TYPE_SPECIFIC_CHECKS_DT_DECIMAL_RANGE, e.primitiveValue());
      }
      if (context.hasExtension("http://hl7.org/fhir/StructureDefinition/maxDecimalPlaces")) {
        int dp = e.primitiveValue().contains(".") ? e.primitiveValue().substring(e.primitiveValue().indexOf(".")+1).length() : 0;
        int def = Integer.parseInt(ToolingExtensions.readStringExtension(context, "http://hl7.org/fhir/StructureDefinition/maxDecimalPlaces"));
        rule(errors, IssueType.STRUCTURE, e.line(), e.col(), path, dp <= def, I18nConstants.TYPE_SPECIFIC_CHECKS_DT_DECIMAL_CHARS, dp, def);
      }
    }
    if (type.equals("instant")) {
      rule(errors, IssueType.INVALID, e.line(), e.col(), path,
        e.primitiveValue().matches("-?[0-9]{4}-(0[1-9]|1[0-2])-(0[1-9]|[1-2][0-9]|3[0-1])T([01][0-9]|2[0-3]):[0-5][0-9]:([0-5][0-9]|60)(\\.[0-9]+)?(Z|(\\+|-)((0[0-9]|1[0-3]):[0-5][0-9]|14:00))"), I18nConstants.TYPE_SPECIFIC_CHECKS_DT_DATETIME_REGEX, e.primitiveValue());
      warning(errors, IssueType.INVALID, e.line(), e.col(), path, yearIsValid(e.primitiveValue()), I18nConstants.TYPE_SPECIFIC_CHECKS_DT_DATETIME_REASONABLE, e.primitiveValue());
      try {
        InstantType dt = new InstantType(e.primitiveValue());
      } catch (Exception ex) {
        rule(errors, IssueType.INVALID, e.line(), e.col(), path, false, I18nConstants.TYPE_SPECIFIC_CHECKS_DT_INSTANT_VALID, ex.getMessage());
      }
    }

    if (type.equals("code") && e.primitiveValue() != null) {
      // Technically, a code is restricted to string which has at least one character and no leading or trailing whitespace, and where there is no whitespace
      // other than single spaces in the contents
      rule(errors, IssueType.INVALID, e.line(), e.col(), path, passesCodeWhitespaceRules(e.primitiveValue()), I18nConstants.TYPE_SPECIFIC_CHECKS_DT_CODE_WS, e.primitiveValue());
      rule(errors, IssueType.INVALID, e.line(), e.col(), path, !context.hasMaxLength() || context.getMaxLength() == 0 || e.primitiveValue().length() <= context.getMaxLength(), I18nConstants.TYPE_SPECIFIC_CHECKS_DT_PRIMITIVE_LENGTH, context.getMaxLength());
    }

    if (context.hasBinding() && e.primitiveValue() != null) {
      checkPrimitiveBinding(errors, path, type, context, e, profile, node);
    }

    if (type.equals("xhtml")) {
      XhtmlNode xhtml = e.getXhtml();
      if (xhtml != null) { // if it is null, this is an error already noted in the parsers
        // check that the namespace is there and correct.
        String ns = xhtml.getNsDecl();
        rule(errors, IssueType.INVALID, e.line(), e.col(), path, FormatUtilities.XHTML_NS.equals(ns), I18nConstants.XHTML_XHTML_NS_INVALID, ns, FormatUtilities.XHTML_NS);
        // check that inner namespaces are all correct
        checkInnerNS(errors, e, path, xhtml.getChildNodes());
        rule(errors, IssueType.INVALID, e.line(), e.col(), path, "div".equals(xhtml.getName()), I18nConstants.XHTML_XHTML_NAME_INVALID, ns);
        // check that no illegal elements and attributes have been used
        checkInnerNames(errors, e, path, xhtml.getChildNodes(), false);
        checkUrls(errors, e, path, xhtml.getChildNodes());
      }
    }

    if (context.hasFixed()) {
      checkFixedValue(errors, path, e, context.getFixed(), profile.getUrl(), context.getSliceName(), null, false);
    }
    if (context.hasPattern()) {
      checkFixedValue(errors, path, e, context.getPattern(), profile.getUrl(), context.getSliceName(), null, true);
    }

    // for nothing to check
  }

  private List<String> listExpectedCanonicalTypes(ElementDefinition context) {
    List<String> res = new ArrayList<>();
    TypeRefComponent tr = context.getType("canonical");
    if (tr != null) {
      for (CanonicalType p : tr.getTargetProfile()) {
        String url = p.getValue();
        if (url != null && url.startsWith("http://hl7.org/fhir/StructureDefinition/")) {
          res.add(url.substring("http://hl7.org/fhir/StructureDefinition/".length()));
        }
      }
    }
    return res;
  }

  private boolean isCorrectCanonicalType(Resource r, ElementDefinition context) {
    TypeRefComponent tr = context.getType("canonical");
    if (tr != null) {
      for (CanonicalType p : tr.getTargetProfile()) {
        if (isCorrectCanonicalType(r, p)) {
          return true;
        }
      }
      if (tr.getTargetProfile().isEmpty()) {
        return true;
      }
    }
    return false;
  }

  private boolean isCorrectCanonicalType(Resource r, CanonicalType p) {
    String url = p.getValue();
    if (url != null && url.startsWith("http://hl7.org/fhir/StructureDefinition/")) {
      url = url.substring("http://hl7.org/fhir/StructureDefinition/".length());
      return Utilities.existsInList(url, "Resource", "CanonicalResource") || url.equals(r.fhirType());
    }
    return false;
  }

  private boolean isCanonicalURLElement(Element e) {
    if (e.getProperty() == null || e.getProperty().getDefinition() == null) {
      return false;
    }
    String path = e.getProperty().getDefinition().getBase().getPath();
    if (path == null) {
      return false;
    }
    String[] p = path.split("\\."); 
    if (p.length != 2) {
      return false;
    }
    if (!"url".equals(p[1])) {
      return false;
    }
    return Utilities.existsInList(p[0], VersionUtilities.getCanonicalResourceNames(context.getVersion()));
  }

  private boolean containsHtmlTags(String cnt) {
    int i = cnt.indexOf("<");
    while (i > -1) {
      cnt = cnt.substring(i+1);
      i = cnt.indexOf("<");
      int e = cnt.indexOf(">");
      if (e > -1 && e < i) {
        String s = cnt.substring(0, e);
        if (s.matches(HTML_FRAGMENT_REGEX)) {
          return true;
        }
      }
    }
    return false;
  }

  /**
   * Technically this is not bulletproof as some invalid base64 won't be caught,
   * but I think it's good enough. The original code used Java8 Base64 decoder
   * but I've replaced it with a regex for 2 reasons:
   * 1. This code will run on any version of Java
   * 2. This code doesn't actually decode, which is much easier on memory use for big payloads
   */
  private boolean isValidBase64(String theEncoded) {
    if (theEncoded == null) {
      return false;
    }
    int charCount = 0;
    boolean ok = true;
    for (int i = 0; i < theEncoded.length(); i++) {
      char nextChar = theEncoded.charAt(i);
      if (Character.isWhitespace(nextChar)) {
        continue;
      }
      if (Character.isLetterOrDigit(nextChar)) {
        charCount++;
      }
      if (nextChar == '/' || nextChar == '=' || nextChar == '+') {
        charCount++;
      }
    }

    if (charCount > 0 && charCount % 4 != 0) {
      ok = false;
    }
    return ok;
  }


  private int countBase64DecodedBytes(String theEncoded) {
    Base64InputStream inputStream = new Base64InputStream(new ByteArrayInputStream(theEncoded.getBytes(StandardCharsets.UTF_8)));
    try {
      try {
        for (int counter = 0; ; counter++) {
          if (inputStream.read() == -1) {
            return counter;
          }
        }
      } finally {
          inputStream.close();
      }
    } catch (IOException e) {
      throw new IllegalStateException(e); // should not happen
    }
  }

  private boolean isDefinitionURL(String url) {
    return Utilities.existsInList(url, "http://hl7.org/fhirpath/System.Boolean", "http://hl7.org/fhirpath/System.String", "http://hl7.org/fhirpath/System.Integer",
      "http://hl7.org/fhirpath/System.Decimal", "http://hl7.org/fhirpath/System.Date", "http://hl7.org/fhirpath/System.Time", "http://hl7.org/fhirpath/System.DateTime", "http://hl7.org/fhirpath/System.Quantity");
  }

  private void checkInnerNames(List<ValidationMessage> errors, Element e, String path, List<XhtmlNode> list, boolean inPara) {
    for (XhtmlNode node : list) {
      if (node.getNodeType() == NodeType.Comment) {
        rule(errors, IssueType.INVALID, e.line(), e.col(), path, !node.getContent().startsWith("DOCTYPE"), I18nConstants.XHTML_XHTML_DOCTYPE_ILLEGAL);
      }
      if (node.getNodeType() == NodeType.Element) {
        rule(errors, IssueType.INVALID, e.line(), e.col(), path, Utilities.existsInList(node.getName(),
          "p", "br", "div", "h1", "h2", "h3", "h4", "h5", "h6", "a", "span", "b", "em", "i", "strong",
          "small", "big", "tt", "small", "dfn", "q", "var", "abbr", "acronym", "cite", "blockquote", "hr", "address", "bdo", "kbd", "q", "sub", "sup",
          "ul", "ol", "li", "dl", "dt", "dd", "pre", "table", "caption", "colgroup", "col", "thead", "tr", "tfoot", "tbody", "th", "td",
          "code", "samp", "img", "map", "area"), I18nConstants.XHTML_XHTML_ELEMENT_ILLEGAL, node.getName());
        
        for (String an : node.getAttributes().keySet()) {
          boolean ok = an.startsWith("xmlns") || Utilities.existsInList(an,
            "title", "style", "class", ID, "lang", "xml:lang", "dir", "accesskey", "tabindex",
            // tables
            "span", "width", "align", "valign", "char", "charoff", "abbr", "axis", "headers", "scope", "rowspan", "colspan") ||

            Utilities.existsInList(node.getName() + "." + an, "a.href", "a.name", "img.src", "img.border", "div.xmlns", "blockquote.cite", "q.cite",
              "a.charset", "a.type", "a.name", "a.href", "a.hreflang", "a.rel", "a.rev", "a.shape", "a.coords", "img.src",
              "img.alt", "img.longdesc", "img.height", "img.width", "img.usemap", "img.ismap", "map.name", "area.shape",
              "area.coords", "area.href", "area.nohref", "area.alt", "table.summary", "table.width", "table.border",
              "table.frame", "table.rules", "table.cellspacing", "table.cellpadding", "pre.space", "td.nowrap"
            );          
          if (!ok) {
            rule(errors, IssueType.INVALID, e.line(), e.col(), path, false, I18nConstants.XHTML_XHTML_ATTRIBUTE_ILLEGAL, an, node.getName());
          }
        }
        
        rule(errors, IssueType.INVALID, e.line(), e.col(), path, !(inPara && Utilities.existsInList(node.getName(), "div",  "blockquote", "table", "ol", "ul", "p")) , I18nConstants.XHTML_XHTML_ELEMENT_ILLEGAL_IN_PARA, node.getName());
        
        checkInnerNames(errors, e, path, node.getChildNodes(), inPara || "p".equals(node.getName()));
      }
    }
  }

  private void checkUrls(List<ValidationMessage> errors, Element e, String path, List<XhtmlNode> list) {
    for (XhtmlNode node : list) {
      if (node.getNodeType() == NodeType.Element) {
        if ("a".equals(node.getName())) {
          String msg = checkValidUrl(node.getAttribute("href"));
          rule(errors, IssueType.INVALID, e.line(), e.col(), path, msg == null, I18nConstants.XHTML_URL_INVALID, node.getAttribute("href"), msg);
        } else if ("img".equals(node.getName())) {
          String msg = checkValidUrl(node.getAttribute("src"));
          rule(errors, IssueType.INVALID, e.line(), e.col(), path, msg == null, I18nConstants.XHTML_URL_INVALID, node.getAttribute("src"), msg);
        }
        checkUrls(errors, e, path, node.getChildNodes());
      }
    }
  }

  private String checkValidUrl(String value) {
    if (value == null) {
      return null;
    }
    if (Utilities.noString(value)) {
      return context.formatMessage(I18nConstants.XHTML_URL_EMPTY);
    }

    if (value.startsWith("data:")) {
      String[] p = value.substring(5).split("\\,");
      if (p.length < 2) {
        return context.formatMessage(I18nConstants.XHTML_URL_DATA_NO_DATA, value);        
      } else if (p.length > 2) {
        return context.formatMessage(I18nConstants.XHTML_URL_DATA_DATA_INVALID_COMMA, value);                
      } else if (!p[0].endsWith(";base64") || !isValidBase64(p[1])) {
        return context.formatMessage(I18nConstants.XHTML_URL_DATA_DATA_INVALID, value);                        
      } else {
        if (p[0].startsWith(" ")) {
          p[0] = p[0].trim(); 
        }
        String mMsg = checkValidMimeType(p[0].substring(0, p[0].lastIndexOf(";")));
        if (mMsg != null) {
          return context.formatMessage(I18nConstants.XHTML_URL_DATA_MIMETYPE, value, mMsg);                  
        }
      }
      return null;
    } else {
      Set<Character> invalidChars = new HashSet<>();
      for (char ch : value.toCharArray()) {
        if (!(Character.isDigit(ch) || Character.isAlphabetic(ch) || Utilities.existsInList(ch, ';', '?', ':', '@', '&', '=', '+', '$', '.', ',', '/', '%', '-', '_', '~', '#', '[', ']', '!', '\'', '(', ')', '*' ))) {
          invalidChars.add(ch);
        }
      }
      if (invalidChars.isEmpty()) {
        return null;
      } else {
        return context.formatMessage(I18nConstants.XHTML_URL_INVALID_CHARS, invalidChars.toString());
      }
    }
  }

  private String checkValidMimeType(String mt) {
    if (!mt.matches("^(\\w+|\\*)\\/(\\w+|\\*)((;\\s*(\\w+)=\\s*(\\S+))?)$")) {
      return "Mime type invalid";
    }
    return null;
  }

  private void checkInnerNS(List<ValidationMessage> errors, Element e, String path, List<XhtmlNode> list) {
    for (XhtmlNode node : list) {
      if (node.getNodeType() == NodeType.Element) {
        String ns = node.getNsDecl();
        rule(errors, IssueType.INVALID, e.line(), e.col(), path, ns == null || FormatUtilities.XHTML_NS.equals(ns), I18nConstants.XHTML_XHTML_NS_INVALID, ns, FormatUtilities.XHTML_NS);
        checkInnerNS(errors, e, path, node.getChildNodes());
      }
    }
  }

  private void checkPrimitiveBinding(List<ValidationMessage> errors, String path, String type, ElementDefinition elementContext, Element element, StructureDefinition profile, NodeStack stack) {
    // We ignore bindings that aren't on string, uri or code
    if (!element.hasPrimitiveValue() || !("code".equals(type) || "string".equals(type) || "uri".equals(type) || "url".equals(type) || "canonical".equals(type))) {
      return;
    }
    if (noTerminologyChecks)
      return;

    String value = element.primitiveValue();
    // System.out.println("check "+value+" in "+path);

    // firstly, resolve the value set
    ElementDefinitionBindingComponent binding = elementContext.getBinding();
    if (binding.hasValueSet()) {
      ValueSet vs = resolveBindingReference(profile, binding.getValueSet(), profile.getUrl());
      if (warning(errors, IssueType.CODEINVALID, element.line(), element.col(), path, vs != null, I18nConstants.TERMINOLOGY_TX_VALUESET_NOTFOUND2, describeReference(binding.getValueSet()))) {
        long t = System.nanoTime();
        ValidationResult vr = null;
        if (binding.getStrength() != BindingStrength.EXAMPLE) {
          ValidationOptions options = new ValidationOptions(stack.getWorkingLang()).guessSystem();
          vr = checkCodeOnServer(stack, vs, value, options);
        }
        timeTracker.tx(t);
        if (binding.getStrength() == BindingStrength.REQUIRED) {
          removeTrackedMessagesForLocation(errors, element, path);
        }
        if (vr != null && !vr.isOk()) {
          if (vr.IsNoService())
            txHint(errors, vr.getTxLink(), IssueType.CODEINVALID, element.line(), element.col(), path, false, I18nConstants.TERMINOLOGY_TX_NOVALID_15, value);
          else if (binding.getStrength() == BindingStrength.REQUIRED)
            txRule(errors, vr.getTxLink(), IssueType.CODEINVALID, element.line(), element.col(), path, false, I18nConstants.TERMINOLOGY_TX_NOVALID_16, value, describeReference(binding.getValueSet()), vs.getUrl(), getErrorMessage(vr.getMessage()));
          else if (binding.getStrength() == BindingStrength.EXTENSIBLE) {
            if (binding.hasExtension("http://hl7.org/fhir/StructureDefinition/elementdefinition-maxValueSet"))
              checkMaxValueSet(errors, path, element, profile, ToolingExtensions.readStringExtension(binding, "http://hl7.org/fhir/StructureDefinition/elementdefinition-maxValueSet"), value, stack);
            else if (!noExtensibleWarnings && !isOkExtension(value, vs))
              txWarningForLaterRemoval(element, errors, vr.getTxLink(), IssueType.CODEINVALID, element.line(), element.col(), path, false, I18nConstants.TERMINOLOGY_TX_NOVALID_17, value, describeReference(binding.getValueSet()), vs.getUrl(), getErrorMessage(vr.getMessage()));
          } else if (binding.getStrength() == BindingStrength.PREFERRED) {
            if (baseOnly) {
              txHint(errors, vr.getTxLink(), IssueType.CODEINVALID, element.line(), element.col(), path, false, I18nConstants.TERMINOLOGY_TX_NOVALID_18, value, describeReference(binding.getValueSet()), vs.getUrl(), getErrorMessage(vr.getMessage()));
            }
          }
        }
      }
    } else if (!noBindingMsgSuppressed)
      hint(errors, IssueType.CODEINVALID, element.line(), element.col(), path, !type.equals("code"), I18nConstants.TERMINOLOGY_TX_BINDING_NOSOURCE2);
  }

  private boolean isOkExtension(String value, ValueSet vs) {
    if ("http://hl7.org/fhir/ValueSet/defined-types".equals(vs.getUrl())) {
      return value.startsWith("http://hl7.org/fhirpath/System.");
    }
    return false;
  }

  private void checkQuantity(List<ValidationMessage> errors, String path, Element focus, Quantity fixed, String fixedSource, boolean pattern) {
    checkFixedValue(errors, path + ".value", focus.getNamedChild("value"), fixed.getValueElement(), fixedSource, "value", focus, pattern);
    checkFixedValue(errors, path + ".comparator", focus.getNamedChild("comparator"), fixed.getComparatorElement(), fixedSource, "comparator", focus, pattern);
    checkFixedValue(errors, path + ".units", focus.getNamedChild("unit"), fixed.getUnitElement(), fixedSource, "units", focus, pattern);
    checkFixedValue(errors, path + ".system", focus.getNamedChild("system"), fixed.getSystemElement(), fixedSource, "system", focus, pattern);
    checkFixedValue(errors, path + ".code", focus.getNamedChild("code"), fixed.getCodeElement(), fixedSource, "code", focus, pattern);
  }

  private void checkQuantity(List<ValidationMessage> theErrors, String thePath, Element element, StructureDefinition theProfile, ElementDefinition definition, NodeStack theStack) {
    String unit = element.hasChild("unit") ? element.getNamedChild("unit").getValue() : null;
    String system = element.hasChild("system") ? element.getNamedChild("system").getValue() : null;
    String code = element.hasChild("code") ? element.getNamedChild("code").getValue() : null;

    // todo: allowedUnits http://hl7.org/fhir/StructureDefinition/elementdefinition-allowedUnits - codeableConcept, or canonical(ValueSet)
    // todo: http://hl7.org/fhir/StructureDefinition/iso21090-PQ-translation

    if (definition.hasExtension("http://hl7.org/fhir/StructureDefinition/maxDecimalPlaces")) {
      String dec = element.getChildValue("value");
      int dp = dec.contains(".") ? dec.substring(dec.indexOf(".")+1).length() : 0;
      int def = Integer.parseInt(ToolingExtensions.readStringExtension(definition, "http://hl7.org/fhir/StructureDefinition/maxDecimalPlaces"));
      rule(theErrors, IssueType.STRUCTURE, element.line(), element.col(), thePath, dp <= def, I18nConstants.TYPE_SPECIFIC_CHECKS_DT_DECIMAL_CHARS, dp, def);
    }
    
    if (system != null || code != null ) {
      checkCodedElement(theErrors, thePath, element, theProfile, definition, false, false, theStack, code, system, unit);
    }
    
    if (code != null && "http://unitsofmeasure.org".equals(system)) {
      int b = code.indexOf("{");
      int e = code.indexOf("}");
      if (b >= 0 && e > 0 && b < e) {
        bpCheck(theErrors, IssueType.BUSINESSRULE, element.line(), element.col(), thePath, !code.contains("{"), I18nConstants.TYPE_SPECIFIC_CHECKS_DT_QTY_NO_ANNOTATIONS, code.substring(b, e+1));
      }
    }
  }

  private void checkAttachment(List<ValidationMessage> errors, String path, Element element, StructureDefinition theProfile, ElementDefinition definition, boolean theInCodeableConcept, boolean theCheckDisplayInContext, NodeStack theStack) {
    long size = -1;
    // first check size
    String fetchError = null;
    if (element.hasChild("data")) {
      String b64 = element.getChildValue("data");
      // Note: If the value isn't valid, we're not adding an error here, as the test to the
      // child Base64Binary will catch it and we don't want to log it twice
      boolean ok = isValidBase64(b64);
      if (ok && element.hasChild("size")) {
        size = countBase64DecodedBytes(b64);
        String sz = element.getChildValue("size");
        rule(errors, IssueType.STRUCTURE, element.line(), element.col(), path, Long.toString(size).equals(sz), I18nConstants.TYPE_SPECIFIC_CHECKS_DT_ATT_SIZE_CORRECT, sz, size);
      }
    } else if (element.hasChild("size")) {
      String sz = element.getChildValue("size");
      if (rule(errors, IssueType.STRUCTURE, element.line(), element.col(), path, Utilities.isLong(sz), I18nConstants.TYPE_SPECIFIC_CHECKS_DT_ATT_SIZE_INVALID, sz)) {
        size = Long.parseLong(sz);
        rule(errors, IssueType.STRUCTURE, element.line(), element.col(), path, size >= 0, I18nConstants.TYPE_SPECIFIC_CHECKS_DT_ATT_SIZE_INVALID, sz);
      }
    } else if (element.hasChild("url")) {
      String url = element.getChildValue("url"); 
      if (definition.hasExtension("http://hl7.org/fhir/StructureDefinition/maxSize")) {
        try {
          if (url.startsWith("http://") || url.startsWith("https://")) {
            if (fetcher == null) {
              fetchError = context.formatMessage(I18nConstants.TYPE_SPECIFIC_CHECKS_DT_ATT_NO_FETCHER, url);  
            } else {
              byte[] cnt = fetcher.fetchRaw(this, url);
              size = cnt.length;
            }
          } else if (url.startsWith("file:")) {
            size = new File(url.substring(5)).length();
          } else {
            fetchError = context.formatMessage(I18nConstants.TYPE_SPECIFIC_CHECKS_DT_ATT_UNKNOWN_URL_SCHEME, url);          }
        } catch (Exception e) {
          fetchError = context.formatMessage(I18nConstants.TYPE_SPECIFIC_CHECKS_DT_ATT_URL_ERROR, url, e.getMessage());
        }
      }
    }
    if (definition.hasExtension("http://hl7.org/fhir/StructureDefinition/maxSize")) {
      if (warning(errors, IssueType.STRUCTURE, element.line(), element.col(), path, size >= 0, fetchError)) {
        long def = Long.parseLong(ToolingExtensions.readStringExtension(definition, "http://hl7.org/fhir/StructureDefinition/maxSize"));
        rule(errors, IssueType.STRUCTURE, element.line(), element.col(), path, size <= def, I18nConstants.TYPE_SPECIFIC_CHECKS_DT_ATT_TOO_LONG, size, def);
      }
    }
    warning(errors, IssueType.STRUCTURE, element.line(), element.col(), path, (element.hasChild("data") || element.hasChild("url")) || (element.hasChild("contentType") || element.hasChild("language")), 
          I18nConstants.TYPE_SPECIFIC_CHECKS_DT_ATT_NO_CONTENT);
  }

  // implementation

  private void checkRange(List<ValidationMessage> errors, String path, Element focus, Range fixed, String fixedSource, boolean pattern) {
    checkFixedValue(errors, path + ".low", focus.getNamedChild("low"), fixed.getLow(), fixedSource, "low", focus, pattern);
    checkFixedValue(errors, path + ".high", focus.getNamedChild("high"), fixed.getHigh(), fixedSource, "high", focus, pattern);

  }

  private void checkRatio(List<ValidationMessage> errors, String path, Element focus, Ratio fixed, String fixedSource, boolean pattern) {
    checkFixedValue(errors, path + ".numerator", focus.getNamedChild("numerator"), fixed.getNumerator(), fixedSource, "numerator", focus, pattern);
    checkFixedValue(errors, path + ".denominator", focus.getNamedChild("denominator"), fixed.getDenominator(), fixedSource, "denominator", focus, pattern);
  }

  private void checkReference(ValidatorHostContext hostContext, List<ValidationMessage> errors, String path, Element element, StructureDefinition profile, ElementDefinition container, String parentType, NodeStack stack) throws FHIRException {
    Reference reference = ObjectConverter.readAsReference(element);

    String ref = reference.getReference();
    if (Utilities.noString(ref)) {
      if (!path.contains("element.pattern")) { // this business rule doesn't apply to patterns
        if (Utilities.noString(reference.getIdentifier().getSystem()) && Utilities.noString(reference.getIdentifier().getValue())) {
          warning(errors, IssueType.STRUCTURE, element.line(), element.col(), path, !Utilities.noString(element.getNamedChildValue("display")), I18nConstants.REFERENCE_REF_NODISPLAY);
        }
      }
      return;
    } else if (Utilities.existsInList(ref, "http://tools.ietf.org/html/bcp47")) {
      // special known URLs that can't be validated but are known to be valid
      return;
    }
    warning(errors, IssueType.STRUCTURE, element.line(), element.col(), path, !isSuspiciousReference(ref), I18nConstants.REFERENCE_REF_SUSPICIOUS, ref);      

    ResolvedReference we = localResolve(ref, stack, errors, path, (Element) hostContext.getAppContext(), element);
    String refType;
    if (ref.startsWith("#")) {
      refType = "contained";
    } else {
      if (we == null) {
        refType = "remote";
      } else {
        refType = "bundled";
      }
    }
    ReferenceValidationPolicy pol = refType.equals("contained") || refType.equals("bundled") ? ReferenceValidationPolicy.CHECK_VALID : fetcher == null ? ReferenceValidationPolicy.IGNORE : fetcher.validationPolicy(this, hostContext.getAppContext(), path, ref);

    if (pol.checkExists()) {
      if (we == null) {
        if (!refType.equals("contained")) {
          if (fetcher == null) {
            throw new FHIRException(context.formatMessage(I18nConstants.RESOURCE_RESOLUTION_SERVICES_NOT_PROVIDED));
          } else {
            Element ext = null;
            if (fetchCache.containsKey(ref)) {
              ext = fetchCache.get(ref);
            } else {
              try {
                ext = fetcher.fetch(this, hostContext.getAppContext(), ref);
              } catch (IOException e) {
                throw new FHIRException(e);
              }
              if (ext != null) {
                setParents(ext);
                fetchCache.put(ref, ext);
              }
            }
            we = ext == null ? null : makeExternalRef(ext, path);
          }
        }
      }
      boolean ok = (allowExamples && (ref.contains("example.org") || ref.contains("acme.com"))) || (we != null || pol == ReferenceValidationPolicy.CHECK_TYPE_IF_EXISTS);
      rule(errors, IssueType.STRUCTURE, element.line(), element.col(), path, ok, I18nConstants.REFERENCE_REF_CANTRESOLVE, ref);
    }

    String ft;
    if (we != null) {
      ft = we.getType();
    } else {
      ft = tryParse(ref);
    }

    if (reference.hasType()) { // R4 onwards...
      // the type has to match the specified
      String tu = isAbsolute(reference.getType()) ? reference.getType() : "http://hl7.org/fhir/StructureDefinition/" + reference.getType();
      TypeRefComponent containerType = container.getType("Reference");
      if (!containerType.hasTargetProfile(tu)
        && !containerType.hasTargetProfile("http://hl7.org/fhir/StructureDefinition/Resource")
        && !containerType.getTargetProfile().isEmpty()
      ) {
        boolean matchingResource = false;
        for (CanonicalType target : containerType.getTargetProfile()) {
          StructureDefinition sd = resolveProfile(profile, target.asStringValue());
          if (rule(errors, IssueType.NOTFOUND, element.line(), element.col(), path, sd != null, I18nConstants.REFERENCE_REF_CANTRESOLVEPROFILE, target.asStringValue())) {
          if (("http://hl7.org/fhir/StructureDefinition/" + sd.getType()).equals(tu)) {
            matchingResource = true;
            break;
          }
          }
        }
        rule(errors, IssueType.STRUCTURE, element.line(), element.col(), path, matchingResource, I18nConstants.REFERENCE_REF_WRONGTARGET, reference.getType(), container.getType("Reference").getTargetProfile());

      }
      // the type has to match the actual
      rule(errors, IssueType.STRUCTURE, element.line(), element.col(), path, ft == null || ft.equals(reference.getType()), I18nConstants.REFERENCE_REF_BADTARGETTYPE, reference.getType(), ft);
    }

    if (we != null && pol.checkType()) {
      if (warning(errors, IssueType.STRUCTURE, element.line(), element.col(), path, ft != null, I18nConstants.REFERENCE_REF_NOTYPE)) {
        // we validate as much as we can. First, can we infer a type from the profile?
        boolean ok = false;
        TypeRefComponent type = getReferenceTypeRef(container.getType());
        if (type.hasTargetProfile() && !type.hasTargetProfile("http://hl7.org/fhir/StructureDefinition/Resource")) {
          Set<String> types = new HashSet<>();
          List<StructureDefinition> profiles = new ArrayList<>();
          for (UriType u : type.getTargetProfile()) {
            StructureDefinition sd = resolveProfile(profile, u.getValue());
            if (rule(errors, IssueType.STRUCTURE, element.line(), element.col(), path, sd != null, I18nConstants.REFERENCE_REF_CANTRESOLVEPROFILE, u.getValue())) {
              types.add(sd.getType());
              if (ft.equals(sd.getType())) {
                ok = true;
                profiles.add(sd);
              }
            }
          }
          if (!pol.checkValid()) {
            rule(errors, IssueType.STRUCTURE, element.line(), element.col(), path, profiles.size() > 0, I18nConstants.REFERENCE_REF_CANTMATCHTYPE, ref, StringUtils.join("; ", type.getTargetProfile()));
          } else {
            Map<StructureDefinition, List<ValidationMessage>> badProfiles = new HashMap<StructureDefinition, List<ValidationMessage>>();
            Map<StructureDefinition, List<ValidationMessage>> goodProfiles = new HashMap<StructureDefinition, List<ValidationMessage>>();
            int goodCount = 0;
            for (StructureDefinition pr : profiles) {
              List<ValidationMessage> profileErrors = new ArrayList<ValidationMessage>();
              validateResource(we.hostContext(hostContext, pr), profileErrors, we.getResource(), we.getFocus(), pr, IdStatus.OPTIONAL, we.getStack().resetIds());
              if (!hasErrors(profileErrors)) {
                goodCount++;
                goodProfiles.put(pr, profileErrors);
                trackUsage(pr, hostContext, element);
              } else {
                badProfiles.put(pr, profileErrors);
              }
            }
            if (goodCount == 1) {
              if (showMessagesFromReferences) {
                for (ValidationMessage vm : goodProfiles.values().iterator().next()) {
                  if (!errors.contains(vm)) {
                    errors.add(vm);
                  }
                }
              }

            } else if (goodProfiles.size() == 0) {
              if (!isShowMessagesFromReferences()) {
                rule(errors, IssueType.STRUCTURE, element.line(), element.col(), path, areAllBaseProfiles(profiles), I18nConstants.REFERENCE_REF_CANTMATCHCHOICE, ref, asList(type.getTargetProfile()));
                for (StructureDefinition sd : badProfiles.keySet()) {
                  slicingHint(errors, IssueType.STRUCTURE, element.line(), element.col(), path, false,
                    context.formatMessage(I18nConstants.DETAILS_FOR__MATCHING_AGAINST_PROFILE_, ref, sd.getUrl()), 
                    errorSummaryForSlicingAsHtml(badProfiles.get(sd)), errorSummaryForSlicingAsText(badProfiles.get(sd)));
                }
              } else {
                rule(errors, IssueType.STRUCTURE, element.line(), element.col(), path, profiles.size() == 1, I18nConstants.REFERENCE_REF_CANTMATCHCHOICE, ref, asList(type.getTargetProfile()));
                for (List<ValidationMessage> messages : badProfiles.values()) {
                  for (ValidationMessage vm : messages) {
                    if (!errors.contains(vm)) {
                      errors.add(vm);
                    }
                  }
                }
              }
            } else {
              if (!isShowMessagesFromReferences()) {
                warning(errors, IssueType.STRUCTURE, element.line(), element.col(), path, false, I18nConstants.REFERENCE_REF_MULTIPLEMATCHES, ref, asListByUrl(goodProfiles.keySet()));
                for (StructureDefinition sd : badProfiles.keySet()) {
                  slicingHint(errors, IssueType.STRUCTURE, element.line(), element.col(), path, false, context.formatMessage(I18nConstants.DETAILS_FOR__MATCHING_AGAINST_PROFILE_, ref, sd.getUrl()), 
                      errorSummaryForSlicingAsHtml(badProfiles.get(sd)), errorSummaryForSlicingAsText(badProfiles.get(sd)));
                }
              } else {
                warning(errors, IssueType.STRUCTURE, element.line(), element.col(), path, false, I18nConstants.REFERENCE_REF_MULTIPLEMATCHES, ref, asListByUrl(goodProfiles.keySet()));
                for (List<ValidationMessage> messages : goodProfiles.values()) {
                  for (ValidationMessage vm : messages) {
                    if (!errors.contains(vm)) {
                      errors.add(vm);
                    }
                  }
                }
              }
            }
          }
          rule(errors, IssueType.STRUCTURE, element.line(), element.col(), path, ok, I18nConstants.REFERENCE_REF_BADTARGETTYPE, ft, types.toString());
        }
        if (type.hasAggregation() && !noCheckAggregation) {
          boolean modeOk = false;
          CommaSeparatedStringBuilder b = new CommaSeparatedStringBuilder();
          for (Enumeration<AggregationMode> mode : type.getAggregation()) {
            b.append(mode.getCode());
            if (mode.getValue().equals(AggregationMode.CONTAINED) && refType.equals("contained"))
              modeOk = true;
            else if (mode.getValue().equals(AggregationMode.BUNDLED) && refType.equals("bundled"))
              modeOk = true;
            else if (mode.getValue().equals(AggregationMode.REFERENCED) && (refType.equals("bundled") || refType.equals("remote")))
              modeOk = true;
          }
          rule(errors, IssueType.STRUCTURE, element.line(), element.col(), path, modeOk, I18nConstants.REFERENCE_REF_AGGREGATION, refType, b.toString());
        }
      }
    }
    if (we == null) {
      TypeRefComponent type = getReferenceTypeRef(container.getType());
      boolean okToRef = !type.hasAggregation() || type.hasAggregation(AggregationMode.REFERENCED);
      rule(errors, IssueType.REQUIRED, -1, -1, path, okToRef, I18nConstants.REFERENCE_REF_NOTFOUND_BUNDLE, ref);
    }
    if (we == null && ft != null && assumeValidRestReferences) {
      // if we == null, we inferred ft from the reference. if we are told to treat this as gospel
      TypeRefComponent type = getReferenceTypeRef(container.getType());
      Set<String> types = new HashSet<>();
      StructureDefinition sdFT = context.fetchResource(StructureDefinition.class, "http://hl7.org/fhir/StructureDefinition/"+ft);
      boolean ok = false;
      for (CanonicalType tp : type.getTargetProfile()) {
        StructureDefinition sd = context.fetchResource(StructureDefinition.class, tp.getValue());
        if (sd != null) {
          types.add(sd.getType());
        }
        StructureDefinition sdF = sdFT;
        while (sdF != null) {
          if (sdF.getType().equals(sd.getType())) {
            ok = true;
            break;
          }
          sdF = sdF.hasBaseDefinition() ? context.fetchResource(StructureDefinition.class, sdF.getBaseDefinition()) : null;
        }
      }
      rule(errors, IssueType.STRUCTURE, element.line(), element.col(), path, types.isEmpty() || ok, I18nConstants.REFERENCE_REF_BADTARGETTYPE2, ft, ref, types);

    }
    if (pol == ReferenceValidationPolicy.CHECK_VALID) {
      // todo....
    }
  }

  private boolean isSuspiciousReference(String url) {
    if (!assumeValidRestReferences || url == null || Utilities.isAbsoluteUrl(url) || url.startsWith("#")) {
      return false;
    }
    String[] parts = url.split("\\/");
    if (parts.length == 2 && context.getResourceNames().contains(parts[0]) && Utilities.isValidId(parts[1])) {
      return false;
    }
    if (parts.length == 4 && context.getResourceNames().contains(parts[0]) && Utilities.isValidId(parts[1]) && "_history".equals(parts[2]) && Utilities.isValidId(parts[3])) {
      return false;
    }
    return true;
  }

  private String asListByUrl(Collection<StructureDefinition> list) {
    CommaSeparatedStringBuilder b = new CommaSeparatedStringBuilder();
    for (StructureDefinition sd : list) {
      b.append(sd.getUrl());
    }
    return b.toString();
  }

  private String asList(Collection<CanonicalType> list) {
    CommaSeparatedStringBuilder b = new CommaSeparatedStringBuilder();
    for (CanonicalType c : list) {
      b.append(c.getValue());
    }
    return b.toString();
  }

  private boolean areAllBaseProfiles(List<StructureDefinition> profiles) {
    for (StructureDefinition sd : profiles) {
      if (!sd.getUrl().startsWith("http://hl7.org/fhir/StructureDefinition/")) {
        return false;
      }
    }
    return true;
  }

  private String errorSummaryForSlicing(List<ValidationMessage> list) {
    CommaSeparatedStringBuilder b = new CommaSeparatedStringBuilder();
    for (ValidationMessage vm : list) {
      if (vm.getLevel() == IssueSeverity.ERROR || vm.getLevel() == IssueSeverity.FATAL || vm.isSlicingHint()) {
        b.append(vm.getLocation() + ": " + vm.getMessage());
      }
    }
    return b.toString();
  }

  private String errorSummaryForSlicingAsHtml(List<ValidationMessage> list) {
    CommaSeparatedStringBuilder b = new CommaSeparatedStringBuilder();
    for (ValidationMessage vm : list) {
      if (vm.isSlicingHint()) {
        b.append("<li>" + vm.getLocation() + ": " + vm.getSliceHtml() + "</li>");
      } else if (vm.getLevel() == IssueSeverity.ERROR || vm.getLevel() == IssueSeverity.FATAL) {
        b.append("<li>" + vm.getLocation() + ": " + vm.getHtml() + "</li>");
      }
    }
    return "<ul>" + b.toString() + "</ul>";
  }

  private String[] errorSummaryForSlicingAsText(List<ValidationMessage> list) {
    List<String> res = new ArrayList<String>();
    for (ValidationMessage vm : list) {
      if (vm.isSlicingHint()) {
        if (vm.sliceText != null) {
          for (String s : vm.sliceText) {
            res.add(vm.getLocation() + ": " + s);
          }
        } else {
          res.add(vm.getLocation() + ": " + vm.getMessage());
        }
      } else if (vm.getLevel() == IssueSeverity.ERROR || vm.getLevel() == IssueSeverity.FATAL) {
        res.add(vm.getLocation() + ": " + vm.getHtml());
      }
    }
    return res.toArray(new String[0]);
  }

  private TypeRefComponent getReferenceTypeRef(List<TypeRefComponent> types) {
    for (TypeRefComponent tr : types) {
      if ("Reference".equals(tr.getCode())) {
        return tr;
      }
    }
    return null;
  }

  private String checkResourceType(String type) {
    long t = System.nanoTime();
    try {
      if (context.fetchResource(StructureDefinition.class, "http://hl7.org/fhir/StructureDefinition/" + type) != null)
        return type;
      else
        return null;
    } finally {
      timeTracker.sd(t);
    }
  }

  private void checkSampledData(List<ValidationMessage> errors, String path, Element focus, SampledData fixed, String fixedSource, boolean pattern) {
    checkFixedValue(errors, path + ".origin", focus.getNamedChild("origin"), fixed.getOrigin(), fixedSource, "origin", focus, pattern);
    checkFixedValue(errors, path + ".period", focus.getNamedChild("period"), fixed.getPeriodElement(), fixedSource, "period", focus, pattern);
    checkFixedValue(errors, path + ".factor", focus.getNamedChild("factor"), fixed.getFactorElement(), fixedSource, "factor", focus, pattern);
    checkFixedValue(errors, path + ".lowerLimit", focus.getNamedChild("lowerLimit"), fixed.getLowerLimitElement(), fixedSource, "lowerLimit", focus, pattern);
    checkFixedValue(errors, path + ".upperLimit", focus.getNamedChild("upperLimit"), fixed.getUpperLimitElement(), fixedSource, "upperLimit", focus, pattern);
    checkFixedValue(errors, path + ".dimensions", focus.getNamedChild("dimensions"), fixed.getDimensionsElement(), fixedSource, "dimensions", focus, pattern);
    checkFixedValue(errors, path + ".data", focus.getNamedChild("data"), fixed.getDataElement(), fixedSource, "data", focus, pattern);
  }

  private void checkReference(List<ValidationMessage> errors, String path, Element focus, Reference fixed, String fixedSource, boolean pattern) {
    checkFixedValue(errors, path + ".reference", focus.getNamedChild("reference"), fixed.getReferenceElement_(), fixedSource, "reference", focus, pattern);
    checkFixedValue(errors, path + ".type", focus.getNamedChild("type"), fixed.getTypeElement(), fixedSource, "type", focus, pattern);
    checkFixedValue(errors, path + ".identifier", focus.getNamedChild("identifier"), fixed.getIdentifier(), fixedSource, "identifier", focus, pattern);
    checkFixedValue(errors, path + ".display", focus.getNamedChild("display"), fixed.getDisplayElement(), fixedSource, "display", focus, pattern);
  }

  private void checkTiming(List<ValidationMessage> errors, String path, Element focus, Timing fixed, String fixedSource, boolean pattern) {
    checkFixedValue(errors, path + ".repeat", focus.getNamedChild("repeat"), fixed.getRepeat(), fixedSource, "value", focus, pattern);

    List<Element> events = new ArrayList<Element>();
    focus.getNamedChildren("event", events);
    if (rule(errors, IssueType.VALUE, focus.line(), focus.col(), path, events.size() == fixed.getEvent().size(), I18nConstants.BUNDLE_MSG_EVENT_COUNT, Integer.toString(fixed.getEvent().size()), Integer.toString(events.size()))) {
      for (int i = 0; i < events.size(); i++)
        checkFixedValue(errors, path + ".event", events.get(i), fixed.getEvent().get(i), fixedSource, "event", focus, pattern);
    }
  }

  private boolean codeinExpansion(ValueSetExpansionContainsComponent cnt, String system, String code) {
    for (ValueSetExpansionContainsComponent c : cnt.getContains()) {
      if (code.equals(c.getCode()) && system.equals(c.getSystem().toString()))
        return true;
      if (codeinExpansion(c, system, code))
        return true;
    }
    return false;
  }

  private boolean codeInExpansion(ValueSet vs, String system, String code) {
    for (ValueSetExpansionContainsComponent c : vs.getExpansion().getContains()) {
      if (code.equals(c.getCode()) && (system == null || system.equals(c.getSystem())))
        return true;
      if (codeinExpansion(c, system, code))
        return true;
    }
    return false;
  }

  private String describeReference(String reference, CanonicalResource target) {
    if (reference == null && target == null)
      return "null";
    if (reference == null) {
      return target.getUrl();
    }
    if (target == null) {
      return reference;
    }
    if (reference.equals(target.getUrl())) {
      return reference;
    }
    return reference + "(which actually refers to " + target.getUrl() + ")";
  }

  private String describeTypes(List<TypeRefComponent> types) {
    CommaSeparatedStringBuilder b = new CommaSeparatedStringBuilder();
    for (TypeRefComponent t : types) {
      b.append(t.getWorkingCode());
    }
    return b.toString();
  }

  protected ElementDefinition findElement(StructureDefinition profile, String name) {
    for (ElementDefinition c : profile.getSnapshot().getElement()) {
      if (c.getPath().equals(name)) {
        return c;
      }
    }
    return null;
  }

  public BestPracticeWarningLevel getBestPracticeWarningLevel() {
    return bpWarnings;
  }

  @Override
  public CheckDisplayOption getCheckDisplay() {
    return checkDisplay;
  }

  private ConceptDefinitionComponent getCodeDefinition(ConceptDefinitionComponent c, String code) {
    if (code.equals(c.getCode()))
      return c;
    for (ConceptDefinitionComponent g : c.getConcept()) {
      ConceptDefinitionComponent r = getCodeDefinition(g, code);
      if (r != null)
        return r;
    }
    return null;
  }

  private ConceptDefinitionComponent getCodeDefinition(CodeSystem cs, String code) {
    for (ConceptDefinitionComponent c : cs.getConcept()) {
      ConceptDefinitionComponent r = getCodeDefinition(c, code);
      if (r != null)
        return r;
    }
    return null;
  }

  private IndexedElement getContainedById(Element container, String id) {
    List<Element> contained = new ArrayList<Element>();
    container.getNamedChildren("contained", contained);
    for (int i = 0; i < contained.size(); i++) {
      Element we = contained.get(i);
      if (id.equals(we.getNamedChildValue(ID))) {
        return new IndexedElement(i, we, null);
      }
    }
    return null;
  }

  public IWorkerContext getContext() {
    return context;
  }

  private List<ElementDefinition> getCriteriaForDiscriminator(String path, ElementDefinition element, String discriminator, StructureDefinition profile, boolean removeResolve) throws FHIRException {
    List<ElementDefinition> elements = new ArrayList<ElementDefinition>();
    if ("value".equals(discriminator) && element.hasFixed()) {
      elements.add(element);
      return elements;
    }

    if (removeResolve) {  // if we're doing profile slicing, we don't want to walk into the last resolve.. we need the profile on the source not the target
      if (discriminator.equals("resolve()")) {
        elements.add(element);
        return elements;
      }
      if (discriminator.endsWith(".resolve()"))
        discriminator = discriminator.substring(0, discriminator.length() - 10);
    }

    ElementDefinition ed = null;
    String fp = fixExpr(discriminator, null);
    ExpressionNode expr = null;
    try {
      expr = fpe.parse(fp);
    } catch (Exception e) {
      throw new FHIRException(context.formatMessage(I18nConstants.DISCRIMINATOR_BAD_PATH, e.getMessage(), fp), e);
    }
    long t2 = System.nanoTime();
    ed = fpe.evaluateDefinition(expr, profile, element);
    timeTracker.sd(t2);
    if (ed != null)
      elements.add(ed);

    for (TypeRefComponent type : element.getType()) {
      for (CanonicalType p : type.getProfile()) {
        String id = p.hasExtension(ToolingExtensions.EXT_PROFILE_ELEMENT) ? p.getExtensionString(ToolingExtensions.EXT_PROFILE_ELEMENT) : null;
        StructureDefinition sd = context.fetchResource(StructureDefinition.class, p.getValue());
        if (sd == null)
          throw new DefinitionException(context.formatMessage(I18nConstants.UNABLE_TO_RESOLVE_PROFILE_, p));
        profile = sd;
        if (id == null)
          element = sd.getSnapshot().getElementFirstRep();
        else {
          element = null;
          for (ElementDefinition t : sd.getSnapshot().getElement()) {
            if (id.equals(t.getId()))
              element = t;
          }
          if (element == null)
            throw new DefinitionException(context.formatMessage(I18nConstants.UNABLE_TO_RESOLVE_ELEMENT__IN_PROFILE_, id, p));
        }
        expr = fpe.parse(fp);
        t2 = System.nanoTime();
        ed = fpe.evaluateDefinition(expr, profile, element);
        timeTracker.sd(t2);
        if (ed != null)
          elements.add(ed);
      }
    }
    return elements;
  }


  private Element getExtensionByUrl(List<Element> extensions, String urlSimple) {
    for (Element e : extensions) {
      if (urlSimple.equals(e.getNamedChildValue("url")))
        return e;
    }
    return null;
  }

  public List<String> getExtensionDomains() {
    return extensionDomains;
  }

  public List<ImplementationGuide> getImplementationGuides() {
    return igs;
  }

  private StructureDefinition getProfileForType(String type, List<TypeRefComponent> list) {
    for (TypeRefComponent tr : list) {
      String url = tr.getWorkingCode();
      if (!Utilities.isAbsoluteUrl(url))
        url = "http://hl7.org/fhir/StructureDefinition/" + url;
      long t = System.nanoTime();
      StructureDefinition sd = context.fetchResource(StructureDefinition.class, url);
      timeTracker.sd(t);
      if (sd != null && (sd.getType().equals(type) || sd.getUrl().equals(type)) && sd.hasSnapshot())
        return sd;
    }
    return null;
  }

  private Element getValueForDiscriminator(Object appContext, List<ValidationMessage> errors, Element element, String discriminator, ElementDefinition criteria, NodeStack stack) throws FHIRException, IOException {
    String p = stack.getLiteralPath() + "." + element.getName();
    Element focus = element;
    String[] dlist = discriminator.split("\\.");
    for (String d : dlist) {
      if (focus.fhirType().equals("Reference") && d.equals("reference")) {
        String url = focus.getChildValue("reference");
        if (Utilities.noString(url))
          throw new FHIRException(context.formatMessage(I18nConstants.NO_REFERENCE_RESOLVING_DISCRIMINATOR__FROM_, discriminator, element.getProperty().getName()));
        // Note that we use the passed in stack here. This might be a problem if the discriminator is deep enough?
        Element target = resolve(appContext, url, stack, errors, p);
        if (target == null)
          throw new FHIRException(context.formatMessage(I18nConstants.UNABLE_TO_FIND_RESOURCE__AT__RESOLVING_DISCRIMINATOR__FROM_, url, d, discriminator, element.getProperty().getName()));
        focus = target;
      } else if (d.equals("value") && focus.isPrimitive()) {
        return focus;
      } else {
        List<Element> children = focus.getChildren(d);
        if (children.isEmpty())
          throw new FHIRException(context.formatMessage(I18nConstants.UNABLE_TO_FIND__RESOLVING_DISCRIMINATOR__FROM_, d, discriminator, element.getProperty().getName()));
        if (children.size() > 1)
          throw new FHIRException(context.formatMessage(I18nConstants.FOUND__ITEMS_FOR__RESOLVING_DISCRIMINATOR__FROM_, Integer.toString(children.size()), d, discriminator, element.getProperty().getName()));
        focus = children.get(0);
        p = p + "." + d;
      }
    }
    return focus;
  }

  private CodeSystem getCodeSystem(String system) {
    long t = System.nanoTime();
    try {
      return context.fetchCodeSystem(system);
    } finally {
      timeTracker.tx(t);
    }
  }

  private boolean hasTime(String fmt) {
    return fmt.contains("T");
  }

  private boolean hasTimeZone(String fmt) {
    return fmt.length() > 10 && (fmt.substring(10).contains("-") || fmt.substring(10).contains("+") || fmt.substring(10).contains("Z"));
  }

  private boolean isAbsolute(String uri) {
    return Utilities.noString(uri) || uri.startsWith("http:") || uri.startsWith("https:") || uri.startsWith("urn:uuid:") || uri.startsWith("urn:oid:") || uri.startsWith("urn:ietf:")
      || uri.startsWith("urn:iso:") || uri.startsWith("urn:iso-astm:") || uri.startsWith("mailto:")|| isValidFHIRUrn(uri);
  }

  private boolean isValidFHIRUrn(String uri) {
    return (uri.equals("urn:x-fhir:uk:id:nhs-number")) || uri.startsWith("urn:"); // Anyone can invent a URN, so why should we complain?
  }

  public boolean isAnyExtensionsAllowed() {
    return anyExtensionsAllowed;
  }

  public boolean isErrorForUnknownProfiles() {
    return errorForUnknownProfiles;
  }

  public void setErrorForUnknownProfiles(boolean errorForUnknownProfiles) {
    this.errorForUnknownProfiles = errorForUnknownProfiles;
  }

  private boolean isParametersEntry(String path) {
    String[] parts = path.split("\\.");
    return parts.length > 2 && parts[parts.length - 1].equals(RESOURCE) && (pathEntryHasName(parts[parts.length - 2], "parameter") || pathEntryHasName(parts[parts.length - 2], "part"));
  }

  private boolean isBundleEntry(String path) {
    String[] parts = path.split("\\.");
    return parts.length > 2 && parts[parts.length - 1].equals(RESOURCE) && pathEntryHasName(parts[parts.length - 2], ENTRY);
  }

  private boolean isBundleOutcome(String path) {
    String[] parts = path.split("\\.");
    return parts.length > 2 && parts[parts.length - 1].equals("outcome") && pathEntryHasName(parts[parts.length - 2], "response");
  }


  private static boolean pathEntryHasName(String thePathEntry, String theName) {
    if (thePathEntry.equals(theName)) {
      return true;
    }
    if (thePathEntry.length() >= theName.length() + 3) {
      if (thePathEntry.startsWith(theName)) {
        if (thePathEntry.charAt(theName.length()) == '[') {
          return true;
        }
      }
    }
    return false;
  }

  public boolean isPrimitiveType(String code) {
    StructureDefinition sd = context.fetchTypeDefinition(code);
    return sd != null && sd.getKind() == StructureDefinitionKind.PRIMITIVETYPE;
  }

  private String getErrorMessage(String message) {
    return message != null ? " (error message = " + message + ")" : "";
  }

  public boolean isSuppressLoincSnomedMessages() {
    return suppressLoincSnomedMessages;
  }

  private boolean nameMatches(String name, String tail) {
    if (tail.endsWith("[x]"))
      return name.startsWith(tail.substring(0, tail.length() - 3));
    else
      return (name.equals(tail));
  }

  private boolean passesCodeWhitespaceRules(String v) {
    if (!v.trim().equals(v))
      return false;
    boolean lastWasSpace = true;
    for (char c : v.toCharArray()) {
      if (c == ' ') {
        if (lastWasSpace)
          return false;
        else
          lastWasSpace = true;
      } else if (Character.isWhitespace(c))
        return false;
      else
        lastWasSpace = false;
    }
    return true;
  }

  private ResolvedReference localResolve(String ref, NodeStack stack, List<ValidationMessage> errors, String path, Element hostContext, Element source) {
    if (ref.startsWith("#")) {
      // work back through the parent list.
      // really, there should only be one level for this (contained resources cannot contain
      // contained resources), but we'll leave that to some other code to worry about
      boolean wasContained = false;
      NodeStack nstack = stack;
      while (nstack != null && nstack.getElement() != null) {
        if (nstack.getElement().getProperty().isResource()) {
          // ok, we'll try to find the contained reference
          if (ref.equals("#") && nstack.getElement().getSpecial() != SpecialElement.CONTAINED && wasContained) {
            ResolvedReference rr = new ResolvedReference();
            rr.setResource(nstack.getElement());
            rr.setFocus(nstack.getElement());
            rr.setExternal(false);
            rr.setStack(nstack);
//            rr.getStack().qualifyPath(".ofType("+nstack.getElement().fhirType()+")");
            System.out.println("-->"+nstack.getLiteralPath());
            return rr;            
          }
          if (nstack.getElement().getSpecial() == SpecialElement.CONTAINED) {
            wasContained = true;
          }
          IndexedElement res = getContainedById(nstack.getElement(), ref.substring(1));
          if (res != null) {
            ResolvedReference rr = new ResolvedReference();
            rr.setResource(nstack.getElement());
            rr.setFocus(res.getMatch());
            rr.setExternal(false);
            rr.setStack(nstack.push(res.getMatch(), res.getIndex(), res.getMatch().getProperty().getDefinition(), res.getMatch().getProperty().getDefinition()));
            rr.getStack().qualifyPath(".ofType("+nstack.getElement().fhirType()+")");
            return rr;
          }
        }
        if (nstack.getElement().getSpecial() == SpecialElement.BUNDLE_ENTRY || nstack.getElement().getSpecial() == SpecialElement.PARAMETER) {
          return null; // we don't try to resolve contained references across this boundary
        }
        nstack = nstack.getParent();
      }
      // try again, and work up the element parent list 
      if (ref.equals("#")) {
        Element e = stack.getElement();
        while (e != null) {
          if (e.getProperty().isResource() && (e.getSpecial() != SpecialElement.CONTAINED)) {
            ResolvedReference rr = new ResolvedReference();
            rr.setResource(e);
            rr.setFocus(e);
            rr.setExternal(false);
            rr.setStack(stack.push(e, -1, e.getProperty().getDefinition(), e.getProperty().getDefinition()));
            rr.getStack().qualifyPath(".ofType("+e.fhirType()+")");
            return rr;            
          }
          e = e.getParentForValidator();
        }
      }
      return null;
    } else {
      // work back through the parent list - if any of them are bundles, try to resolve
      // the resource in the bundle
      String fullUrl = null; // we're going to try to work this out as we go up
      while (stack != null && stack.getElement() != null) {
        if (stack.getElement().getSpecial() == SpecialElement.BUNDLE_ENTRY && fullUrl == null && stack.getParent() != null && stack.getParent().getElement().getName().equals(ENTRY)) {
          String type = stack.getParent().getParent().getElement().getChildValue(TYPE);
          fullUrl = stack.getParent().getElement().getChildValue(FULL_URL); // we don't try to resolve contained references across this boundary
          if (fullUrl == null)
            rule(errors, IssueType.REQUIRED, stack.getParent().getElement().line(), stack.getParent().getElement().col(), stack.getParent().getLiteralPath(),
              Utilities.existsInList(type, "batch-response", "transaction-response") || fullUrl != null, I18nConstants.BUNDLE_BUNDLE_ENTRY_NOFULLURL);
        }
        if (BUNDLE.equals(stack.getElement().getType())) {
          String type = stack.getElement().getChildValue(TYPE);
          IndexedElement res = getFromBundle(stack.getElement(), ref, fullUrl, errors, path, type, "transaction".equals(type));
          if (res == null) {
            return null;
          } else {
            ResolvedReference rr = new ResolvedReference();
            rr.setResource(res.getMatch());
            rr.setFocus(res.getMatch());
            rr.setExternal(false);
            rr.setStack(stack.push(res.getEntry(), res.getIndex(), res.getEntry().getProperty().getDefinition(),
              res.getEntry().getProperty().getDefinition()).push(res.getMatch(), -1,
              res.getMatch().getProperty().getDefinition(), res.getMatch().getProperty().getDefinition()));
            rr.getStack().qualifyPath(".ofType("+rr.getResource().fhirType()+")");
            return rr;
          }
        }
        if (stack.getElement().getSpecial() == SpecialElement.PARAMETER && stack.getParent() != null) {
          NodeStack tgt = findInParams(stack.getParent().getParent(), ref);
          if (tgt != null) {
            ResolvedReference rr = new ResolvedReference();
            rr.setResource(tgt.getElement());
            rr.setFocus(tgt.getElement());
            rr.setExternal(false);
            rr.setStack(tgt);
            rr.getStack().qualifyPath(".ofType("+tgt.getElement().fhirType()+")");
            return rr;            
          }
        }
        stack = stack.getParent();
      }
      // we can get here if we got called via FHIRPath conformsTo which breaks the stack continuity.
      if (hostContext != null && BUNDLE.equals(hostContext.fhirType())) {
        String type = hostContext.getChildValue(TYPE);
        Element entry = getEntryForSource(hostContext, source);
        fullUrl = entry.getChildValue(FULL_URL);
        IndexedElement res = getFromBundle(hostContext, ref, fullUrl, errors, path, type, "transaction".equals(type));
        if (res == null) {
          return null;
        } else {
          ResolvedReference rr = new ResolvedReference();
          rr.setResource(res.getMatch());
          rr.setFocus(res.getMatch());
          rr.setExternal(false);
          rr.setStack(new NodeStack(context, hostContext, validationLanguage).push(res.getEntry(), res.getIndex(), res.getEntry().getProperty().getDefinition(),
            res.getEntry().getProperty().getDefinition()).push(res.getMatch(), -1,
            res.getMatch().getProperty().getDefinition(), res.getMatch().getProperty().getDefinition()));
          rr.getStack().qualifyPath(".ofType("+rr.getResource().fhirType()+")");
          return rr;
        }
      }
    }
    return null;
  }

  private NodeStack findInParams(NodeStack params, String ref) {
    int i = 0;
    for (Element child : params.getElement().getChildren("parameter")) {
      NodeStack p = params.push(child, i, child.getProperty().getDefinition(), child.getProperty().getDefinition());
      if (child.hasChild("resource")) {
        Element res = child.getNamedChild("resource");
        if ((res.fhirType()+"/"+res.getIdBase()).equals(ref)) {
          return p.push(res, -1, res.getProperty().getDefinition(), res.getProperty().getDefinition());
        }
      }
      NodeStack pc = findInParamParts(p, child, ref);
      if (pc != null) {
        return pc;
      }
    }
    return null;
  }

  private NodeStack findInParamParts(NodeStack pp, Element param, String ref) {
    int i = 0;
    for (Element child : param.getChildren("part")) {
      NodeStack p = pp.push(child, i, child.getProperty().getDefinition(), child.getProperty().getDefinition());
      if (child.hasChild("resource")) {
        Element res = child.getNamedChild("resource");
        if ((res.fhirType()+"/"+res.getIdBase()).equals(ref)) {
          return p.push(res, -1, res.getProperty().getDefinition(), res.getProperty().getDefinition());
        }
      }
      NodeStack pc = findInParamParts(p, child, ref);
      if (pc != null) {
        return pc;
      }
    }
    return null;
  }

  private Element getEntryForSource(Element bundle, Element element) {
    List<Element> entries = new ArrayList<Element>();
    bundle.getNamedChildren(ENTRY, entries);
    for (Element entry : entries) {
      if (entry.hasDescendant(element)) {
        return entry;
      }
    }
    return null;
  }

  private ResolvedReference makeExternalRef(Element external, String path) {
    ResolvedReference res = new ResolvedReference();
    res.setResource(external);
    res.setFocus(external);
    res.setExternal(true);
    res.setStack(new NodeStack(context, external, path, validationLanguage));
    return res;
  }


  private Element resolve(Object appContext, String ref, NodeStack stack, List<ValidationMessage> errors, String path) throws IOException, FHIRException {
    Element local = localResolve(ref, stack, errors, path, null, null).getFocus();
    if (local != null)
      return local;
    if (fetcher == null)
      return null;
    if (fetchCache.containsKey(ref)) {
      return fetchCache.get(ref);
    } else {
      Element res = fetcher.fetch(this, appContext, ref);
      setParents(res);
      fetchCache.put(ref, res);
      return res;
    }
  }


  private ElementDefinition resolveNameReference(StructureDefinitionSnapshotComponent snapshot, String contentReference) {
    for (ElementDefinition ed : snapshot.getElement())
      if (contentReference.equals("#" + ed.getId()))
        return ed;
    return null;
  }

  private StructureDefinition resolveProfile(StructureDefinition profile, String pr) {
    if (pr.startsWith("#")) {
      for (Resource r : profile.getContained()) {
        if (r.getId().equals(pr.substring(1)) && r instanceof StructureDefinition)
          return (StructureDefinition) r;
      }
      return null;
    } else {
      long t = System.nanoTime();
      StructureDefinition fr = context.fetchResource(StructureDefinition.class, pr);
      timeTracker.sd(t);
      return fr;
    }
  }

  private ElementDefinition resolveType(String type, List<TypeRefComponent> list) {
    for (TypeRefComponent tr : list) {
      String url = tr.getWorkingCode();
      if (!Utilities.isAbsoluteUrl(url))
        url = "http://hl7.org/fhir/StructureDefinition/" + url;
      long t = System.nanoTime();
      StructureDefinition sd = context.fetchResource(StructureDefinition.class, url);
      timeTracker.sd(t);
      if (sd != null && (sd.getType().equals(type) || sd.getUrl().equals(type)) && sd.hasSnapshot())
        return sd.getSnapshot().getElement().get(0);
    }
    return null;
  }

  public void setAnyExtensionsAllowed(boolean anyExtensionsAllowed) {
    this.anyExtensionsAllowed = anyExtensionsAllowed;
  }

  public IResourceValidator setBestPracticeWarningLevel(BestPracticeWarningLevel value) {
    bpWarnings = value;
    return this;
  }

  @Override
  public void setCheckDisplay(CheckDisplayOption checkDisplay) {
    this.checkDisplay = checkDisplay;
  }

  public void setSuppressLoincSnomedMessages(boolean suppressLoincSnomedMessages) {
    this.suppressLoincSnomedMessages = suppressLoincSnomedMessages;
  }

  public IdStatus getResourceIdRule() {
    return resourceIdRule;
  }

  public void setResourceIdRule(IdStatus resourceIdRule) {
    this.resourceIdRule = resourceIdRule;
  }


  public boolean isAllowXsiLocation() {
    return allowXsiLocation;
  }

  public void setAllowXsiLocation(boolean allowXsiLocation) {
    this.allowXsiLocation = allowXsiLocation;
  }

  /**
   * @param element - the candidate that might be in the slice
   * @param path    - for reporting any errors. the XPath for the element
   * @param slicer  - the definition of how slicing is determined
   * @param ed      - the slice for which to test membership
   * @param errors
   * @param stack
   * @return
   * @throws DefinitionException
   * @throws DefinitionException
   * @throws IOException
   * @throws FHIRException
   */
  private boolean sliceMatches(ValidatorHostContext hostContext, Element element, String path, ElementDefinition slicer, ElementDefinition ed, StructureDefinition profile, List<ValidationMessage> errors, List<ValidationMessage> sliceInfo, NodeStack stack) throws DefinitionException, FHIRException {
    if (!slicer.getSlicing().hasDiscriminator())
      return false; // cannot validate in this case

    ExpressionNode n = (ExpressionNode) ed.getUserData("slice.expression.cache");
    if (n == null) {
      long t = System.nanoTime();
      // GG: this approach is flawed because it treats discriminators individually rather than collectively
      StringBuilder expression = new StringBuilder("true");
      boolean anyFound = false;
      Set<String> discriminators = new HashSet<>();
      for (ElementDefinitionSlicingDiscriminatorComponent s : slicer.getSlicing().getDiscriminator()) {
        String discriminator = s.getPath();
        discriminators.add(discriminator);

        List<ElementDefinition> criteriaElements = getCriteriaForDiscriminator(path, ed, discriminator, profile, s.getType() == DiscriminatorType.PROFILE);
        boolean found = false;
        for (ElementDefinition criteriaElement : criteriaElements) {
          found = true;
          if (s.getType() == DiscriminatorType.TYPE) {
            String type = null;
            if (!criteriaElement.getPath().contains("[") && discriminator.contains("[")) {
              discriminator = discriminator.substring(0, discriminator.indexOf('['));
              String lastNode = tail(discriminator);
              type = tail(criteriaElement.getPath()).substring(lastNode.length());
              type = type.substring(0, 1).toLowerCase() + type.substring(1);
            } else if (!criteriaElement.hasType() || criteriaElement.getType().size() == 1) {
              if (discriminator.contains("["))
                discriminator = discriminator.substring(0, discriminator.indexOf('['));
              if (criteriaElement.hasType()) {
                type = criteriaElement.getType().get(0).getWorkingCode();
              } else if (!criteriaElement.getPath().contains(".")) {
                type = criteriaElement.getPath();
              } else {
                throw new DefinitionException(context.formatMessage(I18nConstants.DISCRIMINATOR__IS_BASED_ON_TYPE_BUT_SLICE__IN__HAS_NO_TYPES, discriminator, ed.getId(), profile.getUrl()));
              }
            } else if (criteriaElement.getType().size() > 1) {
              throw new DefinitionException(context.formatMessage(I18nConstants.DISCRIMINATOR__IS_BASED_ON_TYPE_BUT_SLICE__IN__HAS_MULTIPLE_TYPES_, discriminator, ed.getId(), profile.getUrl(), criteriaElement.typeSummary()));
            } else
              throw new DefinitionException(context.formatMessage(I18nConstants.DISCRIMINATOR__IS_BASED_ON_TYPE_BUT_SLICE__IN__HAS_NO_TYPES, discriminator, ed.getId(), profile.getUrl()));
            if (discriminator.isEmpty())
              expression.append(" and $this is " + type);
            else
              expression.append(" and " + discriminator + " is " + type);
          } else if (s.getType() == DiscriminatorType.PROFILE) {
            if (criteriaElement.getType().size() == 0) {
              throw new DefinitionException(context.formatMessage(I18nConstants.PROFILE_BASED_DISCRIMINATORS_MUST_HAVE_A_TYPE__IN_PROFILE_, criteriaElement.getId(), profile.getUrl()));
            }
            if (criteriaElement.getType().size() != 1) {
              throw new DefinitionException(context.formatMessage(I18nConstants.PROFILE_BASED_DISCRIMINATORS_MUST_HAVE_ONLY_ONE_TYPE__IN_PROFILE_, criteriaElement.getId(), profile.getUrl()));
            }
            List<CanonicalType> list = discriminator.endsWith(".resolve()") || discriminator.equals("resolve()") ? criteriaElement.getType().get(0).getTargetProfile() : criteriaElement.getType().get(0).getProfile();
            if (list.size() == 0) {
              throw new DefinitionException(context.formatMessage(I18nConstants.PROFILE_BASED_DISCRIMINATORS_MUST_HAVE_A_TYPE_WITH_A_PROFILE__IN_PROFILE_, criteriaElement.getId(), profile.getUrl()));
            } else if (list.size() > 1) {
              CommaSeparatedStringBuilder b = new CommaSeparatedStringBuilder(" or ");
              for (CanonicalType c : list) {
                b.append(discriminator + ".conformsTo('" + c.getValue() + "')");
              }
              expression.append(" and (" + b + ")");
            } else {
              expression.append(" and " + discriminator + ".conformsTo('" + list.get(0).getValue() + "')");
            }
          } else if (s.getType() == DiscriminatorType.EXISTS) {
            if (criteriaElement.hasMin() && criteriaElement.getMin() >= 1)
              expression.append(" and (" + discriminator + ".exists())");
            else if (criteriaElement.hasMax() && criteriaElement.getMax().equals("0"))
              expression.append(" and (" + discriminator + ".exists().not())");
            else
              throw new FHIRException(context.formatMessage(I18nConstants.DISCRIMINATOR__IS_BASED_ON_ELEMENT_EXISTENCE_BUT_SLICE__NEITHER_SETS_MIN1_OR_MAX0, discriminator, ed.getId()));
          } else if (criteriaElement.hasFixed()) {
            buildFixedExpression(ed, expression, discriminator, criteriaElement);
          } else if (criteriaElement.hasPattern()) {
            buildPattternExpression(ed, expression, discriminator, criteriaElement);
          } else if (criteriaElement.hasBinding() && criteriaElement.getBinding().hasStrength() && criteriaElement.getBinding().getStrength().equals(BindingStrength.REQUIRED) && criteriaElement.getBinding().hasValueSet()) {
            expression.append(" and (" + discriminator + " memberOf '" + criteriaElement.getBinding().getValueSet() + "')");
          } else {
            found = false;
          }
          if (found)
            break;
        }
        if (found)
          anyFound = true;
      }
      if (!anyFound) {
        if (slicer.getSlicing().getDiscriminator().size() > 1)
          throw new DefinitionException(context.formatMessage(I18nConstants.COULD_NOT_MATCH_ANY_DISCRIMINATORS__FOR_SLICE__IN_PROFILE___NONE_OF_THE_DISCRIMINATOR__HAVE_FIXED_VALUE_BINDING_OR_EXISTENCE_ASSERTIONS, discriminators, ed.getId(), profile.getUrl(), discriminators));
        else
          throw new DefinitionException(context.formatMessage(I18nConstants.COULD_NOT_MATCH_DISCRIMINATOR__FOR_SLICE__IN_PROFILE___THE_DISCRIMINATOR__DOES_NOT_HAVE_FIXED_VALUE_BINDING_OR_EXISTENCE_ASSERTIONS, discriminators, ed.getId(), profile.getUrl(), discriminators));
      }

      try {
        n = fpe.parse(fixExpr(expression.toString(), null));
      } catch (FHIRLexerException e) {
        throw new FHIRException(context.formatMessage(I18nConstants.PROBLEM_PROCESSING_EXPRESSION__IN_PROFILE__PATH__, expression, profile.getUrl(), path, e.getMessage()));
      }
      timeTracker.fpe(t);
      ed.setUserData("slice.expression.cache", n);
    }

    ValidatorHostContext shc = hostContext.forSlicing();
    boolean pass = evaluateSlicingExpression(shc, element, path, profile, n);
    if (!pass) {
      slicingHint(sliceInfo, IssueType.STRUCTURE, element.line(), element.col(), path, false, (context.formatMessage(I18nConstants.DOES_NOT_MATCH_SLICE_, ed.getSliceName())), "discriminator = " + Utilities.escapeXml(n.toString()), null);
      for (String url : shc.getSliceRecords().keySet()) {
        slicingHint(sliceInfo, IssueType.STRUCTURE, element.line(), element.col(), path, false,
         context.formatMessage(I18nConstants.DETAILS_FOR__MATCHING_AGAINST_PROFILE_, stack.getLiteralPath(), url),
          context.formatMessage(I18nConstants.PROFILE__DOES_NOT_MATCH_FOR__BECAUSE_OF_THE_FOLLOWING_PROFILE_ISSUES__,
              url,
              stack.getLiteralPath(), errorSummaryForSlicingAsHtml(shc.getSliceRecords().get(url))), errorSummaryForSlicingAsText(shc.getSliceRecords().get(url)));
      }
    }
    return pass;
  }

  public boolean evaluateSlicingExpression(ValidatorHostContext hostContext, Element element, String path, StructureDefinition profile, ExpressionNode n) throws FHIRException {
    String msg;
    boolean ok;
    try {
      long t = System.nanoTime();
      ok = fpe.evaluateToBoolean(hostContext.forProfile(profile), hostContext.getResource(), hostContext.getRootResource(), element, n);
      timeTracker.fpe(t);
      msg = fpe.forLog();
    } catch (Exception ex) {
      ex.printStackTrace();
      throw new FHIRException(context.formatMessage(I18nConstants.PROBLEM_EVALUATING_SLICING_EXPRESSION_FOR_ELEMENT_IN_PROFILE__PATH__FHIRPATH___, profile.getUrl(), path, n, ex.getMessage()));
    }
    return ok;
  }

  private void buildPattternExpression(ElementDefinition ed, StringBuilder expression, String discriminator, ElementDefinition criteriaElement) throws DefinitionException {
    DataType pattern = criteriaElement.getPattern();
    if (pattern instanceof CodeableConcept) {
      CodeableConcept cc = (CodeableConcept) pattern;
      expression.append(" and ");
      buildCodeableConceptExpression(ed, expression, discriminator, cc);
    } else if (pattern instanceof Coding) {
      Coding c = (Coding) pattern;
      expression.append(" and ");
      buildCodingExpression(ed, expression, discriminator, c);
    } else if (pattern instanceof BooleanType || pattern instanceof IntegerType || pattern instanceof DecimalType) {
      expression.append(" and ");
      buildPrimitiveExpression(ed, expression, discriminator, pattern, false);
    } else if (pattern instanceof PrimitiveType) {
      expression.append(" and ");
      buildPrimitiveExpression(ed, expression, discriminator, pattern, true);
    } else if (pattern instanceof Identifier) {
      Identifier ii = (Identifier) pattern;
      expression.append(" and ");
      buildIdentifierExpression(ed, expression, discriminator, ii);
    } else if (pattern instanceof HumanName) {
      HumanName name = (HumanName) pattern;
      expression.append(" and ");
      buildHumanNameExpression(ed, expression, discriminator, name);
    } else if (pattern instanceof Address) {
      Address add = (Address) pattern;
      expression.append(" and ");
      buildAddressExpression(ed, expression, discriminator, add);
    } else {
      throw new DefinitionException(context.formatMessage(I18nConstants.UNSUPPORTED_FIXED_PATTERN_TYPE_FOR_DISCRIMINATOR_FOR_SLICE__, discriminator, ed.getId(), pattern.fhirType()));
    }
  }

  private void buildIdentifierExpression(ElementDefinition ed, StringBuilder expression, String discriminator, Identifier ii)
    throws DefinitionException {
    if (ii.hasExtension())
      throw new DefinitionException(context.formatMessage(I18nConstants.UNSUPPORTED_IDENTIFIER_PATTERN__EXTENSIONS_ARE_NOT_ALLOWED__FOR_DISCRIMINATOR_FOR_SLICE_, discriminator, ed.getId()));
    boolean first = true;
    expression.append(discriminator + ".where(");
    if (ii.hasSystem()) {
      first = false;
      expression.append("system = '" + ii.getSystem() + "'");
    }
    if (ii.hasValue()) {
      if (first)
        first = false;
      else
        expression.append(" and ");
      expression.append("value = '" + ii.getValue() + "'");
    }
    if (ii.hasUse()) {
      if (first)
        first = false;
      else
        expression.append(" and ");
      expression.append("use = '" + ii.getUse() + "'");
    }
    if (ii.hasType()) {
      if (first)
        first = false;
      else
        expression.append(" and ");
      buildCodeableConceptExpression(ed, expression, TYPE, ii.getType());
    }
    if (first) {
      throw new DefinitionException(context.formatMessage(I18nConstants.UNSUPPORTED_IDENTIFIER_PATTERN_NO_PROPERTY_NOT_SUPPORTED_FOR_DISCRIMINATOR_FOR_SLICE, discriminator, ed.getId(), ii.fhirType()));
    }
    expression.append(").exists()");
  }

  private void buildHumanNameExpression(ElementDefinition ed, StringBuilder expression, String discriminator, HumanName name) throws DefinitionException {
    if (name.hasExtension())
      throw new DefinitionException(context.formatMessage(I18nConstants.UNSUPPORTED_IDENTIFIER_PATTERN__EXTENSIONS_ARE_NOT_ALLOWED__FOR_DISCRIMINATOR_FOR_SLICE_, discriminator, ed.getId()));
    boolean first = true;
    expression.append(discriminator + ".where(");
    if (name.hasUse()) {
      first = false;
      expression.append("use = '" + name.getUse().toCode() + "'");
    }
    if (name.hasText()) {
      if (first)
        first = false;
      else
        expression.append(" and ");
      expression.append("text = '" + name.getText() + "'");
    }
    if (name.hasFamily()) {
      if (first)
        first = false;
      else
        expression.append(" and ");
      expression.append("family = '" + name.getFamily() + "'");
    }
    if (name.hasGiven()) {
      throw new DefinitionException(context.formatMessage(I18nConstants.UNSUPPORTED_IDENTIFIER_PATTERN_PROPERTY_NOT_SUPPORTED_FOR_DISCRIMINATOR_FOR_SLICE, discriminator, ed.getId(), name.fhirType(), "given"));
    }
    if (name.hasPrefix()) {
      throw new DefinitionException(context.formatMessage(I18nConstants.UNSUPPORTED_IDENTIFIER_PATTERN_PROPERTY_NOT_SUPPORTED_FOR_DISCRIMINATOR_FOR_SLICE, discriminator, ed.getId(), name.fhirType(), "prefix"));
    }
    if (name.hasSuffix()) {
      throw new DefinitionException(context.formatMessage(I18nConstants.UNSUPPORTED_IDENTIFIER_PATTERN_PROPERTY_NOT_SUPPORTED_FOR_DISCRIMINATOR_FOR_SLICE, discriminator, ed.getId(), name.fhirType(), "suffix"));
    }
    if (name.hasPeriod()) {
      throw new DefinitionException(context.formatMessage(I18nConstants.UNSUPPORTED_IDENTIFIER_PATTERN_PROPERTY_NOT_SUPPORTED_FOR_DISCRIMINATOR_FOR_SLICE, discriminator, ed.getId(), name.fhirType(), "period"));
    }
    if (first) {
      throw new DefinitionException(context.formatMessage(I18nConstants.UNSUPPORTED_IDENTIFIER_PATTERN_NO_PROPERTY_NOT_SUPPORTED_FOR_DISCRIMINATOR_FOR_SLICE, discriminator, ed.getId(), name.fhirType()));
    }

    expression.append(").exists()");
  }

  private void buildAddressExpression(ElementDefinition ed, StringBuilder expression, String discriminator, Address add) throws DefinitionException {
    if (add.hasExtension()) {
      throw new DefinitionException(context.formatMessage(I18nConstants.UNSUPPORTED_IDENTIFIER_PATTERN__EXTENSIONS_ARE_NOT_ALLOWED__FOR_DISCRIMINATOR_FOR_SLICE_, discriminator, ed.getId()));
    }
    boolean first = true;
    expression.append(discriminator + ".where(");
    if (add.hasUse()) {
      first = false;
      expression.append("use = '" + add.getUse().toCode() + "'");
    }
    if (add.hasType()) {
      if (first) first = false; else expression.append(" and ");
      expression.append("type = '" + add.getType().toCode() + "'");
    }
    if (add.hasText()) {
      if (first) first = false; else expression.append(" and ");
      expression.append("text = '" + add.getText() + "'");
    }
    if (add.hasCity()) {
      if (first) first = false; else expression.append(" and ");
      expression.append("city = '" + add.getCity() + "'");
    }
    if (add.hasDistrict()) {
      if (first) first = false; else expression.append(" and ");
      expression.append("district = '" + add.getDistrict() + "'");
    }
    if (add.hasState()) {
      if (first) first = false; else expression.append(" and ");
      expression.append("state = '" + add.getState() + "'");
    }
    if (add.hasPostalCode()) {
      if (first) first = false; else expression.append(" and ");
      expression.append("postalCode = '" + add.getPostalCode() + "'");
    }
    if (add.hasCountry()) {
      if (first) first = false; else expression.append(" and ");
      expression.append("country = '" + add.getCountry() + "'");
    }       
    if (add.hasLine()) {
      throw new DefinitionException(context.formatMessage(I18nConstants.UNSUPPORTED_IDENTIFIER_PATTERN_PROPERTY_NOT_SUPPORTED_FOR_DISCRIMINATOR_FOR_SLICE, discriminator, ed.getId(), add.fhirType(), "line"));
    }
    if (add.hasPeriod()) {
      throw new DefinitionException(context.formatMessage(I18nConstants.UNSUPPORTED_IDENTIFIER_PATTERN_PROPERTY_NOT_SUPPORTED_FOR_DISCRIMINATOR_FOR_SLICE, discriminator, ed.getId(), add.fhirType(), "period"));
    }
    if (first) {
      throw new DefinitionException(context.formatMessage(I18nConstants.UNSUPPORTED_IDENTIFIER_PATTERN_NO_PROPERTY_NOT_SUPPORTED_FOR_DISCRIMINATOR_FOR_SLICE, discriminator, ed.getId(), add.fhirType()));
    }
    expression.append(").exists()");
  }

  private void buildCodeableConceptExpression(ElementDefinition ed, StringBuilder expression, String discriminator, CodeableConcept cc)
    throws DefinitionException {
    if (cc.hasText())
      throw new DefinitionException(context.formatMessage(I18nConstants.UNSUPPORTED_CODEABLECONCEPT_PATTERN__USING_TEXT__FOR_DISCRIMINATOR_FOR_SLICE_, discriminator, ed.getId()));
    if (!cc.hasCoding())
      throw new DefinitionException(context.formatMessage(I18nConstants.UNSUPPORTED_CODEABLECONCEPT_PATTERN__MUST_HAVE_AT_LEAST_ONE_CODING__FOR_DISCRIMINATOR_FOR_SLICE_, discriminator, ed.getId()));
    if (cc.hasExtension())
      throw new DefinitionException(context.formatMessage(I18nConstants.UNSUPPORTED_CODEABLECONCEPT_PATTERN__EXTENSIONS_ARE_NOT_ALLOWED__FOR_DISCRIMINATOR_FOR_SLICE_, discriminator, ed.getId()));
    boolean firstCoding = true;
    for (Coding c : cc.getCoding()) {
      if (c.hasExtension())
        throw new DefinitionException(context.formatMessage(I18nConstants.UNSUPPORTED_CODEABLECONCEPT_PATTERN__EXTENSIONS_ARE_NOT_ALLOWED__FOR_DISCRIMINATOR_FOR_SLICE_, discriminator, ed.getId()));
      if (firstCoding) firstCoding = false;
      else expression.append(" and ");
      expression.append(discriminator + ".coding.where(");
      boolean first = true;
      if (c.hasSystem()) {
        first = false;
        expression.append("system = '" + c.getSystem() + "'");
      }
      if (c.hasVersion()) {
        if (first) first = false;
        else expression.append(" and ");
        expression.append("version = '" + c.getVersion() + "'");
      }
      if (c.hasCode()) {
        if (first) first = false;
        else expression.append(" and ");
        expression.append("code = '" + c.getCode() + "'");
      }
      if (c.hasDisplay()) {
        if (first) first = false;
        else expression.append(" and ");
        expression.append("display = '" + c.getDisplay() + "'");
      }
      if (first) {
        throw new DefinitionException(context.formatMessage(I18nConstants.UNSUPPORTED_IDENTIFIER_PATTERN_NO_PROPERTY_NOT_SUPPORTED_FOR_DISCRIMINATOR_FOR_SLICE, discriminator, ed.getId(), cc.fhirType()));
      }
      expression.append(").exists()");
    }
  }

  private void buildCodingExpression(ElementDefinition ed, StringBuilder expression, String discriminator, Coding c)
    throws DefinitionException {
    if (c.hasExtension())
      throw new DefinitionException(context.formatMessage(I18nConstants.UNSUPPORTED_CODEABLECONCEPT_PATTERN__EXTENSIONS_ARE_NOT_ALLOWED__FOR_DISCRIMINATOR_FOR_SLICE_, discriminator, ed.getId()));
    expression.append(discriminator + ".where(");
    boolean first = true;
    if (c.hasSystem()) {
      first = false;
      expression.append("system = '" + c.getSystem() + "'");
    }
    if (c.hasVersion()) {
      if (first) first = false;
      else expression.append(" and ");
      expression.append("version = '" + c.getVersion() + "'");
    }
    if (c.hasCode()) {
      if (first) first = false;
      else expression.append(" and ");
      expression.append("code = '" + c.getCode() + "'");
    }
    if (c.hasDisplay()) {
      if (first) first = false;
      else expression.append(" and ");
      expression.append("display = '" + c.getDisplay() + "'");
    }
    if (first) {
      throw new DefinitionException(context.formatMessage(I18nConstants.UNSUPPORTED_IDENTIFIER_PATTERN_NO_PROPERTY_NOT_SUPPORTED_FOR_DISCRIMINATOR_FOR_SLICE, discriminator, ed.getId(), c.fhirType()));
    }
    expression.append(").exists()");
  }

  private void buildPrimitiveExpression(ElementDefinition ed, StringBuilder expression, String discriminator, DataType p, boolean quotes) throws DefinitionException {
      if (p.hasExtension())
        throw new DefinitionException(context.formatMessage(I18nConstants.UNSUPPORTED_CODEABLECONCEPT_PATTERN__EXTENSIONS_ARE_NOT_ALLOWED__FOR_DISCRIMINATOR_FOR_SLICE_, discriminator, ed.getId()));
      if (quotes) {        
        expression.append(discriminator + ".where(value = '" + p.primitiveValue() + "'");
      } else {
        expression.append(discriminator + ".where(value = " + p.primitiveValue() + "");
      }
      expression.append(").exists()");
    }

  private void buildFixedExpression(ElementDefinition ed, StringBuilder expression, String discriminator, ElementDefinition criteriaElement) throws DefinitionException {
    DataType fixed = criteriaElement.getFixed();
    if (fixed instanceof CodeableConcept) {
      CodeableConcept cc = (CodeableConcept) fixed;
      expression.append(" and ");
      buildCodeableConceptExpression(ed, expression, discriminator, cc);
    } else if (fixed instanceof Identifier) {
      Identifier ii = (Identifier) fixed;
      expression.append(" and ");
      buildIdentifierExpression(ed, expression, discriminator, ii);
    } else if (fixed instanceof Coding) {
      Coding c = (Coding) fixed;
      expression.append(" and ");
      buildCodingExpression(ed, expression, discriminator, c);
    } else {
      expression.append(" and (");
      if (fixed instanceof StringType) {
        Gson gson = new Gson();
        String json = gson.toJson((StringType) fixed);
        String escapedString = json.substring(json.indexOf(":") + 2);
        escapedString = escapedString.substring(0, escapedString.indexOf(",\"myStringValue") - 1);
        expression.append("'" + escapedString + "'");
      } else if (fixed instanceof UriType) {
        expression.append("'" + ((UriType) fixed).asStringValue() + "'");
      } else if (fixed instanceof IntegerType) {
        expression.append(((IntegerType) fixed).asStringValue());
      } else if (fixed instanceof DecimalType) {
        expression.append(((IntegerType) fixed).asStringValue());
      } else if (fixed instanceof BooleanType) {
        expression.append(((BooleanType) fixed).asStringValue());
      } else
        throw new DefinitionException(context.formatMessage(I18nConstants.UNSUPPORTED_FIXED_VALUE_TYPE_FOR_DISCRIMINATOR_FOR_SLICE__, discriminator, ed.getId(), fixed.getClass().getName()));
      expression.append(" in " + discriminator + ")");
    }
  }

  // checkSpecials = we're only going to run these tests if we are actually validating this content (as opposed to we looked it up)
  private void start(ValidatorHostContext hostContext, List<ValidationMessage> errors, Element resource, Element element, StructureDefinition defn, NodeStack stack) throws FHIRException {
    checkLang(resource, stack);
    if (crumbTrails) {
      element.addMessage(signpost(errors, IssueType.INFORMATIONAL, element.line(), element.col(), stack.getLiteralPath(), I18nConstants.VALIDATION_VAL_PROFILE_SIGNPOST, defn.getUrl()));
    }

    if (BUNDLE.equals(element.fhirType())) {
      resolveBundleReferences(element, new ArrayList<Element>());
    }
    startInner(hostContext, errors, resource, element, defn, stack, hostContext.isCheckSpecials());

    Element meta = element.getNamedChild(META);
    if (meta != null) {
      List<Element> profiles = new ArrayList<Element>();
      meta.getNamedChildren("profile", profiles);
      int i = 0;
      for (Element profile : profiles) {
        StructureDefinition sd = context.fetchResource(StructureDefinition.class, profile.primitiveValue());
        if (!defn.getUrl().equals(profile.primitiveValue())) {
          // is this a version specific reference? 
          VersionURLInfo vu = VersionUtilities.parseVersionUrl(profile.primitiveValue());
          if (vu != null) {
            if (!VersionUtilities.versionsCompatible(vu.getVersion(),  context.getVersion())) {
              hint(errors, IssueType.STRUCTURE, element.line(), element.col(), stack.getLiteralPath() + ".meta.profile[" + i + "]", false, I18nConstants.VALIDATION_VAL_PROFILE_OTHER_VERSION, vu.getVersion());
            } else if (vu.getUrl().equals(defn.getUrl())) {
              hint(errors, IssueType.STRUCTURE, element.line(), element.col(), stack.getLiteralPath() + ".meta.profile[" + i + "]", false, I18nConstants.VALIDATION_VAL_PROFILE_THIS_VERSION_OK);              
            } else {
              StructureDefinition sdt = context.fetchResource(StructureDefinition.class, vu.getUrl());
              rule(errors, IssueType.STRUCTURE, element.line(), element.col(), stack.getLiteralPath() + ".meta.profile[" + i + "]", false, I18nConstants.VALIDATION_VAL_PROFILE_THIS_VERSION_OTHER, sdt == null ? "null" : sdt.getType());                            
            }
          } else {
            if (sd == null) {
              // we'll try fetching it directly from it's source, but this is likely to fail later even if the resolution succeeds
              if (fetcher == null) {
                warning(errors, IssueType.STRUCTURE, element.line(), element.col(), stack.getLiteralPath() + ".meta.profile[" + i + "]", false, I18nConstants.VALIDATION_VAL_PROFILE_UNKNOWN, profile.primitiveValue());
              } else if (!fetcher.fetchesCanonicalResource(this, profile.primitiveValue())) {
                warning(errors, IssueType.STRUCTURE, element.line(), element.col(), stack.getLiteralPath() + ".meta.profile[" + i + "]", false, I18nConstants.VALIDATION_VAL_PROFILE_UNKNOWN_NOT_POLICY, profile.primitiveValue());                
              } else {
                try {
                  sd = (StructureDefinition) fetcher.fetchCanonicalResource(this, profile.primitiveValue());
                } catch (Exception e) {
                  warning(errors, IssueType.STRUCTURE, element.line(), element.col(), stack.getLiteralPath() + ".meta.profile[" + i + "]", false, I18nConstants.VALIDATION_VAL_PROFILE_UNKNOWN_ERROR, profile.primitiveValue(), e.getMessage());                
                }
                if (sd != null) {
                  context.cacheResource(sd);
                }
              }
            }
            if (sd != null) {
              if (crumbTrails) {
                element.addMessage(signpost(errors, IssueType.INFORMATIONAL, element.line(), element.col(), stack.getLiteralPath(), I18nConstants.VALIDATION_VAL_PROFILE_SIGNPOST_META, sd.getUrl()));
              }
              stack.resetIds();
              startInner(hostContext, errors, resource, element, sd, stack, false);
            }
          }
        }
        i++;
      }
    }
    String rt = element.fhirType();
    for (ImplementationGuide ig : igs) {
      for (ImplementationGuideGlobalComponent gl : ig.getGlobal()) {
        if (rt.equals(gl.getType())) {
          StructureDefinition sd = context.fetchResource(StructureDefinition.class, gl.getProfile());
          if (warning(errors, IssueType.STRUCTURE, element.line(), element.col(), stack.getLiteralPath(), sd != null, I18nConstants.VALIDATION_VAL_GLOBAL_PROFILE_UNKNOWN, gl.getProfile())) {
            if (crumbTrails) {
              element.addMessage(signpost(errors, IssueType.INFORMATIONAL, element.line(), element.col(), stack.getLiteralPath(), I18nConstants.VALIDATION_VAL_PROFILE_SIGNPOST_GLOBAL, sd.getUrl(), ig.getUrl()));
            }
            stack.resetIds();
            startInner(hostContext, errors, resource, element, sd, stack, false);
          }
        }
      }
    }
  }

  private void resolveBundleReferences(Element element, List<Element> bundles) {
    if (!element.hasUserData("validator.bundle.resolved")) {
      element.setUserData("validator.bundle.resolved", true);
      List<Element> list = new ArrayList<Element>();
      list.addAll(bundles);
      list.add(0, element);
      List<Element> entries = element.getChildrenByName(ENTRY);
      for (Element entry : entries) {
        String fu = entry.getChildValue(FULL_URL);
        Element r = entry.getNamedChild(RESOURCE);
        if (r != null) {
          resolveBundleReferencesInResource(list, r, fu);
        }
      }
    }
  }

  private void resolveBundleReferencesInResource(List<Element> bundles, Element r, String fu) {
    r.setUserData("validator.bundle.resolution-resource", null);
    if (BUNDLE.equals(r.fhirType())) {
      resolveBundleReferences(r, bundles);
    } else {
      for (Element child : r.getChildren()) {
        resolveBundleReferencesForElement(bundles, r, fu, child);
      }
    }
  }

  private void resolveBundleReferencesForElement(List<Element> bundles, Element resource, String fu, Element element) {
    if ("Reference".equals(element.fhirType())) {
      String ref = element.getChildValue("reference");
      if (!Utilities.noString(ref)) {
        for (Element bundle : bundles) {
          List<Element> entries = bundle.getChildren(ENTRY);
          Element tgt = resolveInBundle(entries, ref, fu, resource.fhirType(), resource.getIdBase());
          if (tgt != null) {
            element.setUserData("validator.bundle.resolution", tgt.getNamedChild(RESOURCE));
            return;
          }
        }
        element.setUserData("validator.bundle.resolution-failed", ref);
      }
    } else {
      element.setUserData("validator.bundle.resolution-noref", null);
      for (Element child : element.getChildren()) {
        resolveBundleReferencesForElement(bundles, resource, fu, child);
      }
    }

  }

  public void startInner(ValidatorHostContext hostContext, List<ValidationMessage> errors, Element resource, Element element, StructureDefinition defn, NodeStack stack, boolean checkSpecials) {
    // the first piece of business is to see if we've validated this resource against this profile before.
    // if we have (*or if we still are*), then we'll just return our existing errors
    ResourceValidationTracker resTracker = getResourceTracker(element);
    List<ValidationMessage> cachedErrors = resTracker.getOutcomes(defn);
    if (cachedErrors != null) {
      for (ValidationMessage vm : cachedErrors) {
        if (!errors.contains(vm)) {
          errors.add(vm);
        }
      }
      return;
    }
    if (rule(errors, IssueType.STRUCTURE, element.line(), element.col(), stack.getLiteralPath(), defn.hasSnapshot(), I18nConstants.VALIDATION_VAL_PROFILE_NOSNAPSHOT)) {
      List<ValidationMessage> localErrors = new ArrayList<ValidationMessage>();
      resTracker.startValidating(defn);
      trackUsage(defn, hostContext, element);
      validateElement(hostContext, localErrors, defn, defn.getSnapshot().getElement().get(0), null, null, resource, element, element.getName(), stack, false, true, null);
      resTracker.storeOutcomes(defn, localErrors);
      for (ValidationMessage vm : localErrors) {
        if (!errors.contains(vm)) {
          errors.add(vm);
        }
      }
    }
    if (checkSpecials) {
      checkSpecials(hostContext, errors, element, stack, checkSpecials);
      validateResourceRules(errors, element, stack);
    }
  }

  public void checkSpecials(ValidatorHostContext hostContext, List<ValidationMessage> errors, Element element, NodeStack stack, boolean checkSpecials) {
    // specific known special validations
    if (element.getType().equals(BUNDLE)) {
      new BundleValidator(context, serverBase, this, xverManager).validateBundle(errors, element, stack, checkSpecials, hostContext);
    } else if (element.getType().equals("Observation")) {
      validateObservation(errors, element, stack);
    } else if (element.getType().equals("Questionnaire")) {
      new QuestionnaireValidator(context, myEnableWhenEvaluator, fpe, timeTracker, questionnaireMode, xverManager).validateQuestionannaire(errors, element, element, stack);
    } else if (element.getType().equals("QuestionnaireResponse")) {
      new QuestionnaireValidator(context, myEnableWhenEvaluator, fpe, timeTracker, questionnaireMode, xverManager).validateQuestionannaireResponse(hostContext, errors, element, stack);
    } else if (element.getType().equals("Measure")) {
      new MeasureValidator(context, timeTracker, xverManager).validateMeasure(hostContext, errors, element, stack);      
    } else if (element.getType().equals("MeasureReport")) {
      new MeasureValidator(context, timeTracker, xverManager).validateMeasureReport(hostContext, errors, element, stack);
    } else if (element.getType().equals("CapabilityStatement")) {
      validateCapabilityStatement(errors, element, stack);
    } else if (element.getType().equals("CodeSystem")) {
      new CodeSystemValidator(context, timeTracker, xverManager).validateCodeSystem(errors, element, stack, new ValidationOptions(stack.getWorkingLang()));
    } else if (element.getType().equals("SearchParameter")) {
      new SearchParameterValidator(context, timeTracker, fpe, xverManager).validateSearchParameter(errors, element, stack);
    } else if (element.getType().equals("StructureDefinition")) {
      new StructureDefinitionValidator(context, timeTracker, fpe, wantCheckSnapshotUnchanged, xverManager).validateStructureDefinition(errors, element, stack);
    } else if (element.getType().equals("ValueSet")) {
      new ValueSetValidator(context, timeTracker, this, xverManager).validateValueSet(errors, element, stack);
    }
  }

  private ResourceValidationTracker getResourceTracker(Element element) {
    ResourceValidationTracker res = resourceTracker.get(element);
    if (res == null) {
      res = new ResourceValidationTracker();
      resourceTracker.put(element, res);
    }
    return res;
  }

  private void checkLang(Element resource, NodeStack stack) {
    String lang = resource.getNamedChildValue("language");
    if (!Utilities.noString(lang))
      stack.setWorkingLang(lang);
  }

  private void validateResourceRules(List<ValidationMessage> errors, Element element, NodeStack stack) {
    String lang = element.getNamedChildValue("language");
    Element text = element.getNamedChild("text");
    if (text != null) {
      Element div = text.getNamedChild("div");
      if (lang != null && div != null) {
        XhtmlNode xhtml = div.getXhtml();
        String l = xhtml.getAttribute("lang");
        String xl = xhtml.getAttribute("xml:lang");
        if (l == null && xl == null) {
          warning(errors, IssueType.BUSINESSRULE, div.line(), div.col(), stack.getLiteralPath(), false, I18nConstants.LANGUAGE_XHTML_LANG_MISSING1);
        } else {
          if (l == null) {
            warning(errors, IssueType.BUSINESSRULE, div.line(), div.col(), stack.getLiteralPath(), false, I18nConstants.LANGUAGE_XHTML_LANG_MISSING2);
          } else if (!l.equals(lang)) {
            warning(errors, IssueType.BUSINESSRULE, div.line(), div.col(), stack.getLiteralPath(), false, I18nConstants.LANGUAGE_XHTML_LANG_DIFFERENT1, lang, l);
          }
          if (xl == null) {
            warning(errors, IssueType.BUSINESSRULE, div.line(), div.col(), stack.getLiteralPath(), false, I18nConstants.LANGUAGE_XHTML_LANG_MISSING3);
          } else if (!xl.equals(lang)) {
            warning(errors, IssueType.BUSINESSRULE, div.line(), div.col(), stack.getLiteralPath(), false, I18nConstants.LANGUAGE_XHTML_LANG_DIFFERENT2, lang, xl);
          }
        }
      }
    }
    // security tags are a set (system|code)
    Element meta = element.getNamedChild(META);
    if (meta != null) {
      Set<String> tags = new HashSet<>();
      List<Element> list = new ArrayList<>();
      meta.getNamedChildren("security", list);
      int i = 0;
      for (Element e : list) {
        String s = e.getNamedChildValue("system") + "#" + e.getNamedChildValue("code");
        rule(errors, IssueType.BUSINESSRULE, e.line(), e.col(), stack.getLiteralPath() + ".meta.profile[" + Integer.toString(i) + "]", !tags.contains(s), I18nConstants.META_RES_SECURITY_DUPLICATE, s);
        tags.add(s);
        i++;
      }
    }
  }

  private void validateCapabilityStatement(List<ValidationMessage> errors, Element cs, NodeStack stack) {
    int iRest = 0;
    for (Element rest : cs.getChildrenByName("rest")) {
      int iResource = 0;
      for (Element resource : rest.getChildrenByName(RESOURCE)) {
        int iSP = 0;
        for (Element searchParam : resource.getChildrenByName("searchParam")) {
          String ref = searchParam.getChildValue("definition");
          String type = searchParam.getChildValue(TYPE);
          if (!Utilities.noString(ref)) {
            SearchParameter sp = context.fetchResource(SearchParameter.class, ref);
            if (sp != null) {
              rule(errors, IssueType.INVALID, searchParam.line(), searchParam.col(), stack.getLiteralPath() + ".rest[" + iRest + "].resource[" + iResource + "].searchParam[" + iSP + "]",
                sp.getType().toCode().equals(type), I18nConstants.CAPABALITYSTATEMENT_CS_SP_WRONGTYPE, sp.getUrl(), sp.getType().toCode(), type);
            }
          }
          iSP++;
        }
        iResource++;
      }
      iRest++;
    }
  }
 
  private void validateContains(ValidatorHostContext hostContext, List<ValidationMessage> errors, String path, ElementDefinition child, ElementDefinition context, Element resource, Element element, NodeStack stack, IdStatus idstatus) throws FHIRException {
    String resourceName = element.getType();
    TypeRefComponent trr = null;
    CommaSeparatedStringBuilder bt = new CommaSeparatedStringBuilder();
    for (TypeRefComponent tr : child.getType()) {
      bt.append(tr.getCode());
      if (tr.getCode().equals("Resource") || tr.getCode().equals(resourceName) ) {
        trr = tr;
        break;
      }
    }
    stack.qualifyPath(".ofType("+resourceName+")");
    if (trr == null) {
      rule(errors, IssueType.INFORMATIONAL, element.line(), element.col(), stack.getLiteralPath(), false, I18nConstants.BUNDLE_BUNDLE_ENTRY_TYPE, resourceName, bt.toString());
    } else if (isValidResourceType(resourceName, trr)) {
      // special case: resource wrapper is reset if we're crossing a bundle boundary, but not otherwise
      ValidatorHostContext hc = null;
      if (element.getSpecial() == SpecialElement.BUNDLE_ENTRY || element.getSpecial() == SpecialElement.BUNDLE_OUTCOME || element.getSpecial() == SpecialElement.PARAMETER) {
        resource = element;
        hc = hostContext.forEntry(element);
      } else {
        hc = hostContext.forContained(element);
      }
      stack.resetIds();
      if (element.getSpecial() != null) {
        switch (element.getSpecial()) {
        case BUNDLE_ENTRY:
          idstatus = IdStatus.OPTIONAL;
          break;
        case BUNDLE_OUTCOME:
          idstatus = IdStatus.OPTIONAL;
          break;
        case CONTAINED:
          idstatus = IdStatus.REQUIRED;
          break;
        case PARAMETER:
          idstatus = IdStatus.OPTIONAL;
          break;
        default:
          break;        
        }
      }
      if (trr.getProfile().size() == 1) {
        long t = System.nanoTime();
        StructureDefinition profile = this.context.fetchResource(StructureDefinition.class, trr.getProfile().get(0).asStringValue());
        timeTracker.sd(t);
        trackUsage(profile, hostContext, element);
        if (rule(errors, IssueType.INVALID, element.line(), element.col(), stack.getLiteralPath(), profile != null, I18nConstants.BUNDLE_BUNDLE_ENTRY_NOPROFILE, resourceName)) {
          validateResource(hc, errors, resource, element, profile, idstatus, stack);
        }
      } else if (trr.getProfile().size() == 0) {
        long t = System.nanoTime();
        StructureDefinition profile = this.context.fetchResource(StructureDefinition.class, "http://hl7.org/fhir/StructureDefinition/" + resourceName);
        timeTracker.sd(t);
        trackUsage(profile, hostContext, element);
        if (rule(errors, IssueType.INVALID, element.line(), element.col(), stack.getLiteralPath(), profile != null, I18nConstants.BUNDLE_BUNDLE_ENTRY_NOPROFILE, resourceName)) {
          validateResource(hc, errors, resource, element, profile, idstatus, stack);
        }
      } else {
        CommaSeparatedStringBuilder b = new CommaSeparatedStringBuilder();
        for (CanonicalType u : trr.getProfile()) {
          b.append(u.asStringValue());
        }
        rule(errors, IssueType.INVALID, element.line(), element.col(), stack.getLiteralPath(), false, I18nConstants.BUNDLE_BUNDLE_ENTRY_MULTIPLE_PROFILES, trr.getCode(), b.toString()); 
      }
    } else {
      List<String> types = new ArrayList<>();
      for (UriType u : trr.getProfile()) {
        StructureDefinition sd = this.context.fetchResource(StructureDefinition.class, u.getValue());
        if (sd != null && !types.contains(sd.getType())) {
          types.add(sd.getType());
        }
      }
      if (types.size() == 1) {
        rule(errors, IssueType.INFORMATIONAL, element.line(), element.col(), stack.getLiteralPath(), false, I18nConstants.BUNDLE_BUNDLE_ENTRY_TYPE2, resourceName, types.get(0));
      } else {
        rule(errors, IssueType.INFORMATIONAL, element.line(), element.col(), stack.getLiteralPath(), false, I18nConstants.BUNDLE_BUNDLE_ENTRY_TYPE3, resourceName, types);
      }
    }
  }

  private boolean isValidResourceType(String type, TypeRefComponent def) {
    if (!def.hasProfile() && def.getCode().equals("Resource")) {
      return true;
    }
    if (def.getCode().equals(type)) {
      return true;
    }
    List<StructureDefinition> list = new ArrayList<>();
    for (UriType u : def.getProfile()) {
      StructureDefinition sdt = context.fetchResource(StructureDefinition.class, u.getValue());
      if (sdt != null) {
        list.add(sdt);
      }
    }

    StructureDefinition sdt = context.fetchTypeDefinition(type);
    while (sdt != null) {
      if (def.getWorkingCode().equals("Resource")) {
        for (StructureDefinition sd : list) {
          if (sd.getUrl().equals(sdt.getUrl())) {
            return true;
          }
          if (sd.getType().equals(sdt.getType())) {
            return true;
          }
        }
      }
      sdt = context.fetchResource(StructureDefinition.class, sdt.getBaseDefinition());
    }
    return false;
  }


  private void validateElement(ValidatorHostContext hostContext, List<ValidationMessage> errors, StructureDefinition profile, ElementDefinition definition, StructureDefinition cprofile, ElementDefinition context,
    Element resource, Element element, String actualType, NodeStack stack, boolean inCodeableConcept, boolean checkDisplayInContext, String extensionUrl) throws FHIRException {

    String id = element.getChildValue("id");
    if (!Utilities.noString(id)) {
      if (stack.getIds().containsKey(id) && stack.getIds().get(id) != element) {
        rule(errors, IssueType.BUSINESSRULE, element.line(), element.col(), stack.getLiteralPath(), false, I18nConstants.DUPLICATE_ID, id);
      }
      if (!stack.isResetPoint()) {
        stack.getIds().put(id, element);
      }
    }
    if (definition.getPath().equals("StructureDefinition.snapshot")) {
      // work around a known issue in the spec, that idsa are duplicated in snapshot and differential 
      stack.resetIds();
    }
    
    // check type invariants
    checkInvariants(hostContext, errors, profile, definition, resource, element, stack, false);
    if (definition.getFixed() != null) {
      checkFixedValue(errors, stack.getLiteralPath(), element, definition.getFixed(), profile.getUrl(), definition.getSliceName(), null, false);
    } 
    if (definition.getPattern() != null) {
      checkFixedValue(errors, stack.getLiteralPath(), element, definition.getPattern(), profile.getUrl(), definition.getSliceName(), null, true);
    } 

    // get the list of direct defined children, including slices
    List<ElementDefinition> childDefinitions = profileUtilities.getChildMap(profile, definition);
    if (childDefinitions.isEmpty()) {
      if (actualType == null)
        return; // there'll be an error elsewhere in this case, and we're going to stop.
      childDefinitions = getActualTypeChildren(hostContext, element, actualType);
    } else if (definition.getType().size() > 1) {
      // this only happens when the profile constrains the abstract children but leaves th choice open.
      if (actualType == null)
        return; // there'll be an error elsewhere in this case, and we're going to stop.
      List<ElementDefinition> typeChildDefinitions = getActualTypeChildren(hostContext, element, actualType);
      // what were going to do is merge them - the type is not allowed to constrain things that the child definitions already do (well, if it does, it'll be ignored)
      mergeChildLists(childDefinitions, typeChildDefinitions, definition.getPath(), actualType);
    }

    List<ElementInfo> children = listChildren(element, stack);
    List<String> problematicPaths = assignChildren(hostContext, errors, profile, resource, stack, childDefinitions, children);

    checkCardinalities(errors, profile, element, stack, childDefinitions, children, problematicPaths);
    // 4. check order if any slices are ordered. (todo)

    // 5. inspect each child for validity
    for (ElementInfo ei : children) {
      checkChild(hostContext, errors, profile, definition, resource, element, actualType, stack, inCodeableConcept, checkDisplayInContext, ei, extensionUrl);
    }
  }

  private void mergeChildLists(List<ElementDefinition> master, List<ElementDefinition> additional, String masterPath, String typePath) {
    for (ElementDefinition ed : additional) {
      boolean inMaster = false;
      for (ElementDefinition t : master) {
        String tp = masterPath + ed.getPath().substring(typePath.length());
        if (t.getPath().equals(tp)) {
          inMaster = true;
        }
      }
      if (!inMaster) {
        master.add(ed);
      }
    }


  }

  // todo: the element definition in context might assign a constrained profile for the type?
  public List<ElementDefinition> getActualTypeChildren(ValidatorHostContext hostContext, Element element, String actualType) {
    List<ElementDefinition> childDefinitions;
    StructureDefinition dt = null;
    if (isAbsolute(actualType))
      dt = this.context.fetchResource(StructureDefinition.class, actualType);
    else
      dt = this.context.fetchResource(StructureDefinition.class, "http://hl7.org/fhir/StructureDefinition/" + actualType);
    if (dt == null)
      throw new DefinitionException(context.formatMessage(I18nConstants.UNABLE_TO_RESOLVE_ACTUAL_TYPE_, actualType));
    trackUsage(dt, hostContext, element);

    childDefinitions = profileUtilities.getChildMap(dt, dt.getSnapshot().getElement().get(0));
    return childDefinitions;
  }

  public void checkChild(ValidatorHostContext hostContext, List<ValidationMessage> errors, StructureDefinition profile, ElementDefinition definition,
    Element resource, Element element, String actualType, NodeStack stack, boolean inCodeableConcept, boolean checkDisplayInContext, ElementInfo ei, String extensionUrl)
    throws FHIRException, DefinitionException {

    if (debug && ei.definition != null && ei.slice != null) {
      System.out.println(Utilities.padLeft("", ' ', stack.depth())+ "Check "+ei.getPath()+" against both "+ei.definition.getId()+" and "+ei.slice.getId());
    }
    if (ei.definition != null) {
      if (debug) {
        System.out.println(Utilities.padLeft("", ' ', stack.depth())+ "Check "+ei.getPath()+" against defn "+ei.definition.getId()+" from "+profile.getUrl());
      }
      checkChildByDefinition(hostContext, errors, profile, definition, resource, element, actualType, stack, inCodeableConcept, checkDisplayInContext, ei, extensionUrl, ei.definition, false);
    }
    if (ei.slice != null) {
      if (debug) {
        System.out.println(Utilities.padLeft("", ' ', stack.depth())+ "Check "+ei.getPath()+" against slice "+ei.slice.getId());
      }
      checkChildByDefinition(hostContext, errors, profile, definition, resource, element, actualType, stack, inCodeableConcept, checkDisplayInContext, ei, extensionUrl, ei.slice, true);
    }
  }

  public void checkChildByDefinition(ValidatorHostContext hostContext, List<ValidationMessage> errors, StructureDefinition profile,
      ElementDefinition definition, Element resource, Element element, String actualType, NodeStack stack, boolean inCodeableConcept,
      boolean checkDisplayInContext, ElementInfo ei, String extensionUrl, ElementDefinition checkDefn, boolean isSlice) {
    List<String> profiles = new ArrayList<String>();
    String type = null;
    ElementDefinition typeDefn = null;
    checkMustSupport(profile, ei);

    if (checkDefn.getType().size() == 1 && !"*".equals(checkDefn.getType().get(0).getWorkingCode()) && !"Element".equals(checkDefn.getType().get(0).getWorkingCode())
      && !"BackboneElement".equals(checkDefn.getType().get(0).getWorkingCode())) {
      type = checkDefn.getType().get(0).getWorkingCode();
      String stype = ei.getElement().fhirType();
      if (checkDefn.isChoice() && !stype.equals(type)) {
        if ("Extension".equals(profile.getType())) {
          // error will be raised elsewhere
        } else {
          rule(errors, IssueType.STRUCTURE, element.line(), element.col(), ei.getPath(), false, I18nConstants.EXTENSION_PROF_TYPE, profile.getUrl(), type, stype);
        }
      }
      // 
      // Excluding reference is a kludge to get around versioning issues
      if (checkDefn.getType().get(0).hasProfile()) {
        for (CanonicalType p : checkDefn.getType().get(0).getProfile()) {
          profiles.add(p.getValue());
        }
      }
    } else if (checkDefn.getType().size() == 1 && "*".equals(checkDefn.getType().get(0).getWorkingCode())) {
      String prefix = tail(checkDefn.getPath());
      assert prefix.endsWith("[x]");
      type = ei.getName().substring(prefix.length() - 3);
      if (isPrimitiveType(type))
        type = Utilities.uncapitalize(type);
      if (checkDefn.getType().get(0).hasProfile()) {
        for (CanonicalType p : checkDefn.getType().get(0).getProfile()) {
          profiles.add(p.getValue());
        }
      }
    } else if (checkDefn.getType().size() > 1) {

      String prefix = tail(checkDefn.getPath());
      assert typesAreAllReference(checkDefn.getType()) || checkDefn.hasRepresentation(PropertyRepresentation.TYPEATTR) || prefix.endsWith("[x]") || isResourceAndTypes(checkDefn) : "Multiple Types allowed, but name is wrong @ "+checkDefn.getPath()+": "+checkDefn.typeSummaryVB();

      if (checkDefn.hasRepresentation(PropertyRepresentation.TYPEATTR)) {
        type = ei.getElement().getType();
      } else if (ei.getElement().isResource()) {
        type = ei.getElement().fhirType();            
      } else {
        prefix = prefix.substring(0, prefix.length() - 3);
        for (TypeRefComponent t : checkDefn.getType())
          if ((prefix + Utilities.capitalize(t.getWorkingCode())).equals(ei.getName())) {
            type = t.getWorkingCode();
            // Excluding reference is a kludge to get around versioning issues
            if (t.hasProfile() && !type.equals("Reference"))
              profiles.add(t.getProfile().get(0).getValue());
          }
      }
      if (type == null) {
        TypeRefComponent trc = checkDefn.getType().get(0);
        if (trc.getWorkingCode().equals("Reference"))
          type = "Reference";
        else
          rule(errors, IssueType.STRUCTURE, ei.line(), ei.col(), stack.getLiteralPath(), false, I18nConstants.VALIDATION_VAL_PROFILE_NOTYPE, ei.getName(), describeTypes(checkDefn.getType()));
      }
    } else if (checkDefn.getContentReference() != null) {
      typeDefn = resolveNameReference(profile.getSnapshot(), checkDefn.getContentReference());
      
    } else if (checkDefn.getType().size() == 1 && ("Element".equals(checkDefn.getType().get(0).getWorkingCode()) || "BackboneElement".equals(checkDefn.getType().get(0).getWorkingCode()))) {
      if (checkDefn.getType().get(0).hasProfile()) {
        CanonicalType pu = checkDefn.getType().get(0).getProfile().get(0);
        if (pu.hasExtension(ToolingExtensions.EXT_PROFILE_ELEMENT))
          profiles.add(pu.getValue() + "#" + pu.getExtensionString(ToolingExtensions.EXT_PROFILE_ELEMENT));
        else
          profiles.add(pu.getValue());
      }
    }

    if (type != null) {
      if (type.startsWith("@")) {
        checkDefn = findElement(profile, type.substring(1));
        if (isSlice) {
          ei.slice = ei.definition;
        } else {
          ei.definition = ei.definition;            
        }
        type = null;
      }
    }
    NodeStack localStack = stack.push(ei.getElement(), "*".equals(ei.getDefinition().getBase().getMax()) && ei.count == -1 ? 0 : ei.count, checkDefn, type == null ? typeDefn : resolveType(type, checkDefn.getType()));
//      if (debug) {
//        System.out.println("  check " + localStack.getLiteralPath()+" against "+ei.getDefinition().getId()+" in profile "+profile.getUrl());
//      }
    String localStackLiteralPath = localStack.getLiteralPath();
    String eiPath = ei.getPath();
    if (!eiPath.equals(localStackLiteralPath)) {
      assert (eiPath.equals(localStackLiteralPath)) : "ei.path: " + ei.getPath() + "  -  localStack.getLiteralPath: " + localStackLiteralPath;
    }
    boolean thisIsCodeableConcept = false;
    String thisExtension = null;
    boolean checkDisplay = true;

    SpecialElement special = ei.getElement().getSpecial();
    if (special == SpecialElement.BUNDLE_ENTRY || special == SpecialElement.BUNDLE_OUTCOME || special == SpecialElement.PARAMETER) {
      checkInvariants(hostContext, errors, profile, typeDefn != null ? typeDefn : checkDefn, ei.getElement(), ei.getElement(), localStack, false);
    } else {
      checkInvariants(hostContext, errors, profile, typeDefn != null ? typeDefn : checkDefn, resource, ei.getElement(), localStack, false);
    }

    ei.getElement().markValidation(profile, checkDefn);
    boolean elementValidated = false;
    if (type != null) {
      if (isPrimitiveType(type)) {
        checkPrimitive(hostContext, errors, ei.getPath(), type, checkDefn, ei.getElement(), profile, stack);
      } else {
        if (checkDefn.hasFixed()) {
          checkFixedValue(errors, ei.getPath(), ei.getElement(), checkDefn.getFixed(), profile.getUrl(), checkDefn.getSliceName(), null, false);
        }
        if (checkDefn.hasPattern()) {
          checkFixedValue(errors, ei.getPath(), ei.getElement(), checkDefn.getPattern(), profile.getUrl(), checkDefn.getSliceName(), null, true);
        }
      }
      if (type.equals("Identifier")) {
        checkIdentifier(errors, ei.getPath(), ei.getElement(), checkDefn);
      } else if (type.equals("Coding")) {
        checkCoding(errors, ei.getPath(), ei.getElement(), profile, checkDefn, inCodeableConcept, checkDisplayInContext, stack);
      } else if (type.equals("Quantity")) {
        checkQuantity(errors, ei.getPath(), ei.getElement(), profile, checkDefn, stack);
      } else if (type.equals("Attachment")) {
        checkAttachment(errors, ei.getPath(), ei.getElement(), profile, checkDefn, inCodeableConcept, checkDisplayInContext, stack);
      } else if (type.equals("CodeableConcept")) {
        checkDisplay = checkCodeableConcept(errors, ei.getPath(), ei.getElement(), profile, checkDefn, stack);
        thisIsCodeableConcept = true;
      } else if (type.equals("Reference")) {
        checkReference(hostContext, errors, ei.getPath(), ei.getElement(), profile, checkDefn, actualType, localStack);
        // We only check extensions if we're not in a complex extension or if the element we're dealing with is not defined as part of that complex extension
      } else if (type.equals("Extension")) {
        Element eurl = ei.getElement().getNamedChild("url");
        if (rule(errors, IssueType.INVALID, ei.getPath(), eurl != null, I18nConstants.EXTENSION_EXT_URL_NOTFOUND)) {
          String url = eurl.primitiveValue();
          thisExtension = url;
          if (rule(errors, IssueType.INVALID, ei.getPath(), !Utilities.noString(url), I18nConstants.EXTENSION_EXT_URL_NOTFOUND)) {
            if (rule(errors, IssueType.INVALID, ei.getPath(), (extensionUrl != null) || Utilities.isAbsoluteUrl(url), I18nConstants.EXTENSION_EXT_URL_ABSOLUTE)) {
              checkExtension(hostContext, errors, ei.getPath(), resource, element, ei.getElement(), checkDefn, profile, localStack, stack, extensionUrl);
            }
          }
        }
      } else if (type.equals("Resource") || isResource(type)) {
        validateContains(hostContext, errors, ei.getPath(), checkDefn, definition, resource, ei.getElement(), localStack, idStatusForEntry(element, ei)); // if
        elementValidated = true;
        // (str.matches(".*([.,/])work\\1$"))
      } else if (Utilities.isAbsoluteUrl(type)) {
        StructureDefinition defn = context.fetchTypeDefinition(type);
        if (defn != null && hasMapping("http://hl7.org/fhir/terminology-pattern", defn, defn.getSnapshot().getElementFirstRep())) {
          List<String> txtype = getMapping("http://hl7.org/fhir/terminology-pattern", defn, defn.getSnapshot().getElementFirstRep());
          if (txtype.contains("CodeableConcept")) {
            checkTerminologyCodeableConcept(errors, ei.getPath(), ei.getElement(), profile, checkDefn, stack, defn);
            thisIsCodeableConcept = true;
          } else if (txtype.contains("Coding")) {
            checkTerminologyCoding(errors, ei.getPath(), ei.getElement(), profile, checkDefn, inCodeableConcept, checkDisplayInContext, stack, defn);
          }
        }
      }
    } else {
      if (rule(errors, IssueType.STRUCTURE, ei.line(), ei.col(), stack.getLiteralPath(), checkDefn != null, I18nConstants.VALIDATION_VAL_CONTENT_UNKNOWN, ei.getName()))
        validateElement(hostContext, errors, profile, checkDefn, null, null, resource, ei.getElement(), type, localStack, false, true, null);
    }
    StructureDefinition p = null;
    String tail = null;
    if (profiles.isEmpty()) {
      if (type != null) {
        p = getProfileForType(type, checkDefn.getType());

        // If dealing with a primitive type, then we need to check the current child against
        // the invariants (constraints) on the current element, because otherwise it only gets
        // checked against the primary type's invariants: LLoyd
        //if (p.getKind() == StructureDefinitionKind.PRIMITIVETYPE) {
        //  checkInvariants(hostContext, errors, ei.path, profile, ei.definition, null, null, resource, ei.element);
        //}

        rule(errors, IssueType.STRUCTURE, ei.line(), ei.col(), ei.getPath(), p != null, I18nConstants.VALIDATION_VAL_NOTYPE, type);
      }
    } else if (profiles.size() == 1) {
      String url = profiles.get(0);
      if (url.contains("#")) {
        tail = url.substring(url.indexOf("#") + 1);
        url = url.substring(0, url.indexOf("#"));
      }
      p = this.context.fetchResource(StructureDefinition.class, url);
      rule(errors, IssueType.STRUCTURE, ei.line(), ei.col(), ei.getPath(), p != null, I18nConstants.VALIDATION_VAL_UNKNOWN_PROFILE, profiles.get(0));
    } else {
      elementValidated = true;
      HashMap<String, List<ValidationMessage>> goodProfiles = new HashMap<String, List<ValidationMessage>>();
      HashMap<String, List<ValidationMessage>> badProfiles = new HashMap<String, List<ValidationMessage>>();
      for (String typeProfile : profiles) {
        String url = typeProfile;
        tail = null;
        if (url.contains("#")) {
          tail = url.substring(url.indexOf("#") + 1);
          url = url.substring(0, url.indexOf("#"));
        }
        p = this.context.fetchResource(StructureDefinition.class, typeProfile);
        if (rule(errors, IssueType.STRUCTURE, ei.line(), ei.col(), ei.getPath(), p != null, I18nConstants.VALIDATION_VAL_UNKNOWN_PROFILE, typeProfile)) {
          List<ValidationMessage> profileErrors = new ArrayList<ValidationMessage>();
          validateElement(hostContext, profileErrors, p, getElementByTail(p, tail), profile, checkDefn, resource, ei.getElement(), type, localStack, thisIsCodeableConcept, checkDisplay, thisExtension);
          if (hasErrors(profileErrors))
            badProfiles.put(typeProfile, profileErrors);
          else
            goodProfiles.put(typeProfile, profileErrors);
        }
      }
      if (goodProfiles.size() == 1) {
        errors.addAll(goodProfiles.values().iterator().next());
      } else if (goodProfiles.size() == 0) {
        rule(errors, IssueType.STRUCTURE, ei.line(), ei.col(), ei.getPath(), false, I18nConstants.VALIDATION_VAL_PROFILE_NOMATCH, StringUtils.join("; ", profiles));
        for (String m : badProfiles.keySet()) {
          p = this.context.fetchResource(StructureDefinition.class, m);
          for (ValidationMessage message : badProfiles.get(m)) {
            message.setMessage(message.getMessage() + " (validating against " + p.getUrl() + (p.hasVersion() ? "|" + p.getVersion() : "") + " [" + p.getName() + "])");
            errors.add(message);
          }
        }
      } else {
        warning(errors, IssueType.STRUCTURE, ei.line(), ei.col(), ei.getPath(), false, I18nConstants.VALIDATION_VAL_PROFILE_MULTIPLEMATCHES, StringUtils.join("; ", goodProfiles.keySet()));
        for (String m : goodProfiles.keySet()) {
          p = this.context.fetchResource(StructureDefinition.class, m);
          for (ValidationMessage message : goodProfiles.get(m)) {
            message.setMessage(message.getMessage() + " (validating against " + p.getUrl() + (p.hasVersion() ? "|" + p.getVersion() : "") + " [" + p.getName() + "])");
            errors.add(message);
          }
        }
      }
    }
    if (p != null) {
      trackUsage(p, hostContext, element);

      if (!elementValidated) {
        if (ei.getElement().getSpecial() == SpecialElement.BUNDLE_ENTRY || ei.getElement().getSpecial() == SpecialElement.BUNDLE_OUTCOME || ei.getElement().getSpecial() == SpecialElement.PARAMETER)
          validateElement(hostContext, errors, p, getElementByTail(p, tail), profile, checkDefn, ei.getElement(), ei.getElement(), type, localStack.resetIds(), thisIsCodeableConcept, checkDisplay, thisExtension);
        else
          validateElement(hostContext, errors, p, getElementByTail(p, tail), profile, checkDefn, resource, ei.getElement(), type, localStack, thisIsCodeableConcept, checkDisplay, thisExtension);
      }
      int index = profile.getSnapshot().getElement().indexOf(checkDefn);
      if (index < profile.getSnapshot().getElement().size() - 1) {
        String nextPath = profile.getSnapshot().getElement().get(index + 1).getPath();
        if (!nextPath.equals(checkDefn.getPath()) && nextPath.startsWith(checkDefn.getPath()))
          validateElement(hostContext, errors, profile, checkDefn, null, null, resource, ei.getElement(), type, localStack, thisIsCodeableConcept, checkDisplay, thisExtension);
      }
    }
  }

  private boolean isResourceAndTypes(ElementDefinition ed) {
    if (!Utilities.existsInList(ed.getBase().getPath(), "Bundle.entry.resource", "Bundle.entry.response.outcome", "DomainResource.contained", "Parameters.parameter.resource", "Parameters.parameter.part.resource")) {
      return false;
    }
    for (TypeRefComponent tr : ed.getType()) {
      if (!isResource(tr.getCode())) {
        return false;
      }
    }
    return true;
  }

  private boolean isResource(String type) {
    StructureDefinition sd = context.fetchTypeDefinition(type);
    return sd != null && sd.getKind().equals(StructureDefinitionKind.RESOURCE);
  }

  private void trackUsage(StructureDefinition profile, ValidatorHostContext hostContext, Element element) {
    if (tracker != null) {
      tracker.recordProfileUsage(profile, hostContext.getAppContext(), element);
    }
  }

  private boolean hasMapping(String url, StructureDefinition defn, ElementDefinition elem) {
    String id = null;
    for (StructureDefinitionMappingComponent m : defn.getMapping()) {
      if (url.equals(m.getUri())) {
        id = m.getIdentity();
        break;
      }
    }
    if (id != null) {
      for (ElementDefinitionMappingComponent m : elem.getMapping()) {
        if (id.equals(m.getIdentity())) {
          return true;
        }
      }

    }
    return false;
  }

  private List<String> getMapping(String url, StructureDefinition defn, ElementDefinition elem) {
    List<String> res = new ArrayList<>();
    String id = null;
    for (StructureDefinitionMappingComponent m : defn.getMapping()) {
      if (url.equals(m.getUri())) {
        id = m.getIdentity();
        break;
      }
    }
    if (id != null) {
      for (ElementDefinitionMappingComponent m : elem.getMapping()) {
        if (id.equals(m.getIdentity())) {
          res.add(m.getMap());
        }
      }
    }
    return res;
  }

  public void checkMustSupport(StructureDefinition profile, ElementInfo ei) {
    String usesMustSupport = profile.getUserString("usesMustSupport");
    if (usesMustSupport == null) {
      usesMustSupport = "N";
      for (ElementDefinition pe : profile.getSnapshot().getElement()) {
        if (pe.getMustSupport()) {
          usesMustSupport = "Y";
          break;
        }
      }
      profile.setUserData("usesMustSupport", usesMustSupport);
    }
    if (usesMustSupport.equals("Y")) {
      String elementSupported = ei.getElement().getUserString("elementSupported");
      if (elementSupported == null || ei.definition.getMustSupport())
        if (ei.definition.getMustSupport()) {
          ei.getElement().setUserData("elementSupported", "Y");
        }
    }
  }

  public void checkCardinalities(List<ValidationMessage> errors, StructureDefinition profile, Element element, NodeStack stack,
    List<ElementDefinition> childDefinitions, List<ElementInfo> children, List<String> problematicPaths) throws DefinitionException {
    // 3. report any definitions that have a cardinality problem
    for (ElementDefinition ed : childDefinitions) {
      if (ed.getRepresentation().isEmpty()) { // ignore xml attributes
        int count = 0;
        List<ElementDefinition> slices = null;
        if (ed.hasSlicing())
          slices = profileUtilities.getSliceList(profile, ed);
        for (ElementInfo ei : children)
          if (ei.definition == ed)
            count++;
          else if (slices != null) {
            for (ElementDefinition sed : slices) {
              if (ei.definition == sed) {
                count++;
                break;
              }
            }
          }
        if (ed.getMin() > 0) {
          if (problematicPaths.contains(ed.getPath()))
            hint(errors, IssueType.NOTSUPPORTED, element.line(), element.col(), stack.getLiteralPath(), count >= ed.getMin(), I18nConstants.VALIDATION_VAL_PROFILE_NOCHECKMIN, profile.getUrl(), ed.getPath(), ed.getId(), ed.getSliceName(),ed.getLabel(), stack.getLiteralPath(), Integer.toString(ed.getMin()));
          else {
            if (count < ed.getMin()) {
              rule(errors, IssueType.STRUCTURE, element.line(), element.col(), stack.getLiteralPath(), false, I18nConstants.VALIDATION_VAL_PROFILE_MINIMUM, profile.getUrl(), ed.getPath(), ed.getId(), ed.getSliceName(),ed.getLabel(), stack.getLiteralPath(), Integer.toString(ed.getMin()), Integer.toString(count));
            }
          }
        }
        if (ed.hasMax() && !ed.getMax().equals("*")) {
          if (problematicPaths.contains(ed.getPath()))
            hint(errors, IssueType.NOTSUPPORTED, element.line(), element.col(), stack.getLiteralPath(), count <= Integer.parseInt(ed.getMax()), I18nConstants.VALIDATION_VAL_PROFILE_NOCHECKMAX, profile.getUrl(), ed.getPath(), ed.getId(), ed.getSliceName(),ed.getLabel(), stack.getLiteralPath(), ed.getMax());
          else if (count > Integer.parseInt(ed.getMax())) {
            rule(errors, IssueType.STRUCTURE, element.line(), element.col(), stack.getLiteralPath(), false, I18nConstants.VALIDATION_VAL_PROFILE_MAXIMUM, profile.getUrl(), ed.getPath(), ed.getId(), ed.getSliceName(),ed.getLabel(), stack.getLiteralPath(), ed.getMax(), Integer.toString(count));
          }
        }
      }
    }
  }

  public List<String> assignChildren(ValidatorHostContext hostContext, List<ValidationMessage> errors, StructureDefinition profile, Element resource,
    NodeStack stack, List<ElementDefinition> childDefinitions, List<ElementInfo> children) throws DefinitionException {
    // 2. assign children to a definition
    // for each definition, for each child, check whether it belongs in the slice
    ElementDefinition slicer = null;
    boolean unsupportedSlicing = false;
    List<String> problematicPaths = new ArrayList<String>();
    String slicingPath = null;
    int sliceOffset = 0;
    for (int i = 0; i < childDefinitions.size(); i++) {
      ElementDefinition ed = childDefinitions.get(i);
      boolean childUnsupportedSlicing = false;
      boolean process = true;
      if (ed.hasSlicing() && !ed.getSlicing().getOrdered()) {
        slicingPath = ed.getPath();
      } else if (slicingPath != null && ed.getPath().equals(slicingPath)) {
        ; // nothing
      } else if (slicingPath != null && !ed.getPath().startsWith(slicingPath)) {
        slicingPath = null;
      }
      // where are we with slicing
      if (ed.hasSlicing()) {
        if (slicer != null && slicer.getPath().equals(ed.getPath())) {
          String errorContext = "profile " + profile.getUrl();
          if (!resource.getChildValue(ID).isEmpty()) {
            errorContext += "; instance " + resource.getChildValue("id");
          }
          throw new DefinitionException(context.formatMessage(I18nConstants.SLICE_ENCOUNTERED_MIDWAY_THROUGH_SET_PATH___ID___, slicer.getPath(), slicer.getId(), errorContext));
        }
        slicer = ed;
        process = false;
        sliceOffset = i;
      } else if (slicer != null && !slicer.getPath().equals(ed.getPath()))
        slicer = null;

      for (ElementInfo ei : children) {
        if (ei.sliceInfo == null) {
          ei.sliceInfo = new ArrayList<>();
        }
        unsupportedSlicing = matchSlice(hostContext, errors, ei.sliceInfo, profile, stack, slicer, unsupportedSlicing, problematicPaths, sliceOffset, i, ed, childUnsupportedSlicing, ei);
      }
    }
    int last = -1;
    int lastSlice = -1;
    for (ElementInfo ei : children) {
      String sliceInfo = "";
      if (slicer != null) {
        sliceInfo = " (slice: " + slicer.getPath() + ")";
      }
      if (!unsupportedSlicing) {
        if (ei.additionalSlice && ei.definition != null) {
          if (ei.definition.getSlicing().getRules().equals(ElementDefinition.SlicingRules.OPEN) ||
            ei.definition.getSlicing().getRules().equals(ElementDefinition.SlicingRules.OPENATEND) && true /* TODO: replace "true" with condition to check that this element is at "end" */) {
            slicingHint(errors, IssueType.INFORMATIONAL, ei.line(), ei.col(), ei.getPath(), false,
              context.formatMessage(I18nConstants.THIS_ELEMENT_DOES_NOT_MATCH_ANY_KNOWN_SLICE_,
                profile == null ? "" : " defined in the profile " + profile.getUrl()),
              context.formatMessage(I18nConstants.THIS_ELEMENT_DOES_NOT_MATCH_ANY_KNOWN_SLICE_, profile == null ? "" : I18nConstants.DEFINED_IN_THE_PROFILE + profile.getUrl()) + errorSummaryForSlicingAsHtml(ei.sliceInfo),
              errorSummaryForSlicingAsText(ei.sliceInfo));
          } else if (ei.definition.getSlicing().getRules().equals(ElementDefinition.SlicingRules.CLOSED)) {
            rule(errors, IssueType.INVALID, ei.line(), ei.col(), ei.getPath(), false, I18nConstants.VALIDATION_VAL_PROFILE_NOTSLICE, (profile == null ? "" : " defined in the profile " + profile.getUrl()), errorSummaryForSlicing(ei.sliceInfo));
          }
        } else {
          // Don't raise this if we're in an abstract profile, like Resource
          if (!profile.getAbstract()) {
            rule(errors, IssueType.NOTSUPPORTED, ei.line(), ei.col(), ei.getPath(), (ei.definition != null), I18nConstants.VALIDATION_VAL_PROFILE_NOTALLOWED, profile.getUrl());
          }
        }
      }
      // TODO: Should get the order of elements correct when parsing elements that are XML attributes vs. elements
      boolean isXmlAttr = false;
      if (ei.definition != null) {
        for (Enumeration<PropertyRepresentation> r : ei.definition.getRepresentation()) {
          if (r.getValue() == PropertyRepresentation.XMLATTR) {
            isXmlAttr = true;
            break;
          }
        }
      }

      if (!ToolingExtensions.readBoolExtension(profile, "http://hl7.org/fhir/StructureDefinition/structuredefinition-xml-no-order")) {
        boolean ok = (ei.definition == null) || (ei.index >= last) || isXmlAttr;
        rule(errors, IssueType.INVALID, ei.line(), ei.col(), ei.getPath(), ok, I18nConstants.VALIDATION_VAL_PROFILE_OUTOFORDER, profile.getUrl(), ei.getName());
      }
      if (ei.slice != null && ei.index == last && ei.slice.getSlicing().getOrdered()) {
        rule(errors, IssueType.INVALID, ei.line(), ei.col(), ei.getPath(), (ei.definition == null) || (ei.sliceindex >= lastSlice) || isXmlAttr, I18nConstants.VALIDATION_VAL_PROFILE_SLICEORDER, profile.getUrl(), ei.getName());
      }
      if (ei.definition == null || !isXmlAttr) {
        last = ei.index;
      }
      if (ei.slice != null) {
        lastSlice = ei.sliceindex;
      } else {
        lastSlice = -1;
      }
    }
    return problematicPaths;
  }

  public List<ElementInfo> listChildren(Element element, NodeStack stack) {
    // 1. List the children, and remember their exact path (convenience)
    List<ElementInfo> children = new ArrayList<ElementInfo>();
    ChildIterator iter = new ChildIterator(this, stack.getLiteralPath(), element);
    while (iter.next())
      children.add(new ElementInfo(iter.name(), iter.element(), iter.path(), iter.count()));
    return children;
  }

  public void checkInvariants(ValidatorHostContext hostContext, List<ValidationMessage> errors, StructureDefinition profile, ElementDefinition definition, Element resource, Element element, NodeStack stack, boolean onlyNonInherited) throws FHIRException {
    checkInvariants(hostContext, errors, stack.getLiteralPath(), profile, definition, null, null, resource, element, onlyNonInherited);
  }

  public boolean matchSlice(ValidatorHostContext hostContext, List<ValidationMessage> errors, List<ValidationMessage> sliceInfo, StructureDefinition profile, NodeStack stack,
    ElementDefinition slicer, boolean unsupportedSlicing, List<String> problematicPaths, int sliceOffset, int i, ElementDefinition ed,
    boolean childUnsupportedSlicing, ElementInfo ei) {
    boolean match = false;
    if (slicer == null || slicer == ed) {
      match = nameMatches(ei.getName(), tail(ed.getPath()));
    } else {
      if (nameMatches(ei.getName(), tail(ed.getPath())))
        try {
          match = sliceMatches(hostContext, ei.getElement(), ei.getPath(), slicer, ed, profile, errors, sliceInfo, stack);
          if (match) {
            ei.slice = slicer;

            // Since a defined slice was found, this is not an additional (undefined) slice.
            ei.additionalSlice = false;
          } else if (ei.slice == null) {
            // if the specified slice is undefined, keep track of the fact this is an additional (undefined) slice, but only if a slice wasn't found previously
            ei.additionalSlice = true;
          }
        } catch (FHIRException e) {
          rule(errors, IssueType.PROCESSING, ei.line(), ei.col(), ei.getPath(), false,  I18nConstants.SLICING_CANNOT_BE_EVALUATED, e.getMessage());
          unsupportedSlicing = true;
          childUnsupportedSlicing = true;
        }
    }
    if (match) {
      boolean isOk = ei.definition == null || ei.definition == slicer || (ei.definition.getPath().endsWith("[x]") && ed.getPath().startsWith(ei.definition.getPath().replace("[x]", "")));
      if (rule(errors, IssueType.INVALID, ei.line(), ei.col(), ei.getPath(), isOk, I18nConstants.VALIDATION_VAL_PROFILE_MATCHMULTIPLE, profile.getUrl(), (ei.definition == null || !ei.definition.hasSliceName() ? "" : ei.definition.getSliceName()), (ed.hasSliceName() ? ed.getSliceName() : ""))) {
        ei.definition = ed;
        if (ei.slice == null) {
          ei.index = i;
        } else {
          ei.index = sliceOffset;
          ei.sliceindex = i - (sliceOffset + 1);
        }
      }
    } else if (childUnsupportedSlicing) {
      problematicPaths.add(ed.getPath());
    }
    return unsupportedSlicing;
  }

  private ElementDefinition getElementByTail(StructureDefinition p, String tail) throws DefinitionException {
    if (tail == null)
      return p.getSnapshot().getElement().get(0);
    for (ElementDefinition t : p.getSnapshot().getElement()) {
      if (tail.equals(t.getId()))
        return t;
    }
    throw new DefinitionException(context.formatMessage(I18nConstants.UNABLE_TO_FIND_ELEMENT_WITH_ID_, tail));
  }

  private IdStatus idStatusForEntry(Element ep, ElementInfo ei) {
    if (isBundleEntry(ei.getPath())) {
      Element req = ep.getNamedChild("request");
      Element resp = ep.getNamedChild("response");
      Element fullUrl = ep.getNamedChild(FULL_URL);
      Element method = null;
      Element url = null;
      if (req != null) {
        method = req.getNamedChild("method");
        url = req.getNamedChild("url");
      }
      if (resp != null) {
        return IdStatus.OPTIONAL;
      }
      if (method == null) {
        if (fullUrl == null)
          return IdStatus.REQUIRED;
        else if (fullUrl.primitiveValue().startsWith("urn:uuid:") || fullUrl.primitiveValue().startsWith("urn:oid:"))
          return IdStatus.OPTIONAL;
        else
          return IdStatus.REQUIRED;
      } else {
        String s = method.primitiveValue();
        if (s.equals("PUT")) {
          if (url == null)
            return IdStatus.REQUIRED;
          else
            return IdStatus.OPTIONAL; // or maybe prohibited? not clear
        } else if (s.equals("POST"))
          return IdStatus.OPTIONAL; // this should be prohibited, but see task 9102
        else // actually, we should never get to here; a bundle entry with method get/delete should not have a resource
          return IdStatus.OPTIONAL;
      }
    } else if (isParametersEntry(ei.getPath()) || isBundleOutcome(ei.getPath()))
      return IdStatus.OPTIONAL;
    else
      return IdStatus.REQUIRED;
  }

  private void checkInvariants(ValidatorHostContext hostContext, List<ValidationMessage> errors, String path, StructureDefinition profile, ElementDefinition ed, String typename, String typeProfile, Element resource, Element element, boolean onlyNonInherited) throws FHIRException, FHIRException {
    if (noInvariantChecks)
      return;

    for (ElementDefinitionConstraintComponent inv : ed.getConstraint()) {
      if (inv.hasExpression() && (!onlyNonInherited || !inv.hasSource() || (!isInheritedProfile(profile, inv.getSource()) && !isInheritedProfile(ed.getType(), inv.getSource())) )) {
        @SuppressWarnings("unchecked")
        Map<String, List<ValidationMessage>> invMap = executionId.equals(element.getUserString(EXECUTION_ID)) ? (Map<String, List<ValidationMessage>>) element.getUserData(EXECUTED_CONSTRAINT_LIST) : null;
        if (invMap == null) {
          invMap = new HashMap<>();
          element.setUserData(EXECUTED_CONSTRAINT_LIST, invMap);
          element.setUserData(EXECUTION_ID, executionId);
        }
        List<ValidationMessage> invErrors = null;
        // We key based on inv.expression rather than inv.key because expressions can change in derived profiles and aren't guaranteed to be consistent across profiles.
        String key = fixExpr(inv.getExpression(), inv.getKey());
        if (!invMap.keySet().contains(key)) {
          invErrors = new ArrayList<ValidationMessage>();
          invMap.put(key, invErrors);
          checkInvariant(hostContext, invErrors, path, profile, resource, element, inv);
        } else {
          invErrors = (ArrayList<ValidationMessage>)invMap.get(key);
        }
        errors.addAll(invErrors);
      }
    }
  }

  private boolean isInheritedProfile(List<TypeRefComponent> types, String source) {
    for (TypeRefComponent type : types) {
      for (CanonicalType c : type.getProfile()) {
        StructureDefinition sd = context.fetchResource(StructureDefinition.class, c.asStringValue());
        if (sd != null) {
          if (sd.getUrl().equals(source)) {
            return true;
          }
          if (isInheritedProfile(sd, source)) {
            return true;
          }
        }
      }
    }
    return false;
  }

  private boolean isInheritedProfile(StructureDefinition profile, String source) {
    if (source.equals(profile.getUrl())) {
      return false;
    }
    while (profile != null) {
      profile = context.fetchResource(StructureDefinition.class, profile.getBaseDefinition());
      if (profile != null) {
        if (source.equals(profile.getUrl())) {
          return true;
        }
      }
    }
    return false;
  }

  public void checkInvariant(ValidatorHostContext hostContext, List<ValidationMessage> errors, String path, StructureDefinition profile, Element resource, Element element, ElementDefinitionConstraintComponent inv) throws FHIRException {
//    if (debug) {
//      System.out.println("inv "+inv.getKey()+" on "+path+" in "+resource.fhirType()+" {{ "+inv.getExpression()+" }}");
//    }
    ExpressionNode n = (ExpressionNode) inv.getUserData("validator.expression.cache");
    if (n == null) {
      long t = System.nanoTime();
      try {
        n = fpe.parse(fixExpr(inv.getExpression(), inv.getKey()));
      } catch (FHIRLexerException e) {
        throw new FHIRException(context.formatMessage(I18nConstants.PROBLEM_PROCESSING_EXPRESSION__IN_PROFILE__PATH__, inv.getExpression(), profile.getUrl(), path, e.getMessage()));
      }
      timeTracker.fpe(t);
      inv.setUserData("validator.expression.cache", n);
    }

    String msg;
    boolean ok;
    try {
      long t = System.nanoTime();
      ok = fpe.evaluateToBoolean(hostContext, resource, hostContext.getRootResource(), element, n);
      timeTracker.fpe(t);
      msg = fpe.forLog();
    } catch (Exception ex) {
      ok = false;
      msg = ex.getMessage();
    }
    if (!ok) {
      if (!Utilities.noString(msg)) {
        msg = "'" + inv.getHuman()+"' (" + msg + ")";
      } else if (wantInvariantInMessage) {
        msg = "'" + inv.getHuman()+"'  [" + n.toString() + "]";
      } else {
        msg = context.formatMessage(I18nConstants.INV_FAILED, "'" + inv.getHuman()+"'");        
      }
      if (inv.hasExtension("http://hl7.org/fhir/StructureDefinition/elementdefinition-bestpractice") &&
        ToolingExtensions.readBooleanExtension(inv, "http://hl7.org/fhir/StructureDefinition/elementdefinition-bestpractice")) {
        if (bpWarnings == BestPracticeWarningLevel.Hint)
          hint(errors, IssueType.INVARIANT, element.line(), element.col(), path, ok, inv.getKey() + ": " + msg);
        else if (bpWarnings == BestPracticeWarningLevel.Warning)
          warning(errors, IssueType.INVARIANT, element.line(), element.col(), path, ok, inv.getKey() + ": '" + inv.getHuman()+"' " + msg);
        else if (bpWarnings == BestPracticeWarningLevel.Error)
          rule(errors, IssueType.INVARIANT, element.line(), element.col(), path, ok, inv.getKey() + ": '" + inv.getHuman()+"' " + msg);
      } else if (inv.getSeverity() == ConstraintSeverity.ERROR) {
        rule(errors, IssueType.INVARIANT, element.line(), element.col(), path, ok, inv.getKey() + ": '" + inv.getHuman()+"' " + msg);
      } else if (inv.getSeverity() == ConstraintSeverity.WARNING) {
        warning(errors, IssueType.INVARIANT, element.line(), element.col(), path, ok, inv.getKey() + ": '" + inv.getHuman()+"' " + msg);
      }
    }
  }
  
  private void validateObservation(List<ValidationMessage> errors, Element element, NodeStack stack) {
    // all observations should have a subject, a performer, and a time

    bpCheck(errors, IssueType.INVALID, element.line(), element.col(), stack.getLiteralPath(), element.getNamedChild("subject") != null, I18nConstants.ALL_OBSERVATIONS_SHOULD_HAVE_A_SUBJECT);
    List<Element> performers = new ArrayList<>();
    element.getNamedChildren("performer", performers);
    bpCheck(errors, IssueType.INVALID, element.line(), element.col(), stack.getLiteralPath(), performers.size() > 0, I18nConstants.ALL_OBSERVATIONS_SHOULD_HAVE_A_PERFORMER);
    bpCheck(errors, IssueType.INVALID, element.line(), element.col(), stack.getLiteralPath(), element.getNamedChild("effectiveDateTime") != null || element.getNamedChild("effectivePeriod") != null, I18nConstants.ALL_OBSERVATIONS_SHOULD_HAVE_AN_EFFECTIVEDATETIME_OR_AN_EFFECTIVEPERIOD);
  }

  /*
   * The actual base entry point for internal use (re-entrant)
   */
  private void validateResource(ValidatorHostContext hostContext, List<ValidationMessage> errors, Element resource, Element element, StructureDefinition defn, IdStatus idstatus, NodeStack stack) throws FHIRException {
    assert stack != null;
    assert resource != null;
    boolean ok = true;
    String resourceName = element.getType(); // todo: consider namespace...?
    if (defn == null) {
      long t = System.nanoTime();
      defn = element.getProperty().getStructure();
      if (defn == null)
        defn = context.fetchResource(StructureDefinition.class, "http://hl7.org/fhir/StructureDefinition/" + resourceName);
      timeTracker.sd(t);
      ok = rule(errors, IssueType.INVALID, element.line(), element.col(), stack.addToLiteralPath(resourceName), defn != null, I18nConstants.VALIDATION_VAL_PROFILE_NODEFINITION, resourceName);
    }

    String type = defn.getKind() == StructureDefinitionKind.LOGICAL ? defn.getId() : defn.getType();
    // special case: we have a bundle, and the profile is not for a bundle. We'll try the first entry instead
    if (!type.equals(resourceName) && resourceName.equals(BUNDLE)) {
      NodeStack first = getFirstEntry(stack);
      if (first != null && first.getElement().getType().equals(type)) {
        element = first.getElement();
        stack = first;
        resourceName = element.getType();
        idstatus = IdStatus.OPTIONAL; // why?
      }
      // todo: validate everything in this bundle.
    }
    ok = rule(errors, IssueType.INVALID, -1, -1, stack.getLiteralPath(), type.equals(resourceName), I18nConstants.VALIDATION_VAL_PROFILE_WRONGTYPE, type, resourceName);

    if (ok) {
      if (idstatus == IdStatus.REQUIRED && (element.getNamedChild(ID) == null)) {
        rule(errors, IssueType.INVALID, element.line(), element.col(), stack.getLiteralPath(), false, I18nConstants.RESOURCE_RES_ID_MISSING);
      } else if (idstatus == IdStatus.PROHIBITED && (element.getNamedChild(ID) != null)) {
        rule(errors, IssueType.INVALID, element.line(), element.col(), stack.getLiteralPath(), false, I18nConstants.RESOURCE_RES_ID_PROHIBITED);
      } 
      if (element.getNamedChild(ID) != null) {
        Element eid = element.getNamedChild(ID);
        if (eid.getProperty() != null && eid.getProperty().getDefinition() != null && eid.getProperty().getDefinition().getBase().getPath().equals("Resource.id")) {
          NodeStack ns = stack.push(eid, -1, eid.getProperty().getDefinition(), null);
<<<<<<< HEAD
          rule(errors, IssueType.INVALID, eid.line(), eid.col(), ns.getLiteralPath(), idFormattedCorrectly(eid.getValue()), I18nConstants.RESOURCE_RES_ID_MALFORMED);
=======
          rule(errors, IssueType.INVALID, eid.line(), eid.col(), ns.getLiteralPath(), FormatUtilities.isValidId(eid.primitiveValue()), I18nConstants.RESOURCE_RES_ID_MALFORMED);
>>>>>>> 4d1f7592
        }
      }
      start(hostContext, errors, element, element, defn, stack); // root is both definition and type
    }
  }

  private NodeStack getFirstEntry(NodeStack bundle) {
    List<Element> list = new ArrayList<Element>();
    bundle.getElement().getNamedChildren(ENTRY, list);
    if (list.isEmpty())
      return null;
    Element resource = list.get(0).getNamedChild(RESOURCE);
    if (resource == null)
      return null;
    else {
      NodeStack entry = bundle.push(list.get(0), 0, list.get(0).getProperty().getDefinition(), list.get(0).getProperty().getDefinition());
      return entry.push(resource, -1, resource.getProperty().getDefinition(), context.fetchTypeDefinition(resource.fhirType()).getSnapshot().getElementFirstRep());
    }
  }

  private boolean valueMatchesCriteria(Element value, ElementDefinition criteria, StructureDefinition profile) throws FHIRException {
    if (criteria.hasFixed()) {
      List<ValidationMessage> msgs = new ArrayList<ValidationMessage>();
      checkFixedValue(msgs, "{virtual}", value, criteria.getFixed(), profile.getUrl(), "value", null, false);
      return msgs.size() == 0;
    } else if (criteria.hasBinding() && criteria.getBinding().getStrength() == BindingStrength.REQUIRED && criteria.getBinding().hasValueSet()) {
      throw new FHIRException(context.formatMessage(I18nConstants.UNABLE_TO_RESOLVE_SLICE_MATCHING__SLICE_MATCHING_BY_VALUE_SET_NOT_DONE));
    } else {
      throw new FHIRException(context.formatMessage(I18nConstants.UNABLE_TO_RESOLVE_SLICE_MATCHING__NO_FIXED_VALUE_OR_REQUIRED_VALUE_SET));
    }
  }

  private boolean yearIsValid(String v) {
    if (v == null) {
      return false;
    }
    try {
      int i = Integer.parseInt(v.substring(0, Math.min(4, v.length())));
      return i >= 1800 && i <= thisYear() + 80;
    } catch (NumberFormatException e) {
      return false;
    }
  }

  private int thisYear() {
    return Calendar.getInstance().get(Calendar.YEAR);
  }


  public String reportTimes() {
    String s = String.format("Times (ms): overall = %d, tx = %d, sd = %d, load = %d, fpe = %d", timeTracker.getOverall() / 1000000, timeTracker.getTxTime() / 1000000, timeTracker.getSdTime() / 1000000, timeTracker.getLoadTime() / 1000000, timeTracker.getFpeTime() / 1000000);
    timeTracker.reset();
    return s;
  }

  public boolean isNoBindingMsgSuppressed() {
    return noBindingMsgSuppressed;
  }

  public IResourceValidator setNoBindingMsgSuppressed(boolean noBindingMsgSuppressed) {
    this.noBindingMsgSuppressed = noBindingMsgSuppressed;
    return this;
  }


  public boolean isNoTerminologyChecks() {
    return noTerminologyChecks;
  }

  public IResourceValidator setNoTerminologyChecks(boolean noTerminologyChecks) {
    this.noTerminologyChecks = noTerminologyChecks;
    return this;
  }

  public void checkAllInvariants() {
    for (StructureDefinition sd : context.allStructures()) {
      if (sd.getDerivation() == TypeDerivationRule.SPECIALIZATION) {
        for (ElementDefinition ed : sd.getSnapshot().getElement()) {
          for (ElementDefinitionConstraintComponent inv : ed.getConstraint()) {
            if (inv.hasExpression()) {
              try {
                ExpressionNode n = (ExpressionNode) inv.getUserData("validator.expression.cache");
                if (n == null) {
                  n = fpe.parse(fixExpr(inv.getExpression(), inv.getKey()));
                  inv.setUserData("validator.expression.cache", n);
                }
                fpe.check(null, sd.getKind() == StructureDefinitionKind.RESOURCE ? sd.getType() : "DomainResource", ed.getPath(), n);
              } catch (Exception e) {
                System.out.println("Error processing structure [" + sd.getId() + "] path " + ed.getPath() + ":" + inv.getKey() + " ('" + inv.getExpression() + "'): " + e.getMessage());
              }
            }
          }
        }
      }
    }
  }

  private String fixExpr(String expr, String key) {
    // this is a hack work around for past publication of wrong FHIRPath expressions
    // R4
    // waiting for 4.0.2
    if ("probability is decimal implies (probability as decimal) <= 100".equals(expr)) {
      return "probablility.empty() or ((probability is decimal) implies ((probability as decimal) <= 100))";
    }
    if ("enableWhen.count() > 2 implies enableBehavior.exists()".equals(expr)) {
      return "enableWhen.count() >= 2 implies enableBehavior.exists()";
    }

    if ("txt-2".equals(key)) {
      return "htmlChecks2()";
    }
    // handled in 4.0.1
    if ("(component.empty() and hasMember.empty()) implies (dataAbsentReason or value)".equals(expr))
      return "(component.empty() and hasMember.empty()) implies (dataAbsentReason.exists() or value.exists())";
    if ("isModifier implies isModifierReason.exists()".equals(expr))
      return "(isModifier.exists() and isModifier) implies isModifierReason.exists()";
    if ("(%resource.kind = 'logical' or element.first().path.startsWith(%resource.type)) and (element.tail().not() or  element.tail().all(path.startsWith(%resource.differential.element.first().path.replaceMatches('\\\\..*','')&'.')))".equals(expr))
      return "(%resource.kind = 'logical' or element.first().path.startsWith(%resource.type)) and (element.tail().empty() or  element.tail().all(path.startsWith(%resource.differential.element.first().path.replaceMatches('\\\\..*','')&'.')))";
    if ("differential.element.all(id) and differential.element.id.trace('ids').isDistinct()".equals(expr))
      return "differential.element.all(id.exists()) and differential.element.id.trace('ids').isDistinct()";
    if ("snapshot.element.all(id) and snapshot.element.id.trace('ids').isDistinct()".equals(expr))
      return "snapshot.element.all(id.exists()) and snapshot.element.id.trace('ids').isDistinct()";

    // R3
    if ("(code or value.empty()) and (system.empty() or system = 'urn:iso:std:iso:4217')".equals(expr))
      return "(code.exists() or value.empty()) and (system.empty() or system = 'urn:iso:std:iso:4217')";
    if ("value.empty() or code!=component.code".equals(expr))
      return "value.empty() or (code in component.code).not()";
    if ("(code or value.empty()) and (system.empty() or system = %ucum) and (value.empty() or value > 0)".equals(expr))
      return "(code.exists() or value.empty()) and (system.empty() or system = %ucum) and (value.empty() or value > 0)";
    if ("element.all(definition and min and max)".equals(expr))
      return "element.all(definition.exists() and min.exists() and max.exists())";
    if ("telecom or endpoint".equals(expr))
      return "telecom.exists() or endpoint.exists()";
    if ("(code or value.empty()) and (system.empty() or system = %ucum) and (value.empty() or value > 0)".equals(expr))
      return "(code.exists() or value.empty()) and (system.empty() or system = %ucum) and (value.empty() or value > 0)";
    if ("searchType implies type = 'string'".equals(expr))
      return "searchType.exists() implies type = 'string'";
    if ("abatement.empty() or (abatement as boolean).not()  or clinicalStatus='resolved' or clinicalStatus='remission' or clinicalStatus='inactive'".equals(expr))
      return "abatement.empty() or (abatement is boolean).not() or (abatement as boolean).not() or (clinicalStatus = 'resolved') or (clinicalStatus = 'remission') or (clinicalStatus = 'inactive')";
    if ("(component.empty() and related.empty()) implies (dataAbsentReason or value)".equals(expr))
      return "(component.empty() and related.empty()) implies (dataAbsentReason.exists() or value.exists())";

    if ("reference.startsWith('#').not() or (reference.substring(1).trace('url') in %rootResource.contained.id.trace('ids'))".equals(expr)) {
      return "(reference = '#') or reference.startsWith('#').not() or (reference.substring(1).trace('url') in %rootResource.contained.id.trace('ids'))";
    }
    if ("reference.startsWith('#').not() or (reference.substring(1).trace('url') in %resource.contained.id.trace('ids'))".equals(expr)) {
      return "(reference = '#') or reference.startsWith('#').not() or (reference.substring(1).trace('url') in %resource.contained.id.trace('ids'))";
    }
    if ("".equals(expr))
      return "";
    return expr;
  }

  public IEvaluationContext getExternalHostServices() {
    return externalHostServices;
  }

  public String getValidationLanguage() {
    return validationLanguage;
  }

  public void setValidationLanguage(String validationLanguage) {
    this.validationLanguage = validationLanguage;
  }

  public boolean isDebug() {
    return debug;
  }

  public void setDebug(boolean debug) {
    this.debug = debug;
  }
  private String tail(String path) {
    return path.substring(path.lastIndexOf(".") + 1);
  }
  private String tryParse(String ref) {
    String[] parts = ref.split("\\/");
    switch (parts.length) {
      case 1:
        return null;
      case 2:
        return checkResourceType(parts[0]);
      default:
        if (parts[parts.length - 2].equals("_history") && parts.length >= 4)
          return checkResourceType(parts[parts.length - 4]);
        else
          return checkResourceType(parts[parts.length - 2]);
    }
  }

  private boolean typesAreAllReference(List<TypeRefComponent> theType) {
    for (TypeRefComponent typeRefComponent : theType) {
      if (typeRefComponent.getCode().equals("Reference") == false) {
        return false;
      }
    }
    return true;
  }


  public ValidationResult checkCodeOnServer(NodeStack stack, ValueSet vs, String value, ValidationOptions options) {
    return context.validateCode(options, value, vs);
  }

  // no delay on this one? 
  public ValidationResult checkCodeOnServer(NodeStack stack, String code, String system, String display, boolean checkDisplay) {
    return context.validateCode(new ValidationOptions(stack.getWorkingLang()), system, code, checkDisplay ? display : null);
  }

  public ValidationResult checkCodeOnServer(NodeStack stack, ValueSet valueset, Coding c, boolean checkMembership) {
    if (checkMembership) {
      return context.validateCode(new ValidationOptions(stack.getWorkingLang()).checkValueSetOnly(), c, valueset);   
    } else {
      return context.validateCode(new ValidationOptions(stack.getWorkingLang()).noCheckValueSetMembership(), c, valueset);
    }
  }
  
  public ValidationResult checkCodeOnServer(NodeStack stack, ValueSet valueset, CodeableConcept cc, boolean vsOnly) {
    if (vsOnly) {
      return context.validateCode(new ValidationOptions(stack.getWorkingLang()).checkValueSetOnly(), cc, valueset);
    } else {
      return context.validateCode(new ValidationOptions(stack.getWorkingLang()), cc, valueset);
    }
  }

  public boolean isSecurityChecks() {
    return securityChecks;
  }

  public void setSecurityChecks(boolean securityChecks) {
    this.securityChecks = securityChecks;
  }

  @Override
  public List<BundleValidationRule> getBundleValidationRules() {
    return bundleValidationRules ;
  }

  @Override
  public boolean isValidateValueSetCodesOnTxServer() {
    return validateValueSetCodesOnTxServer;
  }

  @Override
  public void setValidateValueSetCodesOnTxServer(boolean value) {
    this.validateValueSetCodesOnTxServer = value;    
  }

  public boolean isNoCheckAggregation() {
    return noCheckAggregation;
  }

  public void setNoCheckAggregation(boolean noCheckAggregation) {
    this.noCheckAggregation = noCheckAggregation;
  }

 
  public static void setParents(Element element) {
    if (element != null && !element.hasParentForValidator()) {
      element.setParentForValidator(null);
      setParentsInner(element);
    }
  }
  
  public static void setParentsInner(Element element) {
    for (Element child : element.getChildren()) {
      child.setParentForValidator(element);
      setParentsInner(child);
    }
    
  }

  public void setQuestionnaireMode(QuestionnaireMode questionnaireMode) {
    this.questionnaireMode = questionnaireMode;
  }

  public QuestionnaireMode getQuestionnaireMode() {
    return questionnaireMode;
  }

  public boolean isWantCheckSnapshotUnchanged() {
    return wantCheckSnapshotUnchanged;
  }

  public void setWantCheckSnapshotUnchanged(boolean wantCheckSnapshotUnchanged) {
    this.wantCheckSnapshotUnchanged = wantCheckSnapshotUnchanged;
  }

}<|MERGE_RESOLUTION|>--- conflicted
+++ resolved
@@ -5178,11 +5178,7 @@
         Element eid = element.getNamedChild(ID);
         if (eid.getProperty() != null && eid.getProperty().getDefinition() != null && eid.getProperty().getDefinition().getBase().getPath().equals("Resource.id")) {
           NodeStack ns = stack.push(eid, -1, eid.getProperty().getDefinition(), null);
-<<<<<<< HEAD
-          rule(errors, IssueType.INVALID, eid.line(), eid.col(), ns.getLiteralPath(), idFormattedCorrectly(eid.getValue()), I18nConstants.RESOURCE_RES_ID_MALFORMED);
-=======
           rule(errors, IssueType.INVALID, eid.line(), eid.col(), ns.getLiteralPath(), FormatUtilities.isValidId(eid.primitiveValue()), I18nConstants.RESOURCE_RES_ID_MALFORMED);
->>>>>>> 4d1f7592
         }
       }
       start(hostContext, errors, element, element, defn, stack); // root is both definition and type
