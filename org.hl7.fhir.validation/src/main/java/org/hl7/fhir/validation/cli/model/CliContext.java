package org.hl7.fhir.validation.cli.model;

import java.util.ArrayList;
import java.util.HashMap;
import java.util.List;
import java.util.Locale;
import java.util.Map;
import java.util.Objects;

import org.hl7.fhir.r5.utils.IResourceValidator.BundleValidationRule;
import org.hl7.fhir.validation.cli.utils.QuestionnaireMode;
import org.hl7.fhir.validation.cli.utils.EngineMode;

import com.fasterxml.jackson.annotation.JsonProperty;

/**
 * A POJO for storing the flags/values for the CLI validator.
 */
public class CliContext {

  @JsonProperty("doNative")
  private boolean doNative = false;
  @JsonProperty("anyExtensionsAllowed")
  private boolean anyExtensionsAllowed = true;
  @JsonProperty("hintAboutNonMustSupport")
  private boolean hintAboutNonMustSupport = false;
  @JsonProperty("recursive")
  private boolean recursive = false;
  @JsonProperty("doDebug")
  private boolean doDebug = false;
  @JsonProperty("assumeValidRestReferences")
  private boolean assumeValidRestReferences = false;
  @JsonProperty("canDoNative")
  private boolean canDoNative = false;
  @JsonProperty("noInternalCaching")
  private boolean noInternalCaching = false; // internal, for when debugging terminology validation
  @JsonProperty("noExtensibleBindingMessages")
  private boolean noExtensibleBindingMessages = false;

  @JsonProperty("map")
  private String map = null;
  @JsonProperty("output")
  private String output = null;
  @JsonProperty("htmlOutput")
  private String htmlOutput = null;
  @JsonProperty("txServer")
  private String txServer = "http://tx.fhir.org";
  @JsonProperty("sv")
  private String sv = null;
  @JsonProperty("txLog")
  private String txLog = null;
  @JsonProperty("mapLog")
  private String mapLog = null;
  @JsonProperty("lang")
  private String lang = null;
  @JsonProperty("fhirpath")
  private String fhirpath = null;
  @JsonProperty("snomedCT")
  private String snomedCT = "900000000000207008";
  @JsonProperty("targetVer")
  private String targetVer = null;

  @JsonProperty("igs")
  private List<String> igs = new ArrayList<String>();
  @JsonProperty("questionnaire")
  private QuestionnaireMode questionnaireMode = QuestionnaireMode.CHECK;
  
  @JsonProperty("profiles")
  private List<String> profiles = new ArrayList<String>();
  @JsonProperty("sources")
  private List<String> sources = new ArrayList<String>();

  @JsonProperty("mode")
  private EngineMode mode = EngineMode.VALIDATION;

  @JsonProperty("securityChecks")
  private boolean securityChecks = false;
  
  @JsonProperty("crumbTrails")
  private boolean crumbTrails = false;
  
  @JsonProperty("showTimes")
  private boolean showTimes = false;
  
  @JsonProperty("locale")
  private String locale = Locale.ENGLISH.getDisplayLanguage();

  @JsonProperty("locations")
  private Map<String, String> locations = new HashMap<String, String>();

  // TODO: Mark what goes here?
  private List<BundleValidationRule> bundleValidationRules = new ArrayList<>();


  @JsonProperty("map")
  public String getMap() {
    return map;
  }

  @JsonProperty("map")
  public CliContext setMap(String map) {
    this.map = map;
    return this;
  }

  @JsonProperty("igs")
  public List<String> getIgs() {
    return igs;
  }

  @JsonProperty("igs")
  public CliContext setIgs(List<String> igs) {
    this.igs = igs;
    return this;
  }

  // TODO: Mark what goes here?
  public List<BundleValidationRule> getBundleValidationRules() {
   return bundleValidationRules;
  }

  public CliContext addIg(String ig) {
    if (this.igs == null) {
      this.igs = new ArrayList<>();
    }
    this.igs.add(ig);
    return this;
  }

  @JsonProperty("questionnaire")
  public QuestionnaireMode getQuestionnaireMode() {
    return questionnaireMode;
  }

  @JsonProperty("questionnaire")
  public CliContext setQuestionnaireMode(QuestionnaireMode questionnaireMode) {
    this.questionnaireMode = questionnaireMode;
    return this;
  }

  @JsonProperty("txServer")
  public String getTxServer() {
    return txServer;
  }

  @JsonProperty("txServer")
  public CliContext setTxServer(String txServer) {
    this.txServer = txServer;
    return this;
  }

  @JsonProperty("doNative")
  public boolean isDoNative() {
    return doNative;
  }

  @JsonProperty("doNative")
  public CliContext setDoNative(boolean doNative) {
    this.doNative = doNative;
    return this;
  }

  @JsonProperty("anyExtensionsAllowed")
  public boolean isAnyExtensionsAllowed() {
    return anyExtensionsAllowed;
  }

  @JsonProperty("anyExtensionsAllowed")
  public CliContext setAnyExtensionsAllowed(boolean anyExtensionsAllowed) {
    this.anyExtensionsAllowed = anyExtensionsAllowed;
    return this;
  }

  @JsonProperty("hintAboutNonMustSupport")
  public boolean isHintAboutNonMustSupport() {
    return hintAboutNonMustSupport;
  }

  @JsonProperty("hintAboutNonMustSupport")
  public CliContext setHintAboutNonMustSupport(boolean hintAboutNonMustSupport) {
    this.hintAboutNonMustSupport = hintAboutNonMustSupport;
    return this;
  }

  @JsonProperty("recursive")
  public boolean isRecursive() {
    return recursive;
  }

  @JsonProperty("recursive")
  public CliContext setRecursive(boolean recursive) {
    this.recursive = recursive;
    return this;
  }

  @JsonProperty("locale")
  public String getLanguageCode() {
    return locale;
  }

  public Locale getLocale() {
    return Locale.forLanguageTag(this.locale);
  }

  @JsonProperty("locale")
  public CliContext setLocale(String languageString) {
    this.locale = languageString;
    return this;
  }

  public CliContext setLocale(Locale locale) {
    this.locale = locale.getDisplayLanguage();
    return this;
  }

  @JsonProperty("profiles")
  public List<String> getProfiles() {
    return profiles;
  }

  @JsonProperty("profiles")
  public CliContext setProfiles(List<String> profiles) {
    this.profiles = profiles;
    return this;
  }

  public CliContext addProfile(String profile) {
    if (this.profiles == null) {
      this.profiles = new ArrayList<>();
    }
    this.profiles.add(profile);
    return this;
  }

  @JsonProperty("mode")
  public EngineMode getMode() {
    return mode;
  }

  @JsonProperty("mode")
  public CliContext setMode(EngineMode mode) {
    this.mode = mode;
    return this;
  }

  @JsonProperty("output")
  public String getOutput() {
    return output;
  }

  @JsonProperty("output")
  public CliContext setOutput(String output) {
    this.output = output;
    return this;
  }

<<<<<<< HEAD
  @JsonProperty("output")
=======
  @JsonProperty("htmlOutput")
>>>>>>> 7a668bff
  public String getHtmlOutput() {
    return htmlOutput;
  }

<<<<<<< HEAD
  @JsonProperty("output")
=======
  @JsonProperty("htmlOutput")
>>>>>>> 7a668bff
  public CliContext setHtmlOutput(String htmlOutput) {
    this.htmlOutput = htmlOutput;
    return this;
  }

  @JsonProperty("canDoNative")
  public boolean getCanDoNative() {
    return canDoNative;
  }

  @JsonProperty("canDoNative")
  public CliContext setCanDoNative(boolean canDoNative) {
    this.canDoNative = canDoNative;
    return this;
  }

  @JsonProperty("sources")
  public List<String> getSources() {
    return sources;
  }

  @JsonProperty("sources")
  public CliContext setSources(List<String> sources) {
    this.sources = sources;
    return this;
  }

  public CliContext addSource(String source) {
    if (this.sources == null) {
      this.sources = new ArrayList<>();
    }
    this.sources.add(source);
    return this;
  }

  @JsonProperty("locations")
  public Map<String, String> getLocations() {
    return locations;
  }

  @JsonProperty("locations")
  public CliContext setLocations(Map<String, String> locations) {
    this.locations = locations;
    return this;
  }

  public CliContext addLocation(String profile, String location) {
    this.locations.put(profile, location);
    return this;
  }

  @JsonProperty("sv")
  public String getSv() {
    return sv;
  }

  @JsonProperty("sv")
  public CliContext setSv(String sv) {
    this.sv = sv;
    return this;
  }

  @JsonProperty("txLog")
  public String getTxLog() {
    return txLog;
  }

  @JsonProperty("txLog")
  public CliContext setTxLog(String txLog) {
    this.txLog = txLog;
    return this;
  }

  @JsonProperty("mapLog")
  public String getMapLog() {
    return mapLog;
  }

  @JsonProperty("mapLog")
  public CliContext setMapLog(String mapLog) {
    this.mapLog = mapLog;
    return this;
  }

  @JsonProperty("lang")
  public String getLang() {
    return lang;
  }

  @JsonProperty("lang")
  public CliContext setLang(String lang) {
    this.lang = lang;
    return this;
  }

  @JsonProperty("fhirpath")
  public String getFhirpath() {
    return fhirpath;
  }

  @JsonProperty("fhirpath")
  public CliContext setFhirpath(String fhirpath) {
    this.fhirpath = fhirpath;
    return this;
  }


  @JsonProperty("snomedCT")
  public String getSnomedCTCode() {
    if ("intl".equals(snomedCT)) return "900000000000207008";
    if ("us".equals(snomedCT)) return "731000124108";
    if ("uk".equals(snomedCT)) return "999000041000000102";
    if ("au".equals(snomedCT)) return "32506021000036107";
    if ("ca".equals(snomedCT)) return "20611000087101";
    if ("nl".equals(snomedCT)) return "11000146104";
    if ("se".equals(snomedCT)) return "45991000052106";
    if ("es".equals(snomedCT)) return "449081005";
    if ("dk".equals(snomedCT)) return "554471000005108";
    return snomedCT;
  }

  @JsonProperty("snomedCT")
  public CliContext setSnomedCT(String snomedCT) {
    this.snomedCT = snomedCT;
    return this;
  }

  @JsonProperty("targetVer")
  public String getTargetVer() {
    return targetVer;
  }

  @JsonProperty("targetVer")
  public CliContext setTargetVer(String targetVer) {
    this.targetVer = targetVer;
    return this;
  }

  @JsonProperty("doDebug")
  public boolean isDoDebug() {
    return doDebug;
  }

  @JsonProperty("doDebug")
  public CliContext setDoDebug(boolean doDebug) {
    this.doDebug = doDebug;
    return this;
  }

  @JsonProperty("assumeValidRestReferences")
  public boolean isAssumeValidRestReferences() {
    return assumeValidRestReferences;
  }

  @JsonProperty("assumeValidRestReferences")
  public CliContext setAssumeValidRestReferences(boolean assumeValidRestReferences) {
    this.assumeValidRestReferences = assumeValidRestReferences;
    return this;
  }

  @JsonProperty("noInternalCaching")
  public boolean isNoInternalCaching() {
    return noInternalCaching;
  }

  @JsonProperty("noInternalCaching")
  public CliContext setNoInternalCaching(boolean noInternalCaching) {
    this.noInternalCaching = noInternalCaching;
    return this;
  }

  @JsonProperty("noExtensibleBindingMessages")
  public boolean isNoExtensibleBindingMessages() {
    return noExtensibleBindingMessages;
  }

  @JsonProperty("noExtensibleBindingMessages")
  public CliContext setNoExtensibleBindingMessages(boolean noExtensibleBindingMessages) {
    this.noExtensibleBindingMessages = noExtensibleBindingMessages;
    return this;
  }

  @JsonProperty("securityChecks")  
  public boolean isSecurityChecks() {
    return securityChecks;
  }

  @JsonProperty("securityChecks")  
  public CliContext setSecurityChecks(boolean securityChecks) {
    this.securityChecks = securityChecks;
    return this;
  }

  public boolean isCrumbTrails() {
    return crumbTrails;
  }

  public void setCrumbTrails(boolean crumbTrails) {
    this.crumbTrails = crumbTrails;
  }

  public boolean isShowTimes() {
    return showTimes;
  }

  public void setShowTimes(boolean showTimes) {
    this.showTimes = showTimes;
  }

  @Override
  public boolean equals(Object o) {
    if (this == o) return true;
    if (o == null || getClass() != o.getClass()) return false;
    CliContext that = (CliContext) o;
    return doNative == that.doNative &&
      anyExtensionsAllowed == that.anyExtensionsAllowed &&
      hintAboutNonMustSupport == that.hintAboutNonMustSupport &&
      recursive == that.recursive &&
      doDebug == that.doDebug &&
      assumeValidRestReferences == that.assumeValidRestReferences &&
      canDoNative == that.canDoNative &&
      noInternalCaching == that.noInternalCaching &&
      noExtensibleBindingMessages == that.noExtensibleBindingMessages &&
      Objects.equals(map, that.map) &&
      Objects.equals(output, that.output) &&
      Objects.equals(htmlOutput, that.htmlOutput) &&
      Objects.equals(txServer, that.txServer) &&
      Objects.equals(sv, that.sv) &&
      Objects.equals(txLog, that.txLog) &&
      Objects.equals(mapLog, that.mapLog) &&
      Objects.equals(lang, that.lang) &&
      Objects.equals(fhirpath, that.fhirpath) &&
      Objects.equals(snomedCT, that.snomedCT) &&
      Objects.equals(targetVer, that.targetVer) &&
      Objects.equals(igs, that.igs) &&
      Objects.equals(questionnaireMode, that.questionnaireMode) &&
      Objects.equals(profiles, that.profiles) &&
      Objects.equals(sources, that.sources) &&
      Objects.equals(crumbTrails, that.crumbTrails) &&
      Objects.equals(showTimes, that.showTimes) &&
      mode == that.mode &&
      Objects.equals(locale, that.locale) &&
      Objects.equals(locations, that.locations);
  }

  @Override
  public int hashCode() {
    return Objects.hash(doNative, anyExtensionsAllowed, hintAboutNonMustSupport, recursive, doDebug, assumeValidRestReferences, canDoNative, noInternalCaching, noExtensibleBindingMessages, map, output, htmlOutput, txServer, sv, txLog, mapLog, lang, fhirpath, snomedCT, targetVer, igs, questionnaireMode, profiles, sources, mode, locale, locations, crumbTrails, showTimes);
  }

  @Override
  public String toString() {
    return "CliContext{" +
      "doNative=" + doNative +
      ", anyExtensionsAllowed=" + anyExtensionsAllowed +
      ", hintAboutNonMustSupport=" + hintAboutNonMustSupport +
      ", recursive=" + recursive +
      ", doDebug=" + doDebug +
      ", assumeValidRestReferences=" + assumeValidRestReferences +
      ", canDoNative=" + canDoNative +
      ", noInternalCaching=" + noInternalCaching +
      ", noExtensibleBindingMessages=" + noExtensibleBindingMessages +
      ", map='" + map + '\'' +
      ", output='" + output + '\'' +
      ", htmlOutput='" + htmlOutput + '\'' +
      ", txServer='" + txServer + '\'' +
      ", sv='" + sv + '\'' +
      ", txLog='" + txLog + '\'' +
      ", mapLog='" + mapLog + '\'' +
      ", lang='" + lang + '\'' +
      ", fhirpath='" + fhirpath + '\'' +
      ", snomedCT='" + snomedCT + '\'' +
      ", targetVer='" + targetVer + '\'' +
      ", igs=" + igs +
      ", questionnaireMode=" + questionnaireMode +
      ", profiles=" + profiles +
      ", sources=" + sources +
      ", mode=" + mode +
      ", securityChecks=" + securityChecks +
      ", crumbTrails=" + crumbTrails +
      ", showTimes=" + showTimes +
      ", locale='" + locale + '\'' +
      ", locations=" + locations +
      ", bundleValidationRules=" + bundleValidationRules +
      '}';
  }
}<|MERGE_RESOLUTION|>--- conflicted
+++ resolved
@@ -254,20 +254,12 @@
     return this;
   }
 
-<<<<<<< HEAD
-  @JsonProperty("output")
-=======
   @JsonProperty("htmlOutput")
->>>>>>> 7a668bff
   public String getHtmlOutput() {
     return htmlOutput;
   }
 
-<<<<<<< HEAD
-  @JsonProperty("output")
-=======
   @JsonProperty("htmlOutput")
->>>>>>> 7a668bff
   public CliContext setHtmlOutput(String htmlOutput) {
     this.htmlOutput = htmlOutput;
     return this;
