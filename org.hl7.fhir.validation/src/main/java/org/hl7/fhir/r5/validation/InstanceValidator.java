package org.hl7.fhir.r5.validation;

/*-
 * #%L
 * org.hl7.fhir.validation
 * %%
 * Copyright (C) 2014 - 2019 Health Level 7
 * %%
 * Licensed under the Apache License, Version 2.0 (the "License");
 * you may not use this file except in compliance with the License.
 * You may obtain a copy of the License at
 * 
 *      http://www.apache.org/licenses/LICENSE-2.0
 * 
 * Unless required by applicable law or agreed to in writing, software
 * distributed under the License is distributed on an "AS IS" BASIS,
 * WITHOUT WARRANTIES OR CONDITIONS OF ANY KIND, either express or implied.
 * See the License for the specific language governing permissions and
 * limitations under the License.
 * #L%
 */

import static org.apache.commons.lang3.StringUtils.isBlank;
import static org.apache.commons.lang3.StringUtils.isNotBlank;

import java.io.ByteArrayOutputStream;
import java.io.IOException;
import java.io.InputStream;
import java.util.ArrayList;
import java.util.Calendar;
import java.util.Collection;
import java.util.HashMap;
import java.util.HashSet;
import java.util.List;
import java.util.Map;
import java.util.Set;
import java.util.UUID;
import java.util.stream.Collectors;

import ca.uhn.fhir.context.FhirContext;
import org.apache.commons.lang3.NotImplementedException;
import org.apache.commons.lang3.StringUtils;
import org.hl7.fhir.r5.model.Reference;
import org.hl7.fhir.convertors.VersionConvertorConstants;
import org.hl7.fhir.convertors.VersionConvertor_10_50;
import org.hl7.fhir.convertors.VersionConvertor_14_50;
import org.hl7.fhir.convertors.VersionConvertor_30_50;
import org.hl7.fhir.convertors.VersionConvertor_40_50;
import org.hl7.fhir.exceptions.DefinitionException;
import org.hl7.fhir.exceptions.FHIRException;
import org.hl7.fhir.exceptions.PathEngineException;
import org.hl7.fhir.exceptions.TerminologyServiceException;
import org.hl7.fhir.r5.conformance.ProfileUtilities;
import org.hl7.fhir.r5.context.IWorkerContext;
import org.hl7.fhir.r5.context.IWorkerContext.ValidationResult;
import org.hl7.fhir.r5.elementmodel.Element;
import org.hl7.fhir.r5.elementmodel.Element.SpecialElement;
import org.hl7.fhir.r5.elementmodel.JsonParser;
import org.hl7.fhir.r5.elementmodel.Manager;
import org.hl7.fhir.r5.elementmodel.Manager.FhirFormat;
import org.hl7.fhir.r5.elementmodel.ObjectConverter;
import org.hl7.fhir.r5.elementmodel.ParserBase;
import org.hl7.fhir.r5.elementmodel.ParserBase.ValidationPolicy;
import org.hl7.fhir.r5.elementmodel.XmlParser;
import org.hl7.fhir.r5.formats.FormatUtilities;
import org.hl7.fhir.r5.formats.IParser.OutputStyle;
import org.hl7.fhir.r5.model.Address;
import org.hl7.fhir.r5.model.Attachment;
import org.hl7.fhir.r5.model.Base;
import org.hl7.fhir.r5.model.BooleanType;
import org.hl7.fhir.r5.model.CanonicalResource;
import org.hl7.fhir.r5.model.CanonicalType;
import org.hl7.fhir.r5.model.CodeSystem;
import org.hl7.fhir.r5.model.CodeSystem.ConceptDefinitionComponent;
import org.hl7.fhir.r5.model.CodeableConcept;
import org.hl7.fhir.r5.model.Coding;
import org.hl7.fhir.r5.model.Constants;
import org.hl7.fhir.r5.model.ContactPoint;
import org.hl7.fhir.r5.model.DateTimeType;
import org.hl7.fhir.r5.model.DateType;
import org.hl7.fhir.r5.model.DecimalType;
import org.hl7.fhir.r5.model.DomainResource;
import org.hl7.fhir.r5.model.ElementDefinition;
import org.hl7.fhir.r5.model.ElementDefinition.AggregationMode;
import org.hl7.fhir.r5.model.ElementDefinition.ConstraintSeverity;
import org.hl7.fhir.r5.model.ElementDefinition.DiscriminatorType;
import org.hl7.fhir.r5.model.ElementDefinition.ElementDefinitionBindingComponent;
import org.hl7.fhir.r5.model.ElementDefinition.ElementDefinitionConstraintComponent;
import org.hl7.fhir.r5.model.ElementDefinition.ElementDefinitionMappingComponent;
import org.hl7.fhir.r5.model.ElementDefinition.ElementDefinitionSlicingDiscriminatorComponent;
import org.hl7.fhir.r5.model.ElementDefinition.PropertyRepresentation;
import org.hl7.fhir.r5.model.ElementDefinition.TypeRefComponent;
import org.hl7.fhir.r5.model.Enumeration;
import org.hl7.fhir.r5.model.Enumerations.BindingStrength;
import org.hl7.fhir.r5.model.Enumerations.FHIRVersion;
import org.hl7.fhir.r5.model.ExpressionNode;
import org.hl7.fhir.r5.model.Extension;
import org.hl7.fhir.r5.model.FhirPublication;
import org.hl7.fhir.r5.model.HumanName;
import org.hl7.fhir.r5.model.Identifier;
import org.hl7.fhir.r5.model.ImplementationGuide;
import org.hl7.fhir.r5.model.ImplementationGuide.ImplementationGuideGlobalComponent;
import org.hl7.fhir.r5.model.InstantType;
import org.hl7.fhir.r5.model.IntegerType;
import org.hl7.fhir.r5.model.Period;
import org.hl7.fhir.r5.model.Quantity;
import org.hl7.fhir.r5.model.Questionnaire;
import org.hl7.fhir.r5.model.Questionnaire.QuestionnaireItemAnswerOptionComponent;
import org.hl7.fhir.r5.model.Questionnaire.QuestionnaireItemComponent;
import org.hl7.fhir.r5.model.Questionnaire.QuestionnaireItemType;
import org.hl7.fhir.r5.model.Range;
import org.hl7.fhir.r5.model.Ratio;
import org.hl7.fhir.r5.model.Resource;
import org.hl7.fhir.r5.model.SampledData;
import org.hl7.fhir.r5.model.StringType;
import org.hl7.fhir.r5.model.StructureDefinition;
import org.hl7.fhir.r5.model.StructureDefinition.ExtensionContextType;
import org.hl7.fhir.r5.model.StructureDefinition.StructureDefinitionContextComponent;
import org.hl7.fhir.r5.model.StructureDefinition.StructureDefinitionKind;
import org.hl7.fhir.r5.model.StructureDefinition.StructureDefinitionMappingComponent;
import org.hl7.fhir.r5.model.StructureDefinition.StructureDefinitionSnapshotComponent;
import org.hl7.fhir.r5.model.StructureDefinition.TypeDerivationRule;
import org.hl7.fhir.r5.model.TimeType;
import org.hl7.fhir.r5.model.Timing;
import org.hl7.fhir.r5.model.DataType;
import org.hl7.fhir.r5.model.TypeDetails;
import org.hl7.fhir.r5.model.UriType;
import org.hl7.fhir.r5.model.ValueSet;
import org.hl7.fhir.r5.model.ValueSet.ValueSetExpansionContainsComponent;
import org.hl7.fhir.r5.terminologies.ValueSetUtilities;
import org.hl7.fhir.r5.utils.FHIRLexer.FHIRLexerException;
import org.hl7.fhir.r5.utils.FHIRPathEngine;
import org.hl7.fhir.r5.utils.FHIRPathEngine.IEvaluationContext;
import org.hl7.fhir.r5.utils.IResourceValidator;
import org.hl7.fhir.r5.utils.ToolingExtensions;
import org.hl7.fhir.r5.validation.EnableWhenEvaluator.QStack;
import org.hl7.fhir.r5.validation.InstanceValidator.EntrySummary;
import org.hl7.fhir.r5.validation.InstanceValidator.ResolvedReference;
import org.hl7.fhir.utilities.CommaSeparatedStringBuilder;
import org.hl7.fhir.utilities.TerminologyServiceOptions;
import org.hl7.fhir.utilities.Utilities;
import org.hl7.fhir.utilities.Utilities.DecimalStatus;
import org.hl7.fhir.utilities.VersionUtilities;
import org.hl7.fhir.utilities.validation.ValidationOptions;
import org.hl7.fhir.utilities.validation.ValidationMessage;
import org.hl7.fhir.utilities.validation.ValidationMessage.IssueSeverity;
import org.hl7.fhir.utilities.validation.ValidationMessage.IssueType;
import org.hl7.fhir.utilities.validation.ValidationMessage.Source;
import org.hl7.fhir.utilities.xhtml.NodeType;
import org.hl7.fhir.utilities.xhtml.XhtmlNode;
import org.w3c.dom.Document;

import com.google.gson.Gson;
import com.google.gson.JsonObject;

import ca.uhn.fhir.util.ObjectUtil;


/**
 * Thinking of using this in a java program? Don't! 
 * You should use one of the wrappers instead. Either in HAPI, or use ValidationEngine
 * 
 * @author Grahame Grieve
 *
 */
/* 
 * todo:
 * check urn's don't start oid: or uuid:
 * check MetadataResource.url is absolute 
 */

public class InstanceValidator extends BaseValidator implements IResourceValidator {


  public class ResolvedReference {

    private Element resource;
    private Element focus;
    private boolean external;
    private NodeStack stack;
    
    public String getType() {
      return focus.fhirType();
    }

    public ValidatorHostContext hostContext(ValidatorHostContext hostContext, StructureDefinition profile) {
      if (external) {
        return hostContext.forRemoteReference(profile, resource);
      } else {
        return hostContext.forLocalReference(profile, resource);
      }
    }

    public Element getResource() {
      return resource;
    }

    public Element getFocus() {
      return focus;
    }

    public NodeStack getStack() {
      return stack;
    }
  }

  public class ValidatorHostContext {
    private Object appContext;
    private Element container; // bundle, or parameters
    private Element resource;
    private Element rootResource;
    private StructureDefinition profile; // the profile that contains the content being validated
    private boolean checkSpecials = true;
    
    public ValidatorHostContext(Object appContext) {
      this.appContext = appContext;
    }
    
    public ValidatorHostContext(Object appContext, Element element) {
      this.appContext = appContext;
      this.resource = element;
      this.rootResource = element;
    }
    
    public ValidatorHostContext forContained(Element element) {
      ValidatorHostContext res = new ValidatorHostContext(appContext);
      res.rootResource = resource;
      res.resource = element;
      res.container = resource;
      res.profile = profile;
      return res;
    }

    public ValidatorHostContext forEntry(Element element) {
      ValidatorHostContext res = new ValidatorHostContext(appContext);
      res.rootResource = element;
      res.resource = element;
      res.container = resource;
      res.profile = profile;
      return res;
    }

    public ValidatorHostContext forProfile(StructureDefinition profile) {
      ValidatorHostContext res = new ValidatorHostContext(appContext);
      res.resource = resource;
      res.rootResource = rootResource;
      res.container = container;
      res.profile = profile;
      return res;
    }

    public ValidatorHostContext forLocalReference(StructureDefinition profile, Element resource) {
      ValidatorHostContext res = new ValidatorHostContext(appContext);
      res.resource = resource;
      res.rootResource = resource;
      res.container = container;
      res.profile = profile;
      res.checkSpecials = false;
      return res;
    }

    public ValidatorHostContext forRemoteReference(StructureDefinition profile, Element resource) {
      ValidatorHostContext res = new ValidatorHostContext(appContext);
      res.resource = resource;
      res.rootResource = resource;
      res.container = resource;
      res.profile = profile;
      res.checkSpecials = false;
      return res;
    }

    public boolean isCheckSpecials() {
      return checkSpecials;
    }

    public void setCheckSpecials(boolean checkSpecials) {
      this.checkSpecials = checkSpecials;
    }

    public Base getResource() {
      return resource;
    }
    
    
  }
  
  private class ValidatorHostServices implements IEvaluationContext {

//    private Stack<Map<String, List<>>>
    
    @Override
    public Base resolveConstant(Object appContext, String name, boolean beforeContext) throws PathEngineException {
      ValidatorHostContext c = (ValidatorHostContext) appContext;
      if (externalHostServices != null)
        return externalHostServices.resolveConstant(c.appContext, name, beforeContext);
      else
        return null;
    }

    @Override
    public TypeDetails resolveConstantType(Object appContext, String name) throws PathEngineException {
      ValidatorHostContext c = (ValidatorHostContext) appContext;
      if (externalHostServices != null)
        return externalHostServices.resolveConstantType(c.appContext, name);
      else
        return null;
    }

    @Override
    public boolean log(String argument, List<Base> focus) {
      if (externalHostServices != null)
        return externalHostServices.log(argument, focus);
      else 
        return false;
    }

    @Override
    public FunctionDetails resolveFunction(String functionName) {
      throw new Error("Not done yet (ValidatorHostServices.resolveFunction): "+functionName);
    }

    @Override
    public TypeDetails checkFunction(Object appContext, String functionName, List<TypeDetails> parameters) throws PathEngineException {
      throw new Error("Not done yet (ValidatorHostServices.checkFunction)");
    }

    @Override
    public List<Base> executeFunction(Object appContext, String functionName, List<List<Base>> parameters) {
      throw new Error("Not done yet (ValidatorHostServices.executeFunction)");
    }

    @Override
    public Base resolveReference(Object appContext, String url) throws FHIRException {
      ValidatorHostContext c = (ValidatorHostContext) appContext;
      
      if (c.appContext instanceof Element)  {
        Element bnd = (Element) c.appContext;
        Base res = resolveInBundle(url, bnd);
        if (res != null)
          return res;
      }
      Base res = resolveInBundle(url, c.resource);
      if (res != null)
        return res;
      res = resolveInBundle(url, c.container);
      if (res != null)
        return res;
      
      if (externalHostServices != null)
        return externalHostServices.resolveReference(c.appContext, url);
      else if (fetcher != null)
        try {
          return fetcher.fetch(c.appContext, url);
        } catch (IOException e) {
          throw new FHIRException(e);
        }
      else
        throw new Error("Not done yet - resolve "+url+" locally (2)");
          
    }

    public Base resolveInBundle(String url, Element bnd) {
      if (bnd == null)
        return null;
      if (bnd.fhirType().equals("Bundle")) {
        for (Element be : bnd.getChildrenByName("entry")) {
          Element res = be.getNamedChild("resource");
          if (res != null) { 
            String fullUrl = be.getChildValue("fullUrl");
            String rt = res.fhirType();
            String id = res.getChildValue("id");
            if (url.equals(fullUrl))
              return res;
            if (url.equals(rt+"/"+id))
              return res;
          }
        }
      }
      return null;
    }

    @Override
    public boolean conformsToProfile(Object appContext, Base item, String url) throws FHIRException {
      ValidatorHostContext ctxt = (ValidatorHostContext) appContext;
      StructureDefinition sd = context.fetchResource(StructureDefinition.class, url);
      if (sd == null) {
        throw new FHIRException("Unable to resolve "+url);
      }
      InstanceValidator self = InstanceValidator.this;
      List<ValidationMessage> valerrors = new ArrayList<ValidationMessage>();
      if (item instanceof Resource) {
        try {
          Element e = new ObjectConverter(context).convert((Resource) item);
          self.validateResource(new ValidatorHostContext(ctxt.appContext, e), valerrors, e, e, sd, IdStatus.OPTIONAL,new NodeStack(e));
        } catch (IOException e1) {
          throw new FHIRException(e1);
        }
      } else if (item instanceof Element) {
        Element e = (Element) item;
        if (e.isResource()) {
          self.validateResource(new ValidatorHostContext(ctxt.appContext, e), valerrors, e, e, sd, IdStatus.OPTIONAL,new NodeStack(e));
        } else {
          throw new FHIRException("Not supported yet");
        }
      } else
        throw new NotImplementedException("Not done yet (ValidatorHostServices.conformsToProfile), when item is not an element");
      boolean ok = true;
      for (ValidationMessage v : valerrors)
        ok = ok && !v.getLevel().isError();
      return ok;
    }

    @Override
    public ValueSet resolveValueSet(Object appContext, String url) {
      ValidatorHostContext c = (ValidatorHostContext) appContext;
      if (c.profile != null && url.startsWith("#")) {
        for (Resource r : c.profile.getContained()) {
          if (r.getId().equals(url.substring(1))) {
            if (r instanceof ValueSet)
              return (ValueSet) r;
            else
              throw new FHIRException("Reference "+url+" refers to a "+r.fhirType()+" not a ValueSet");
          }
        }
        return null;
      }
      return context.fetchResource(ValueSet.class, url);
    }

  }

  /**
   * The validator keeps one of these classes for each resource it validates (e.g. when chasing references)
   * 
   * It keeps track of the state of resource validation - a given resrouce may be validated agaisnt multiple 
   * profiles during a single validation, and it may be valid against some, and invalid against others.
   * 
   * We don't want to keep doing the same validation, so we remember the outcomes for each combination 
   * of resource + profile
   * 
   * Additionally, profile validation may be circular - e.g. a Patient profile that applies the same profile 
   * to linked patients, and 2 patient resources that link to each other. So this class also tracks validation 
   * in process.
   * 
   * If the validator comes back to the same point, and validates the same instance against the same profile
   * while it's already validating, it assumes it's valid - it cannot have new errors that wouldn't already 
   * be found in the first iteration - in other words, there's no errors
   *  
   * @author graha
   *
   */
  private class ResourceValidationTracker {
    private Map<String, List<ValidationMessage>> validations = new HashMap<>();
    
    private void startValidating(StructureDefinition sd) {
      validations.put(sd.getUrl(), new ArrayList<ValidationMessage>());
    }
    
    private List<ValidationMessage> getOutcomes(StructureDefinition sd) {
      return validations.get(sd.getUrl());  
    }

    public void storeOutcomes(StructureDefinition sd, List<ValidationMessage> errors) {
      validations.put(sd.getUrl(), errors);      
    }
  }
  
  private IWorkerContext context;
  private FHIRPathEngine fpe;

  // configuration items
  private CheckDisplayOption checkDisplay;
  private boolean anyExtensionsAllowed;
  private boolean errorForUnknownProfiles;
  private boolean noInvariantChecks;
  private boolean noTerminologyChecks;
  private boolean hintAboutNonMustSupport;
  private boolean showMessagesFromReferences;
  private BestPracticeWarningLevel bpWarnings;
  private String validationLanguage;
  

  private List<String> extensionDomains = new ArrayList<String>();

  private IdStatus resourceIdRule;
  private boolean allowXsiLocation;

  // used during the build process to keep the overall volume of messages down
  private boolean suppressLoincSnomedMessages;

  // time tracking
  private long overall = 0;
  private long txTime = 0;
  private long sdTime = 0;
  private long loadTime = 0;
  private long fpeTime = 0;

  private boolean noBindingMsgSuppressed;
  private boolean debug;
  private Map<String, Element> fetchCache = new HashMap<>();
  private HashMap<Element, ResourceValidationTracker> resourceTracker = new HashMap<>();
  private IValidatorResourceFetcher fetcher;
  long time = 0;
  private IEvaluationContext externalHostServices;
  private boolean noExtensibleWarnings;
  private String serverBase;
  
  private EnableWhenEvaluator myEnableWhenEvaluator = new EnableWhenEvaluator();
  private String executionId;
  private XVerExtensionManager xverManager;
  private IValidationProfileUsageTracker tracker;
  private ValidatorHostServices validatorServices;
  private boolean assumeValidRestReferences;
  private boolean allowExamples;

  public InstanceValidator(IWorkerContext theContext, IEvaluationContext hostServices) {
    super();
    this.context = theContext;
    this.externalHostServices = hostServices;
    fpe = new FHIRPathEngine(context);
    validatorServices = new ValidatorHostServices();
    fpe.setHostServices(validatorServices);
    if (theContext.getVersion().startsWith("3.0") || theContext.getVersion().startsWith("1.0"))
      fpe.setLegacyMode(true);
    source = Source.InstanceValidator;
  }

  @Override
  public boolean isNoExtensibleWarnings() {
    return noExtensibleWarnings;
  }
  
  @Override
  public IResourceValidator setNoExtensibleWarnings(boolean noExtensibleWarnings) {
    this.noExtensibleWarnings = noExtensibleWarnings;
    return this;
  }

  @Override
  public boolean isShowMessagesFromReferences() {
    return showMessagesFromReferences;
  }

  @Override
  public void setShowMessagesFromReferences(boolean showMessagesFromReferences) {
    this.showMessagesFromReferences = showMessagesFromReferences;
  }

  @Override
  public boolean isNoInvariantChecks() {
    return noInvariantChecks;
  }

  @Override
  public IResourceValidator setNoInvariantChecks(boolean value) {
    this.noInvariantChecks = value;
    return this;
  }

  public IValidatorResourceFetcher getFetcher() {
    return this.fetcher;
  }

  public IResourceValidator setFetcher(IValidatorResourceFetcher value) {
    this.fetcher = value;
    return this;
  }

  public IValidationProfileUsageTracker getTracker() {
    return this.tracker;
  }

  public IResourceValidator setTracker(IValidationProfileUsageTracker value) {
    this.tracker = value;
    return this;
  }

  
  public boolean isHintAboutNonMustSupport() {
    return hintAboutNonMustSupport;
  }

  public void setHintAboutNonMustSupport(boolean hintAboutNonMustSupport) {
    this.hintAboutNonMustSupport = hintAboutNonMustSupport;
  }

  public boolean isAssumeValidRestReferences() {
    return this.assumeValidRestReferences;
  }
  
  public void setAssumeValidRestReferences(boolean value) {
    this.assumeValidRestReferences = value;
  }
  
  public boolean isAllowExamples() {
    return this.allowExamples;
  }
  
  public void setAllowExamples(boolean value) {
    this.allowExamples = value;
  }
  

  private boolean allowUnknownExtension(String url) {
    if ((allowExamples && (url.contains("example.org") || url.contains("acme.com"))) || url.contains("nema.org") || url.startsWith("http://hl7.org/fhir/tools/StructureDefinition/") || url.equals("http://hl7.org/fhir/StructureDefinition/structuredefinition-expression"))
      // Added structuredefinition-expression explicitly because it wasn't defined in the version of the spec it needs to be used with
      return true;
    for (String s : extensionDomains)
      if (url.startsWith(s))
        return true;
    return anyExtensionsAllowed;
  }

  private boolean isKnownExtension(String url) {
    // Added structuredefinition-expression and following extensions explicitly because they weren't defined in the version of the spec they need to be used with
    if ((allowExamples && (url.contains("example.org") || url.contains("acme.com"))) || url.contains("nema.org") || url.startsWith("http://hl7.org/fhir/tools/StructureDefinition/") || url.equals("http://hl7.org/fhir/StructureDefinition/structuredefinition-expression") || url.equals(VersionConvertorConstants.IG_DEPENDSON_PACKAGE_EXTENSION))
      return true;
    for (String s : extensionDomains)
      if (url.startsWith(s))
        return true;
    return false;
  }

  private void bpCheck(List<ValidationMessage> errors, IssueType invalid, int line, int col, String literalPath, boolean test, String message) {
    if (bpWarnings != null) {
      switch (bpWarnings) {
      case Error:
        rule(errors, invalid, line, col, literalPath, test, message);
        break;
      case Warning:
        warning(errors, invalid, line, col, literalPath, test, message);
        break;
      case Hint:
        hint(errors, invalid, line, col, literalPath, test, message);
        break;
      default: // do nothing
			break;
      }
    }
  }

  @Override
  public org.hl7.fhir.r5.elementmodel.Element validate(Object appContext, List<ValidationMessage> errors, InputStream stream, FhirFormat format) throws FHIRException {
    return validate(appContext, errors, stream, format, new ArrayList<>());
  }

  @Override
  public org.hl7.fhir.r5.elementmodel.Element validate(Object appContext, List<ValidationMessage> errors, InputStream stream, FhirFormat format, String profile) throws FHIRException {
    ArrayList<StructureDefinition> profiles = new ArrayList<>();
    if (profile != null) {
      profiles.add(getSpecifiedProfile(profile));
    }
    return validate(appContext, errors, stream, format,  profiles);
  }

  private StructureDefinition getSpecifiedProfile(String profile) {
    StructureDefinition sd = context.fetchResource(StructureDefinition.class, profile);
    if (sd == null) {
      throw new FHIRException("Unable to locate the profile '"+profile+"' in order to validate against it");
    }
    return sd;
  }

  @Override
  public org.hl7.fhir.r5.elementmodel.Element validate(Object appContext, List<ValidationMessage> errors, InputStream stream, FhirFormat format, List<StructureDefinition> profiles) throws FHIRException {
    ParserBase parser = Manager.makeParser(context, format);
    if (parser instanceof XmlParser)
      ((XmlParser) parser).setAllowXsiLocation(allowXsiLocation);
    parser.setupValidation(ValidationPolicy.EVERYTHING, errors);
    long t = System.nanoTime();
    Element e;
    try {
      e = parser.parse(stream);
    } catch (IOException e1) {
      throw new FHIRException(e1);
    }
    loadTime = System.nanoTime() - t;
    if (e != null)
      validate(appContext, errors, e, profiles);
    return e;
  }

  @Override
  public org.hl7.fhir.r5.elementmodel.Element validate(Object appContext, List<ValidationMessage> errors, Resource resource) throws FHIRException {
    return validate(appContext, errors, resource, new ArrayList<>());
  }

  @Override
  public org.hl7.fhir.r5.elementmodel.Element validate(Object appContext, List<ValidationMessage> errors, Resource resource, String profile) throws FHIRException {
    ArrayList<StructureDefinition> profiles = new ArrayList<>();
    if (profile != null) {
      profiles.add(getSpecifiedProfile(profile));
    }
    return validate(appContext, errors, resource, profiles);
  }

  @Override
  public org.hl7.fhir.r5.elementmodel.Element validate(Object appContext, List<ValidationMessage> errors, Resource resource, List<StructureDefinition> profiles) throws FHIRException {
    long t = System.nanoTime();
    Element e;
    try {
      e = new ObjectConverter(context).convert(resource);
    } catch (IOException e1) {
      throw new FHIRException(e1);
    }
    loadTime = System.nanoTime() - t;
    validate(appContext, errors, e, profiles);
    return e;
  }

  @Override
  public org.hl7.fhir.r5.elementmodel.Element validate(Object appContext, List<ValidationMessage> errors, org.w3c.dom.Element element) throws FHIRException {
    return validate(appContext, errors, element, new ArrayList<>());
  }

  @Override
  public org.hl7.fhir.r5.elementmodel.Element validate(Object appContext, List<ValidationMessage> errors, org.w3c.dom.Element element, String profile) throws FHIRException {
    ArrayList<StructureDefinition> profiles = new ArrayList<>();
    if (profile != null) {
      profiles.add(getSpecifiedProfile(profile));
    }
    return validate(appContext, errors, element, profiles);
  }

  @Override
  public org.hl7.fhir.r5.elementmodel.Element validate(Object appContext, List<ValidationMessage> errors, org.w3c.dom.Element element, List<StructureDefinition> profiles) throws FHIRException {
    XmlParser parser = new XmlParser(context);
    parser.setupValidation(ValidationPolicy.EVERYTHING, errors);
    long t = System.nanoTime();
    Element e;
    try {
      e = parser.parse(element);
    } catch (IOException e1) {
      throw new FHIRException(e1);
    }
    loadTime = System.nanoTime() - t;
    if (e != null)
      validate(appContext, errors, e, profiles);
    return e;
  }

  @Override
  public org.hl7.fhir.r5.elementmodel.Element validate(Object appContext, List<ValidationMessage> errors, Document document) throws FHIRException {
    return validate(appContext, errors, document, new ArrayList<>());
  }

  @Override
  public org.hl7.fhir.r5.elementmodel.Element validate(Object appContext, List<ValidationMessage> errors, Document document, String profile) throws FHIRException {
    ArrayList<StructureDefinition> profiles = new ArrayList<>();
    if (profile != null) {
      profiles.add(getSpecifiedProfile(profile));
    }
    return validate(appContext, errors, document, profiles);
  }

  @Override
  public org.hl7.fhir.r5.elementmodel.Element validate(Object appContext, List<ValidationMessage> errors, Document document, List<StructureDefinition> profiles) throws FHIRException {
    XmlParser parser = new XmlParser(context);
    parser.setupValidation(ValidationPolicy.EVERYTHING, errors);
    long t = System.nanoTime();
    Element e;
    try {
      e = parser.parse(document);
    } catch (IOException e1) {
      throw new FHIRException(e1);
    }
    loadTime = System.nanoTime() - t;
    if (e != null)
      validate(appContext, errors, e, profiles);
    return e;
  }

  @Override
  public org.hl7.fhir.r5.elementmodel.Element validate(Object appContext, List<ValidationMessage> errors, JsonObject object) throws FHIRException {
    return validate(appContext, errors, object, new ArrayList<>());
  }

  @Override
  public org.hl7.fhir.r5.elementmodel.Element validate(Object appContext, List<ValidationMessage> errors, JsonObject object, String profile) throws FHIRException {
    ArrayList<StructureDefinition> profiles = new ArrayList<>();
    if (profile != null) {
      profiles.add(getSpecifiedProfile(profile));
    }
    return validate(appContext, errors, object, profiles);
  }

  @Override
  public org.hl7.fhir.r5.elementmodel.Element validate(Object appContext, List<ValidationMessage> errors, JsonObject object, List<StructureDefinition> profiles) throws FHIRException {
    JsonParser parser = new JsonParser(context);
    parser.setupValidation(ValidationPolicy.EVERYTHING, errors);
    long t = System.nanoTime();
    Element e = parser.parse(object);
    loadTime = System.nanoTime() - t;
    if (e != null)
      validate(appContext, errors, e, profiles);
    return e;
  }

  @Override
  public void validate(Object appContext, List<ValidationMessage> errors, Element element) throws FHIRException {
    validate(appContext, errors, element, new ArrayList<>());
  }

  @Override
  public void validate(Object appContext, List<ValidationMessage> errors, Element element, String profile) throws FHIRException {
    ArrayList<StructureDefinition> profiles = new ArrayList<>();
    if (profile != null) {
      profiles.add(getSpecifiedProfile(profile));
    }
    validate(appContext, errors, element, profiles);
  }

  @Override
  public void validate(Object appContext, List<ValidationMessage> errors, Element element, List<StructureDefinition> profiles) throws FHIRException {
    // this is the main entry point; all the other public entry points end up here coming here...
    // so the first thing to do is to clear the internal state
    fetchCache.clear();
    fetchCache.put(element.fhirType()+"/"+element.getIdBase(), element);
    resourceTracker.clear();
    executionId = UUID.randomUUID().toString();


    long t = System.nanoTime();
    if (profiles == null || profiles.isEmpty()) { 
      validateResource(new ValidatorHostContext(appContext, element), errors, element, element, null, resourceIdRule, new NodeStack(element));
    } else {
      for (StructureDefinition defn : profiles) {
        validateResource(new ValidatorHostContext(appContext, element), errors, element, element, defn, resourceIdRule, new NodeStack(element));
      }
    }
    if (hintAboutNonMustSupport) {
      checkElementUsage(errors, element, new NodeStack(element));
    }        
    overall = System.nanoTime() - t;
  }

  private void checkElementUsage(List<ValidationMessage> errors, Element element, NodeStack stack) {
     String elementUsage = element.getUserString("elementSupported");
    hint(errors, IssueType.INFORMATIONAL, element.line(),element.col(), stack.getLiteralPath(), elementUsage==null || elementUsage.equals("Y"),
        "The element " + element.getName() + " is not marked as 'mustSupport' in the profile " + element.getProperty().getStructure().getUrl() + ". Consider not using the element, or marking the element as must-Support in the profile");
	  
    if (element.hasChildren()) {
      String prevName = "";
      int elementCount = 0;
      for (Element ce : element.getChildren()) {
        if (ce.getName().equals(prevName))
          elementCount++;
        else {
          elementCount=1;
          prevName = ce.getName();
        }
        checkElementUsage(errors, ce, stack.push(ce, elementCount, null, null));
      }
    }
  }

  private boolean check(String v1, String v2) {
    return v1 == null ? Utilities.noString(v1) : v1.equals(v2);
  }

  private void checkAddress(List<ValidationMessage> errors, String path, Element focus, Address fixed, String fixedSource, boolean pattern) {
    checkFixedValue(errors, path + ".use", focus.getNamedChild("use"), fixed.getUseElement(), fixedSource, "use", focus, pattern);
    checkFixedValue(errors, path + ".text", focus.getNamedChild("text"), fixed.getTextElement(), fixedSource, "text", focus, pattern);
    checkFixedValue(errors, path + ".city", focus.getNamedChild("city"), fixed.getCityElement(), fixedSource, "city", focus, pattern);
    checkFixedValue(errors, path + ".state", focus.getNamedChild("state"), fixed.getStateElement(), fixedSource, "state", focus, pattern);
    checkFixedValue(errors, path + ".country", focus.getNamedChild("country"), fixed.getCountryElement(), fixedSource, "country", focus, pattern);
    checkFixedValue(errors, path + ".zip", focus.getNamedChild("zip"), fixed.getPostalCodeElement(), fixedSource, "postalCode", focus, pattern);

    List<Element> lines = new ArrayList<Element>();
    focus.getNamedChildren("line", lines);
    if (rule(errors, IssueType.VALUE, focus.line(), focus.col(), path, lines.size() == fixed.getLine().size(),
        "Expected " + Integer.toString(fixed.getLine().size()) + " but found " + Integer.toString(lines.size()) + " line elements")) {
      for (int i = 0; i < lines.size(); i++)
        checkFixedValue(errors, path + ".coding", lines.get(i), fixed.getLine().get(i), fixedSource, "coding", focus, pattern);
    }
  }

  private void checkAttachment(List<ValidationMessage> errors, String path, Element focus, Attachment fixed, String fixedSource, boolean pattern) {
    checkFixedValue(errors, path + ".contentType", focus.getNamedChild("contentType"), fixed.getContentTypeElement(), fixedSource, "contentType", focus, pattern);
    checkFixedValue(errors, path + ".language", focus.getNamedChild("language"), fixed.getLanguageElement(), fixedSource, "language", focus, pattern);
    checkFixedValue(errors, path + ".data", focus.getNamedChild("data"), fixed.getDataElement(), fixedSource, "data", focus, pattern);
    checkFixedValue(errors, path + ".url", focus.getNamedChild("url"), fixed.getUrlElement(), fixedSource, "url", focus, pattern);
    checkFixedValue(errors, path + ".size", focus.getNamedChild("size"), fixed.getSizeElement(), fixedSource, "size", focus, pattern);
    checkFixedValue(errors, path + ".hash", focus.getNamedChild("hash"), fixed.getHashElement(), fixedSource, "hash", focus, pattern);
    checkFixedValue(errors, path + ".title", focus.getNamedChild("title"), fixed.getTitleElement(), fixedSource, "title", focus, pattern);
  }

  // public API
  private boolean checkCode(List<ValidationMessage> errors, Element element, String path, String code, String system, String display, boolean checkDisplay, NodeStack stack) throws TerminologyServiceException {
    long t = System.nanoTime();
    boolean ss = context.supportsSystem(system);
    txTime = txTime + (System.nanoTime() - t);
    if (ss) {
      t = System.nanoTime();
      ValidationResult s = context.validateCode(new ValidationOptions(stack.workingLang), system, code, checkDisplay ? display : null);
      txTime = txTime + (System.nanoTime() - t);
      if (s == null)
        return true;
      if (s.isOk()) {
        if (s.getMessage() != null)
          txWarning(errors, s.getTxLink(), IssueType.CODEINVALID, element.line(), element.col(), path, s == null, s.getMessage());
        return true;
      }
      if (s.getErrorClass() != null && s.getErrorClass().isInfrastructure())
        txWarning(errors, s.getTxLink(), IssueType.CODEINVALID, element.line(), element.col(), path, s == null, s.getMessage());
      else if (s.getSeverity() == IssueSeverity.INFORMATION)
        txHint(errors, s.getTxLink(), IssueType.CODEINVALID, element.line(), element.col(), path, s == null, s.getMessage());
      else if (s.getSeverity() == IssueSeverity.WARNING)
        txWarning(errors, s.getTxLink(), IssueType.CODEINVALID, element.line(), element.col(), path, s == null, s.getMessage());
      else
        return txRule(errors, s.getTxLink(), IssueType.CODEINVALID, element.line(), element.col(), path, s == null, s.getMessage()+" for '"+system+"#"+code+"'");
      return true;
    } else if (system.startsWith("http://hl7.org/fhir")) {
      if (Utilities.existsInList(system, "http://hl7.org/fhir/sid/icd-10", "http://hl7.org/fhir/sid/cvx", "http://hl7.org/fhir/sid/icd-10","http://hl7.org/fhir/sid/icd-10-cm","http://hl7.org/fhir/sid/icd-9","http://hl7.org/fhir/sid/ndc","http://hl7.org/fhir/sid/srt"))
        return true; // else don't check these (for now)
      else if (system.startsWith("http://hl7.org/fhir/test"))
        return true; // we don't validate these
      else {
        CodeSystem cs = getCodeSystem(system);
        if (rule(errors, IssueType.CODEINVALID, element.line(), element.col(), path, cs != null, "Unknown Code System '" + system+"'")) {
          ConceptDefinitionComponent def = getCodeDefinition(cs, code);
          if (warning(errors, IssueType.CODEINVALID, element.line(), element.col(), path, def != null, "Unknown Code (" + system + "#" + code + ")"))
            return warning(errors, IssueType.CODEINVALID, element.line(), element.col(), path, display == null || display.equals(def.getDisplay()), "Display should be '" + def.getDisplay() + "'");
        }
        return false;
      }
    } else if (context.isNoTerminologyServer() &&  Utilities.existsInList(system, "http://loinc.org", "http://unitsofmeasure.org", "http://snomed.info/sct", "http://www.nlm.nih.gov/research/umls/rxnorm")) {
      return true; // no checks in this case
    } else if (startsWithButIsNot(system, "http://snomed.info/sct", "http://loinc.org", "http://unitsofmeasure.org", "http://www.nlm.nih.gov/research/umls/rxnorm")) {
      rule(errors, IssueType.CODEINVALID, element.line(), element.col(), path, false, "Invalid System URI: "+system);
      return false;
    } else {
      try {
        if (context.fetchResourceWithException(ValueSet.class, system) != null) {
          rule(errors, IssueType.CODEINVALID, element.line(), element.col(), path, false, "Invalid System URI: "+system+" - cannot use a value set URI as a system");
          // Lloyd: This error used to prohibit checking for downstream issues, but there are some cases where that checking needs to occur.  Please talk to me before changing the code back.
        }
        hint(errors, IssueType.UNKNOWN, element.line(), element.col(), path, false, "Code System URI '"+system+"' is unknown so the code cannot be validated");
        return true;
      }
      catch (Exception e) {
        return true;
      }
    }
  }

  private boolean startsWithButIsNot(String system, String... uri) {
    for (String s : uri)
      if (!system.equals(s) && system.startsWith(s))
        return true;
    return false;
  }
  
  
  private boolean hasErrors(List<ValidationMessage> errors) {
    if (errors!=null) {
      for (ValidationMessage vm : errors) {
        if (vm.getLevel() == IssueSeverity.FATAL || vm.getLevel() == IssueSeverity.ERROR) {
          return true;
        }
      }
    }
    return false;
  }
  
  private void checkCodeableConcept(List<ValidationMessage> errors, String path, Element focus, CodeableConcept fixed, String fixedSource, boolean pattern) {
    checkFixedValue(errors, path + ".text", focus.getNamedChild("text"), fixed.getTextElement(), fixedSource, "text", focus, pattern);
    List<Element> codings = new ArrayList<Element>();
    focus.getNamedChildren("coding", codings);
    if (pattern) {
      if (rule(errors, IssueType.VALUE, focus.line(), focus.col(), path, codings.size() >= fixed.getCoding().size(),
          "Expected " + Integer.toString(fixed.getCoding().size()) + " but found " + Integer.toString(codings.size())
              + " coding elements")) {
        for (int i = 0; i < fixed.getCoding().size(); i++) {
          Coding fixedCoding = fixed.getCoding().get(i);
          boolean found = false;
          List<ValidationMessage> allErrorsFixed = new ArrayList<>();
          List<ValidationMessage> errorsFixed;
          for (int j = 0; j < codings.size() && !found; ++j) {
            errorsFixed = new ArrayList<>();
            checkFixedValue(errorsFixed, path + ".coding", codings.get(j), fixedCoding, fixedSource, "coding", focus, pattern);
            if (!hasErrors(errorsFixed)) {
              found = true;
            } else {
              errorsFixed
                .stream()
                .filter(t->t.getLevel().ordinal() >= IssueSeverity.ERROR.ordinal())
                .forEach(t->allErrorsFixed.add(t));
            }
          }
          if (!found) {
            // The argonaut DSTU2 labs profile requires userSelected=false on the category.coding and this
            // needs to produce an understandable error message
            String message = "Expected CodeableConcept "+(pattern ? "pattern" : "fixed value")+" not found for" +
              " system: " + fixedCoding.getSystemElement().asStringValue() +
              " code: " + fixedCoding.getCodeElement().asStringValue() +
              " display: " + fixedCoding.getDisplayElement().asStringValue();
            if (fixedCoding.hasUserSelected()) {
              message += " userSelected: " + fixedCoding.getUserSelected();
            }
            message += " - Issues: " + allErrorsFixed;
            rule(errors, IssueType.VALUE, focus.line(), focus.col(), path, false, message);
          }
        }
      }
    } else {
      if (rule(errors, IssueType.VALUE, focus.line(), focus.col(), path, codings.size() == fixed.getCoding().size(),
          "Expected " + Integer.toString(fixed.getCoding().size()) + " but found " + Integer.toString(codings.size())
              + " coding elements")) {
        for (int i = 0; i < codings.size(); i++)
          checkFixedValue(errors, path + ".coding", codings.get(i), fixed.getCoding().get(i), fixedSource, "coding", focus);
      }
    }
  }

  private boolean checkCodeableConcept(List<ValidationMessage> errors, String path, Element element, StructureDefinition profile, ElementDefinition theElementCntext, NodeStack stack)  {
    boolean res = true;
    if (!noTerminologyChecks && theElementCntext != null && theElementCntext.hasBinding()) {
      ElementDefinitionBindingComponent binding = theElementCntext.getBinding();
      if (warning(errors, IssueType.CODEINVALID, element.line(), element.col(), path, binding != null, "Binding for " + path + " missing (cc)")) {
        if (binding.hasValueSet()) {
          ValueSet valueset = resolveBindingReference(profile, binding.getValueSet(), profile.getUrl());
          if (warning(errors, IssueType.CODEINVALID, element.line(), element.col(), path, valueset != null, "ValueSet " + describeReference(binding.getValueSet()) + " not found by validator")) {
            try {
              CodeableConcept cc = ObjectConverter.readAsCodeableConcept(element);
              if (!cc.hasCoding()) {
                if (binding.getStrength() == BindingStrength.REQUIRED)
                  rule(errors, IssueType.CODEINVALID, element.line(), element.col(), path, false, "No code provided, and a code is required from the value set " + describeReference(binding.getValueSet()) + " (" + valueset.getUrl());
                else if (binding.getStrength() == BindingStrength.EXTENSIBLE) {
                  if (binding.hasExtension("http://hl7.org/fhir/StructureDefinition/elementdefinition-maxValueSet"))
                    rule(errors, IssueType.CODEINVALID, element.line(), element.col(), path, false, "No code provided, and a code must be provided from the value set " + describeReference(ToolingExtensions.readStringExtension(binding, "http://hl7.org/fhir/StructureDefinition/elementdefinition-maxValueSet")) + " (max value set " + valueset.getUrl()+")");
                  else
                    warning(errors, IssueType.CODEINVALID, element.line(), element.col(), path, false, "No code provided, and a code should be provided from the value set " + describeReference(binding.getValueSet()) + " (" + valueset.getUrl()+")");
                }
              } else {
                long t = System.nanoTime();

                // Check whether the codes are appropriate for the type of binding we have
                boolean bindingsOk = true;
                if (binding.getStrength() != BindingStrength.EXAMPLE) {
                  boolean atLeastOneSystemIsSupported = false;
                  for (Coding nextCoding : cc.getCoding()) {
                    String nextSystem = nextCoding.getSystem();
                    if (isNotBlank(nextSystem) && context.supportsSystem(nextSystem)) {
                      atLeastOneSystemIsSupported = true;
                      break;
                    }
                  }

                  if (!atLeastOneSystemIsSupported && binding.getStrength() == BindingStrength.EXAMPLE) {
                    // ignore this since we can't validate but it doesn't matter..
                  } else {
                    ValidationResult vr = context.validateCode(new ValidationOptions(stack.workingLang).checkValueSetOnly(), cc, valueset); // we're going to validate the codings directly, so only check the valueset
                    if (!vr.isOk()) {
                      bindingsOk = false;
                      if (vr.getErrorClass() != null && vr.getErrorClass().isInfrastructure()) {
                        if (binding.getStrength() == BindingStrength.REQUIRED)
                          txWarning(errors, vr.getTxLink(), IssueType.CODEINVALID, element.line(), element.col(), path, false, "Could not confirm that the codes provided are in the value set " + describeReference(binding.getValueSet()) + " and a code from this value set is required (class = "+vr.getErrorClass().toString()+")");
                        else if (binding.getStrength() == BindingStrength.EXTENSIBLE) {
                          if (binding.hasExtension("http://hl7.org/fhir/StructureDefinition/elementdefinition-maxValueSet"))
                            checkMaxValueSet(errors, path, element, profile, ToolingExtensions.readStringExtension(binding, "http://hl7.org/fhir/StructureDefinition/elementdefinition-maxValueSet"), cc, stack);
                          else if (!noExtensibleWarnings)
                            txWarning(errors, vr.getTxLink(), IssueType.CODEINVALID, element.line(), element.col(), path, false, "Could not confirm that the codes provided are in the value set " + describeReference(binding.getValueSet()) + " and a code should come from this value set unless it has no suitable code (class = "+vr.getErrorClass().toString()+")");
                        } else if (binding.getStrength() == BindingStrength.PREFERRED)
                          txHint(errors, vr.getTxLink(), IssueType.CODEINVALID, element.line(), element.col(), path, false,  "Could not confirm that the codes provided are in the value set " + describeReference(binding.getValueSet()) + " and a code is recommended to come from this value set (class = "+vr.getErrorClass().toString()+")");
                      } else {
                        if (binding.getStrength() == BindingStrength.REQUIRED)
                          txRule(errors, vr.getTxLink(), IssueType.CODEINVALID, element.line(), element.col(), path, false, "None of the codes provided are in the value set " + describeReference(binding.getValueSet()) + " (" + valueset.getUrl()+", and a code from this value set is required) (codes = "+ccSummary(cc)+")");
                        else if (binding.getStrength() == BindingStrength.EXTENSIBLE) {
                          if (binding.hasExtension("http://hl7.org/fhir/StructureDefinition/elementdefinition-maxValueSet"))
                            checkMaxValueSet(errors, path, element, profile, ToolingExtensions.readStringExtension(binding, "http://hl7.org/fhir/StructureDefinition/elementdefinition-maxValueSet"), cc, stack);
                          if (!noExtensibleWarnings)
                            txWarning(errors, vr.getTxLink(), IssueType.CODEINVALID, element.line(), element.col(), path, false, "None of the codes provided are in the value set " + describeReference(binding.getValueSet()) + " (" + valueset.getUrl() + ", and a code should come from this value set unless it has no suitable code) (codes = "+ccSummary(cc)+")");
                        } else if (binding.getStrength() == BindingStrength.PREFERRED) {
                          txHint(errors, vr.getTxLink(), IssueType.CODEINVALID, element.line(), element.col(), path, false,  "None of the codes provided are in the value set " + describeReference(binding.getValueSet()) + " (" + valueset.getUrl() + ", and a code is recommended to come from this value set) (codes = "+ccSummary(cc)+")");
                        }
                      }
                    } else if (vr.getMessage()!=null) {
                      res = false;
                      txWarning(errors, vr.getTxLink(), IssueType.CODEINVALID, element.line(), element.col(), path, false, vr.getMessage());
                    } else {
                      res = false;
                    }
                  }
                  // Then, for any codes that are in code systems we are able
                  // to validate, we'll validate that the codes actually exist
                  if (bindingsOk) {
                    for (Coding nextCoding : cc.getCoding()) {
                      if (isNotBlank(nextCoding.getCode()) && isNotBlank(nextCoding.getSystem()) && context.supportsSystem(nextCoding.getSystem())) {
                        ValidationResult vr = context.validateCode(new ValidationOptions(stack.workingLang).noCheckValueSetMembership(), nextCoding, valueset);
                        if (vr.getSeverity() != null) {
                          if (vr.getSeverity() == IssueSeverity.INFORMATION) {
                            txHint(errors, vr.getTxLink(), IssueType.CODEINVALID, element.line(), element.col(), path, false, vr.getMessage());
                          } else if (vr.getSeverity() == IssueSeverity.WARNING) {
                            txWarning(errors, vr.getTxLink(), IssueType.CODEINVALID, element.line(), element.col(), path, false, vr.getMessage());
                          } else {
                            txRule(errors, vr.getTxLink(), IssueType.CODEINVALID, element.line(), element.col(), path, false, vr.getMessage());
                          }
                        }
                      }
                    }
                  }
                  txTime = txTime + (System.nanoTime() - t);
                }
              }
            } catch (Exception e) {
              warning(errors, IssueType.CODEINVALID, element.line(), element.col(), path, false, "Error "+e.getMessage()+" validating CodeableConcept");
            }
          }
        } else if (binding.hasValueSet()) {
          hint(errors, IssueType.CODEINVALID, element.line(), element.col(), path, false, "Binding by URI reference cannot be checked");
        } else if (!noBindingMsgSuppressed) {
          hint(errors, IssueType.CODEINVALID, element.line(), element.col(), path, false, "Binding for path " + path + " has no source, so can't be checked");
        }
      }
    }
    return res;
  }

  private boolean checkTerminologyCodeableConcept(List<ValidationMessage> errors, String path, Element element, StructureDefinition profile, ElementDefinition theElementCntext, NodeStack stack, StructureDefinition logical)  {
    boolean res = true;
    if (!noTerminologyChecks && theElementCntext != null && theElementCntext.hasBinding()) {
      ElementDefinitionBindingComponent binding = theElementCntext.getBinding();
      if (warning(errors, IssueType.CODEINVALID, element.line(), element.col(), path, binding != null, "Binding for " + path + " missing (cc)")) {
        if (binding.hasValueSet()) {
          ValueSet valueset = resolveBindingReference(profile, binding.getValueSet(), profile.getUrl());
          if (warning(errors, IssueType.CODEINVALID, element.line(), element.col(), path, valueset != null, "ValueSet " + describeReference(binding.getValueSet()) + " not found by validator")) {
            try {
              CodeableConcept cc = convertToCodeableConcept(element, logical);
              if (!cc.hasCoding()) {
                if (binding.getStrength() == BindingStrength.REQUIRED)
                  rule(errors, IssueType.CODEINVALID, element.line(), element.col(), path, false, "No code provided, and a code is required from the value set " + describeReference(binding.getValueSet()) + " (" + valueset.getUrl());
                else if (binding.getStrength() == BindingStrength.EXTENSIBLE) {
                  if (binding.hasExtension("http://hl7.org/fhir/StructureDefinition/elementdefinition-maxValueSet"))
                    rule(errors, IssueType.CODEINVALID, element.line(), element.col(), path, false, "No code provided, and a code must be provided from the value set " + describeReference(ToolingExtensions.readStringExtension(binding, "http://hl7.org/fhir/StructureDefinition/elementdefinition-maxValueSet")) + " (max value set " + valueset.getUrl()+")");
                  else
                    warning(errors, IssueType.CODEINVALID, element.line(), element.col(), path, false, "No code provided, and a code should be provided from the value set " + describeReference(binding.getValueSet()) + " (" + valueset.getUrl()+")");
                }
              } else {
                long t = System.nanoTime();

                // Check whether the codes are appropriate for the type of binding we have
                boolean bindingsOk = true;
                if (binding.getStrength() != BindingStrength.EXAMPLE) {
                  boolean atLeastOneSystemIsSupported = false;
                  for (Coding nextCoding : cc.getCoding()) {
                    String nextSystem = nextCoding.getSystem();
                    if (isNotBlank(nextSystem) && context.supportsSystem(nextSystem)) {
                      atLeastOneSystemIsSupported = true;
                      break;
                    }
                  }

                  if (!atLeastOneSystemIsSupported && binding.getStrength() == BindingStrength.EXAMPLE) {
                    // ignore this since we can't validate but it doesn't matter..
                  } else {
                    ValidationResult vr = context.validateCode(new ValidationOptions(stack.workingLang), cc, valueset); // we're going to validate the codings directly
                    if (!vr.isOk()) {
                      bindingsOk = false;
                      if (vr.getErrorClass() != null && vr.getErrorClass().isInfrastructure()) {
                        if (binding.getStrength() == BindingStrength.REQUIRED)
                          txWarning(errors, vr.getTxLink(), IssueType.CODEINVALID, element.line(), element.col(), path, false, "Could not confirm that the codes provided are in the value set " + describeReference(binding.getValueSet()) + " and a code from this value set is required (class = "+vr.getErrorClass().toString()+")");
                        else if (binding.getStrength() == BindingStrength.EXTENSIBLE) {
                          if (binding.hasExtension("http://hl7.org/fhir/StructureDefinition/elementdefinition-maxValueSet"))
                            checkMaxValueSet(errors, path, element, profile, ToolingExtensions.readStringExtension(binding, "http://hl7.org/fhir/StructureDefinition/elementdefinition-maxValueSet"), cc, stack);
                          else if (!noExtensibleWarnings)
                            txWarning(errors, vr.getTxLink(), IssueType.CODEINVALID, element.line(), element.col(), path, false, "Could not confirm that the codes provided are in the value set " + describeReference(binding.getValueSet()) + " and a code should come from this value set unless it has no suitable code (class = "+vr.getErrorClass().toString()+")");
                        } else if (binding.getStrength() == BindingStrength.PREFERRED)
                          txHint(errors, vr.getTxLink(), IssueType.CODEINVALID, element.line(), element.col(), path, false,  "Could not confirm that the codes provided are in the value set " + describeReference(binding.getValueSet()) + " and a code is recommended to come from this value set (class = "+vr.getErrorClass().toString()+")");
                      } else {
                        if (binding.getStrength() == BindingStrength.REQUIRED)
                          txRule(errors, vr.getTxLink(), IssueType.CODEINVALID, element.line(), element.col(), path, false, "None of the codes provided are in the value set " + describeReference(binding.getValueSet()) + " (" + valueset.getUrl()+", and a code from this value set is required) (codes = "+ccSummary(cc)+")");
                        else if (binding.getStrength() == BindingStrength.EXTENSIBLE) {
                          if (binding.hasExtension("http://hl7.org/fhir/StructureDefinition/elementdefinition-maxValueSet"))
                            checkMaxValueSet(errors, path, element, profile, ToolingExtensions.readStringExtension(binding, "http://hl7.org/fhir/StructureDefinition/elementdefinition-maxValueSet"), cc, stack);
                          if (!noExtensibleWarnings)
                            txWarning(errors, vr.getTxLink(), IssueType.CODEINVALID, element.line(), element.col(), path, false, "None of the codes provided are in the value set " + describeReference(binding.getValueSet()) + " (" + valueset.getUrl() + ", and a code should come from this value set unless it has no suitable code) (codes = "+ccSummary(cc)+")");
                        } else if (binding.getStrength() == BindingStrength.PREFERRED) {
                          txHint(errors, vr.getTxLink(), IssueType.CODEINVALID, element.line(), element.col(), path, false,  "None of the codes provided are in the value set " + describeReference(binding.getValueSet()) + " (" + valueset.getUrl() + ", and a code is recommended to come from this value set) (codes = "+ccSummary(cc)+")");
                        }
                      }
                    } else if (vr.getMessage()!=null) {
                      res = false;
                      txWarning(errors, vr.getTxLink(), IssueType.CODEINVALID, element.line(), element.col(), path, false, vr.getMessage());
                    } else {
                      res = false;
                    }
                  }
                  // Then, for any codes that are in code systems we are able
                  // to validate, we'll validate that the codes actually exist
                  if (bindingsOk) {
                    for (Coding nextCoding : cc.getCoding()) {
                      String nextCode = nextCoding.getCode();
                      String nextSystem = nextCoding.getSystem();
                      if (isNotBlank(nextCode) && isNotBlank(nextSystem) && context.supportsSystem(nextSystem)) {
                        ValidationResult vr = context.validateCode(new ValidationOptions(stack.workingLang), nextSystem, nextCode, null);
                        if (!vr.isOk()) {
                          txWarning(errors, vr.getTxLink(), IssueType.CODEINVALID, element.line(), element.col(), path, false, "Code {0} is not a valid code in code system {1}", nextCode, nextSystem);
                        }
                      }
                    }
                  }
                  txTime = txTime + (System.nanoTime() - t);
                }
              }
            } catch (Exception e) {
              warning(errors, IssueType.CODEINVALID, element.line(), element.col(), path, false, "Error "+e.getMessage()+" validating CodeableConcept");
            }
            // special case: if the logical model has both CodeableConcept and Coding mappings, we'll also check the first coding.
            if (getMapping("http://hl7.org/fhir/terminology-pattern", logical, logical.getSnapshot().getElementFirstRep()).contains("Coding")) {
              checkTerminologyCoding(errors, path, element, profile, theElementCntext, true, true, stack, logical);
            }
          }
        } else if (binding.hasValueSet()) {
          hint(errors, IssueType.CODEINVALID, element.line(), element.col(), path, false, "Binding by URI reference cannot be checked");
        } else if (!noBindingMsgSuppressed) {
          hint(errors, IssueType.CODEINVALID, element.line(), element.col(), path, false, "Binding for path " + path + " has no source, so can't be checked");
        }
      }
    }
    return res;
  }

  private void checkTerminologyCoding(List<ValidationMessage> errors, String path, Element element, StructureDefinition profile, ElementDefinition theElementCntext, boolean inCodeableConcept, boolean checkDisplay, NodeStack stack, StructureDefinition logical)  {
    Coding c = convertToCoding(element, logical);
    String code = c.getCode();
    String system = c.getSystem();
    String display = c.getDisplay();
    rule(errors, IssueType.CODEINVALID, element.line(), element.col(), path, isAbsolute(system), "Coding.system must be an absolute reference, not a local reference");

    if (system != null && code != null && !noTerminologyChecks) {
      rule(errors, IssueType.CODEINVALID, element.line(), element.col(), path, !isValueSet(system), "The Coding references a value set, not a code system (\""+system+"\")");
      try {
        if (checkCode(errors, element, path, code, system, display, checkDisplay, stack))
          if (theElementCntext != null && theElementCntext.hasBinding()) {
            ElementDefinitionBindingComponent binding = theElementCntext.getBinding();
            if (warning(errors, IssueType.CODEINVALID, element.line(), element.col(), path, binding != null, "Binding for " + path + " missing")) {
              if (binding.hasValueSet()) {
                ValueSet valueset = resolveBindingReference(profile, binding.getValueSet(), profile.getUrl());
                if (warning(errors, IssueType.CODEINVALID, element.line(), element.col(), path, valueset != null, "ValueSet " + describeReference(binding.getValueSet()) + " not found by validator")) {
                  try {
                    long t = System.nanoTime();
                    ValidationResult vr = null;
                    if (binding.getStrength() != BindingStrength.EXAMPLE) {
                      vr = context.validateCode(new ValidationOptions(stack.workingLang), c, valueset);
                    }
                    txTime = txTime + (System.nanoTime() - t);
                    if (vr != null && !vr.isOk()) {
                      if (vr.IsNoService())
                        txHint(errors, vr.getTxLink(), IssueType.CODEINVALID, element.line(), element.col(), path, false,  "The value provided could not be validated in the absence of a terminology server");
                      else if (vr.getErrorClass() != null && !vr.getErrorClass().isInfrastructure()) {
                        if (binding.getStrength() == BindingStrength.REQUIRED)
                          txWarning(errors, vr.getTxLink(), IssueType.CODEINVALID, element.line(), element.col(), path, false, "Could not confirm that the codes provided are in the value set " + describeReference(binding.getValueSet(), valueset) + ", and a code from this value set is required");
                        else if (binding.getStrength() == BindingStrength.EXTENSIBLE) {
                          if (binding.hasExtension("http://hl7.org/fhir/StructureDefinition/elementdefinition-maxValueSet"))
                            checkMaxValueSet(errors, path, element, profile, ToolingExtensions.readStringExtension(binding, "http://hl7.org/fhir/StructureDefinition/elementdefinition-maxValueSet"), c, stack);
                          else if (!noExtensibleWarnings)
                            txWarning(errors, vr.getTxLink(), IssueType.CODEINVALID, element.line(), element.col(), path, false, "Could not confirm that the codes provided are in the value set " + describeReference(binding.getValueSet(), valueset) + ", and a code should come from this value set unless it has no suitable code");
                        } else if (binding.getStrength() == BindingStrength.PREFERRED)
                          txHint(errors, vr.getTxLink(), IssueType.CODEINVALID, element.line(), element.col(), path, false,  "Could not confirm that the codes provided are in the value set " + describeReference(binding.getValueSet(), valueset) + ", and a code is recommended to come from this value set");
                      } else if (binding.getStrength() == BindingStrength.REQUIRED)
                        txRule(errors, vr.getTxLink(), IssueType.CODEINVALID, element.line(), element.col(), path, false, "The Coding provided is not in the value set " + describeReference(binding.getValueSet(), valueset) + ", and a code is required from this value set"+(vr.getMessage() != null ? " (error message = "+vr.getMessage()+")" : ""));
                      else if (binding.getStrength() == BindingStrength.EXTENSIBLE) {
                        if (binding.hasExtension("http://hl7.org/fhir/StructureDefinition/elementdefinition-maxValueSet"))
                          checkMaxValueSet(errors, path, element, profile, ToolingExtensions.readStringExtension(binding, "http://hl7.org/fhir/StructureDefinition/elementdefinition-maxValueSet"), c, stack);
                        else
                          txWarning(errors, vr.getTxLink(), IssueType.CODEINVALID, element.line(), element.col(), path, false, "The Coding provided is not in the value set " + describeReference(binding.getValueSet(), valueset) + ", and a code should come from this value set unless it has no suitable code"+(vr.getMessage() != null ? " (error message = "+vr.getMessage()+")" : ""));
                      } else if (binding.getStrength() == BindingStrength.PREFERRED)
                        txHint(errors, vr.getTxLink(), IssueType.CODEINVALID, element.line(), element.col(), path, false,  "The Coding provided is not in the value set " + describeReference(binding.getValueSet(), valueset) + ", and a code is recommended to come from this value set"+(vr.getMessage() != null ? " (error message = "+vr.getMessage()+")" : ""));
                    }
                  } catch (Exception e) {
                    warning(errors, IssueType.CODEINVALID, element.line(), element.col(), path, false, "Error "+e.getMessage()+" validating Coding");
                  }
                }
              } else if (binding.hasValueSet()) {
                hint(errors, IssueType.CODEINVALID, element.line(), element.col(), path, false, "Binding by URI reference cannot be checked");
              } else if (!inCodeableConcept && !noBindingMsgSuppressed) {
                hint(errors, IssueType.CODEINVALID, element.line(), element.col(), path, false, "Binding for path " + path + " has no source, so can't be checked");
              }
            }
          }
      } catch (Exception e) {
        rule(errors, IssueType.CODEINVALID, element.line(), element.col(), path, false, "Error "+e.getMessage()+" validating Coding: " + e.toString());
      }
    }
  }

  private CodeableConcept convertToCodeableConcept(Element element, StructureDefinition logical) {
    CodeableConcept res = new CodeableConcept();
    for (ElementDefinition ed : logical.getSnapshot().getElement()) {
      if (Utilities.charCount(ed.getPath(), '.') == 1) {
        List<String> maps = getMapping("http://hl7.org/fhir/terminology-pattern", logical, ed);
        for (String m : maps) {
          String name = tail(ed.getPath());
          List<Element> list = new ArrayList<>();
          element.getNamedChildren(name, list);
          if (!list.isEmpty()) {
            if ("Coding.code".equals(m)) {
              res.getCodingFirstRep().setCode(list.get(0).primitiveValue());
            } else if ("Coding.system[fmt:OID]".equals(m)) {
              String oid = list.get(0).primitiveValue();
              String url = context.oid2Uri(oid);
              if (url != null) {
                res.getCodingFirstRep().setSystem(url);                
              } else {
                res.getCodingFirstRep().setSystem("urn:oid:"+oid);
              }
            } else if ("Coding.version".equals(m)) {
              res.getCodingFirstRep().setVersion(list.get(0).primitiveValue());
            } else if ("Coding.display".equals(m)) {
              res.getCodingFirstRep().setDisplay(list.get(0).primitiveValue());
            } else if ("CodeableConcept.text".equals(m)) {
              res.setText(list.get(0).primitiveValue());
            } else if ("CodeableConcept.coding".equals(m)) {
              StructureDefinition c = context.fetchTypeDefinition(ed.getTypeFirstRep().getCode());
              for (Element e : list) {
                res.addCoding(convertToCoding(e, c));
              }
            }
          }
        }
      }
    }
    return res;
  }

  private Coding convertToCoding(Element element, StructureDefinition logical) {
    Coding res = new Coding();
    for (ElementDefinition ed : logical.getSnapshot().getElement()) {
      if (Utilities.charCount(ed.getPath(), '.') == 1) {
        List<String> maps = getMapping("http://hl7.org/fhir/terminology-pattern", logical, ed);
        for (String m : maps) {
          String name = tail(ed.getPath());
          List<Element> list = new ArrayList<>();
          element.getNamedChildren(name, list);
          if (!list.isEmpty()) {
            if ("Coding.code".equals(m)) {
              res.setCode(list.get(0).primitiveValue());
            } else if ("Coding.system[fmt:OID]".equals(m)) {
              String oid = list.get(0).primitiveValue();
              String url = context.oid2Uri(oid);
              if (url != null) {
                res.setSystem(url);                
              } else {
                res.setSystem("urn:oid:"+oid);
              }
            } else if ("Coding.version".equals(m)) {
              res.setVersion(list.get(0).primitiveValue());
            } else if ("Coding.display".equals(m)) {
              res.setDisplay(list.get(0).primitiveValue());
            }
          }
        }
      }
    }
    return res;
  }

  private void checkMaxValueSet(List<ValidationMessage> errors, String path, Element element, StructureDefinition profile, String maxVSUrl, CodeableConcept cc, NodeStack stack) {
    // TODO Auto-generated method stub
    ValueSet valueset = resolveBindingReference(profile, maxVSUrl, profile.getUrl());
    if (warning(errors, IssueType.CODEINVALID, element.line(), element.col(), path, valueset != null, "ValueSet " + describeReference(maxVSUrl) + " not found by validator")) {
      try {
        long t = System.nanoTime();
        ValidationResult vr = context.validateCode(new ValidationOptions(stack.workingLang), cc, valueset);
        txTime = txTime + (System.nanoTime() - t);
        if (!vr.isOk()) {
          if (vr.getErrorClass() != null && vr.getErrorClass().isInfrastructure())
            txWarning(errors, vr.getTxLink(), IssueType.CODEINVALID, element.line(), element.col(), path, false, "None of the codes provided could be validated against the maximum value set " + describeReference(maxVSUrl) + " (" + valueset.getUrl()+"), (error = "+vr.getMessage()+")");
          else
            txRule(errors, vr.getTxLink(), IssueType.CODEINVALID, element.line(), element.col(), path, false, "None of the codes provided are in the maximum value set " + describeReference(maxVSUrl) + " (" + valueset.getUrl()+", and a code from this value set is required) (codes = "+ccSummary(cc)+")");
        }
      } catch (Exception e) {
        warning(errors, IssueType.CODEINVALID, element.line(), element.col(), path, false, "Error "+e.getMessage()+" validating CodeableConcept using maxValueSet");
      }
    }
  }

  private void checkMaxValueSet(List<ValidationMessage> errors, String path, Element element, StructureDefinition profile, String maxVSUrl, Coding c, NodeStack stack) {
    // TODO Auto-generated method stub
    ValueSet valueset = resolveBindingReference(profile, maxVSUrl, profile.getUrl());
    if (warning(errors, IssueType.CODEINVALID, element.line(), element.col(), path, valueset != null, "ValueSet " + describeReference(maxVSUrl) + " not found by validator")) {
      try {
        long t = System.nanoTime();
        ValidationResult vr = context.validateCode(new ValidationOptions(stack.workingLang), c, valueset);
        txTime = txTime + (System.nanoTime() - t);
        if (!vr.isOk()) {
          if (vr.getErrorClass() != null && vr.getErrorClass().isInfrastructure())
            txWarning(errors, vr.getTxLink(), IssueType.CODEINVALID, element.line(), element.col(), path, false, "The code provided could not be validated against the maximum value set " + describeReference(maxVSUrl) + " (" + valueset.getUrl()+"), (error = "+vr.getMessage()+")");
          else
            txRule(errors, vr.getTxLink(), IssueType.CODEINVALID, element.line(), element.col(), path, false, "The code provided is not in the maximum value set " + describeReference(maxVSUrl) + " (" + valueset.getUrl()+", and a code from this value set is required) (code = "+c.getSystem()+"#"+c.getCode()+")");
        }
      } catch (Exception e) {
        warning(errors, IssueType.CODEINVALID, element.line(), element.col(), path, false, "Error "+e.getMessage()+" validating CodeableConcept using maxValueSet");
      }
    }
  }

  private void checkMaxValueSet(List<ValidationMessage> errors, String path, Element element, StructureDefinition profile, String maxVSUrl, String value, NodeStack stack) {
    // TODO Auto-generated method stub
    ValueSet valueset = resolveBindingReference(profile, maxVSUrl, profile.getUrl());
    if (warning(errors, IssueType.CODEINVALID, element.line(), element.col(), path, valueset != null, "ValueSet " + describeReference(maxVSUrl) + " not found by validator")) {
      try {
        long t = System.nanoTime();
        ValidationResult vr = context.validateCode(new ValidationOptions(stack.workingLang), value, valueset);
        txTime = txTime + (System.nanoTime() - t);
        if (!vr.isOk()) {
          if (vr.getErrorClass() != null && vr.getErrorClass().isInfrastructure())
            txWarning(errors, vr.getTxLink(), IssueType.CODEINVALID, element.line(), element.col(), path, false, "The code provided could not be validated against the maximum value set " + describeReference(maxVSUrl) + " (" + valueset.getUrl()+"), (error = "+vr.getMessage()+")");
          else
            txRule(errors, vr.getTxLink(), IssueType.CODEINVALID, element.line(), element.col(), path, false, "The code provided is not in the maximum value set " + describeReference(maxVSUrl) + " (" + valueset.getUrl()+"), and a code from this value set is required) (code = "+value+"), (error = "+vr.getMessage()+")");
        }
      } catch (Exception e) {
        warning(errors, IssueType.CODEINVALID, element.line(), element.col(), path, false, "Error "+e.getMessage()+" validating CodeableConcept using maxValueSet");
      }
    }
  }

  private String ccSummary(CodeableConcept cc) {
    CommaSeparatedStringBuilder b = new CommaSeparatedStringBuilder();
    for (Coding c : cc.getCoding())
      b.append(c.getSystem()+"#"+c.getCode());
    return b.toString();
  }

  private void checkCoding(List<ValidationMessage> errors, String path, Element focus, Coding fixed, String fixedSource, boolean pattern) {
    checkFixedValue(errors, path + ".system", focus.getNamedChild("system"), fixed.getSystemElement(), fixedSource, "system", focus, pattern);
    checkFixedValue(errors, path + ".version", focus.getNamedChild("version"), fixed.getVersionElement(), fixedSource, "version", focus, pattern);
    checkFixedValue(errors, path + ".code", focus.getNamedChild("code"), fixed.getCodeElement(), fixedSource, "code", focus, pattern);
    checkFixedValue(errors, path + ".display", focus.getNamedChild("display"), fixed.getDisplayElement(), fixedSource, "display", focus, pattern);
    checkFixedValue(errors, path + ".userSelected", focus.getNamedChild("userSelected"), fixed.getUserSelectedElement(), fixedSource, "userSelected", focus, pattern);
  }

  private void checkCoding(List<ValidationMessage> errors, String path, Element element, StructureDefinition profile, ElementDefinition theElementCntext, boolean inCodeableConcept, boolean checkDisplay, NodeStack stack)  {
    String code = element.getNamedChildValue("code");
    String system = element.getNamedChildValue("system");
    String display = element.getNamedChildValue("display");
    rule(errors, IssueType.CODEINVALID, element.line(), element.col(), path, isAbsolute(system), "Coding.system must be an absolute reference, not a local reference");

    if (system != null && code != null && !noTerminologyChecks) {
      rule(errors, IssueType.CODEINVALID, element.line(), element.col(), path, !isValueSet(system), "The Coding references a value set, not a code system (\""+system+"\")");
      try {
        if (checkCode(errors, element, path, code, system, display, checkDisplay, stack))
          if (theElementCntext != null && theElementCntext.hasBinding()) {
            ElementDefinitionBindingComponent binding = theElementCntext.getBinding();
            if (warning(errors, IssueType.CODEINVALID, element.line(), element.col(), path, binding != null, "Binding for " + path + " missing")) {
              if (binding.hasValueSet()) {
                ValueSet valueset = resolveBindingReference(profile, binding.getValueSet(), profile.getUrl());
                if (warning(errors, IssueType.CODEINVALID, element.line(), element.col(), path, valueset != null, "ValueSet " + describeReference(binding.getValueSet()) + " not found by validator")) {
                  try {
                    Coding c = ObjectConverter.readAsCoding(element);
                    long t = System.nanoTime();
                    ValidationResult vr = null;
                    if (binding.getStrength() != BindingStrength.EXAMPLE) {
                      vr = context.validateCode(new ValidationOptions(stack.workingLang), c, valueset);
						        }
                    txTime = txTime + (System.nanoTime() - t);
                    if (vr != null && !vr.isOk()) {
                      if (vr.IsNoService())
                        txHint(errors, vr.getTxLink(), IssueType.CODEINVALID, element.line(), element.col(), path, false,  "The value provided could not be validated in the absence of a terminology server");
                      else if (vr.getErrorClass() != null && !vr.getErrorClass().isInfrastructure()) {
                        if (binding.getStrength() == BindingStrength.REQUIRED)
                          txWarning(errors, vr.getTxLink(), IssueType.CODEINVALID, element.line(), element.col(), path, false, "Could not confirm that the codes provided are in the value set " + describeReference(binding.getValueSet(), valueset) + ", and a code from this value set is required");
                        else if (binding.getStrength() == BindingStrength.EXTENSIBLE) {
                          if (binding.hasExtension("http://hl7.org/fhir/StructureDefinition/elementdefinition-maxValueSet"))
                            checkMaxValueSet(errors, path, element, profile, ToolingExtensions.readStringExtension(binding, "http://hl7.org/fhir/StructureDefinition/elementdefinition-maxValueSet"), c, stack);
                          else if (!noExtensibleWarnings)
                            txWarning(errors, vr.getTxLink(), IssueType.CODEINVALID, element.line(), element.col(), path, false, "Could not confirm that the codes provided are in the value set " + describeReference(binding.getValueSet(), valueset) + ", and a code should come from this value set unless it has no suitable code");
                        } else if (binding.getStrength() == BindingStrength.PREFERRED)
                          txHint(errors, vr.getTxLink(), IssueType.CODEINVALID, element.line(), element.col(), path, false,  "Could not confirm that the codes provided are in the value set " + describeReference(binding.getValueSet(), valueset) + ", and a code is recommended to come from this value set");
                      } else if (binding.getStrength() == BindingStrength.REQUIRED)
                        txRule(errors, vr.getTxLink(), IssueType.CODEINVALID, element.line(), element.col(), path, false, "The Coding provided is not in the value set " + describeReference(binding.getValueSet(), valueset) + ", and a code is required from this value set. "+getErrorMessage(vr.getMessage()));
                      else if (binding.getStrength() == BindingStrength.EXTENSIBLE) {
                        if (binding.hasExtension("http://hl7.org/fhir/StructureDefinition/elementdefinition-maxValueSet"))
                          checkMaxValueSet(errors, path, element, profile, ToolingExtensions.readStringExtension(binding, "http://hl7.org/fhir/StructureDefinition/elementdefinition-maxValueSet"), c, stack);
                        else
                          txWarning(errors, vr.getTxLink(), IssueType.CODEINVALID, element.line(), element.col(), path, false, "The Coding provided is not in the value set " + describeReference(binding.getValueSet(), valueset) + ", and a code should come from this value set unless it has no suitable code. "+getErrorMessage(vr.getMessage()));
                      } else if (binding.getStrength() == BindingStrength.PREFERRED)
                        txHint(errors, vr.getTxLink(), IssueType.CODEINVALID, element.line(), element.col(), path, false,  "The Coding provided is not in the value set " + describeReference(binding.getValueSet(), valueset) + ", and a code is recommended to come from this value set. "+getErrorMessage(vr.getMessage()));
                    }
                  } catch (Exception e) {
                    warning(errors, IssueType.CODEINVALID, element.line(), element.col(), path, false, "Error "+e.getMessage()+" validating Coding");
                  }
                }
              } else if (binding.hasValueSet()) {
                hint(errors, IssueType.CODEINVALID, element.line(), element.col(), path, false, "Binding by URI reference cannot be checked");
              } else if (!inCodeableConcept && !noBindingMsgSuppressed) {
                hint(errors, IssueType.CODEINVALID, element.line(), element.col(), path, false, "Binding for path " + path + " has no source, so can't be checked");
              }
            }
          }
      } catch (Exception e) {
        rule(errors, IssueType.CODEINVALID, element.line(), element.col(), path, false, "Error "+e.getMessage()+" validating Coding: " + e.toString());
      }
    }
  }

  private boolean isValueSet(String url) {
    try {
      ValueSet vs = context.fetchResourceWithException(ValueSet.class, url);
      return vs != null;
    } catch (Exception e) {
      return false;
    }
  }

  private void checkContactPoint(List<ValidationMessage> errors, String path, Element focus, ContactPoint fixed, String fixedSource, boolean pattern) {
    checkFixedValue(errors, path + ".system", focus.getNamedChild("system"), fixed.getSystemElement(), fixedSource, "system", focus, pattern);
    checkFixedValue(errors, path + ".value", focus.getNamedChild("value"), fixed.getValueElement(), fixedSource, "value", focus, pattern);
    checkFixedValue(errors, path + ".use", focus.getNamedChild("use"), fixed.getUseElement(), fixedSource, "use", focus, pattern);
    checkFixedValue(errors, path + ".period", focus.getNamedChild("period"), fixed.getPeriod(), fixedSource, "period", focus, pattern);

  }

  private StructureDefinition checkExtension(ValidatorHostContext hostContext, List<ValidationMessage> errors, String path, Element resource, Element container, Element element, ElementDefinition def, StructureDefinition profile, NodeStack stack, NodeStack containerStack, String extensionUrl) throws FHIRException {
    String url = element.getNamedChildValue("url");
    boolean isModifier = element.getName().equals("modifierExtension");

    long t = System.nanoTime();
    StructureDefinition ex = Utilities.isAbsoluteUrl(url) ? context.fetchResource(StructureDefinition.class, url) : null;
    sdTime = sdTime + (System.nanoTime() - t);
    if (ex == null) {
      if (xverManager == null) {
        xverManager = new XVerExtensionManager(context);
      }
      if (xverManager.matchingUrl(url)) {
        switch (xverManager.status(url)) {
        case BadVersion:
          rule(errors, IssueType.INVALID, element.line(), element.col(), path + "[url='" + url + "']", false, "Extension url '" + url + "' is not valid (invalidVersion \""+xverManager.getVersion(url)+"\")");
          break;
        case Unknown:
          rule(errors, IssueType.INVALID, element.line(), element.col(), path + "[url='" + url + "']", false, "Extension url '" + url + "' is not valid (unknown Element id \""+xverManager.getElementId(url)+"\")");
          break;
        case Invalid:
          rule(errors, IssueType.INVALID, element.line(), element.col(), path + "[url='" + url + "']", false, "Extension url '" + url + "' is not valid (Element id \""+xverManager.getElementId(url)+"\" is valid, but cannot be used in a cross-version paradigm because there has been no changes across the relevant versions)");
          break;
        case Valid:
          ex = xverManager.makeDefinition(url);
          context.generateSnapshot(ex);
          context.cacheResource(ex);
          break;
        default:
          rule(errors, IssueType.INVALID, element.line(), element.col(), path + "[url='" + url + "']", false, "Extension url '" + url + "' evaluation state illegal");
          break;
        }
      } else if (extensionUrl != null && !isAbsolute(url)) {
        if (extensionUrl.equals(profile.getUrl())) {
          rule(errors, IssueType.INVALID, element.line(), element.col(), path + "[url='" + url + "']", hasExtensionSlice(profile, url), "Sub-extension url '" + url + "' is not defined by the Extension "+profile.getUrl());
        }
      } else if (rule(errors, IssueType.STRUCTURE, element.line(), element.col(), path, allowUnknownExtension(url), "The extension " + url + " is unknown, and not allowed here")) {
        hint(errors, IssueType.STRUCTURE, element.line(), element.col(), path, isKnownExtension(url), "Unknown extension " + url);
      }
    }
    if (ex != null) {
      trackUsage(ex, hostContext, element);
      if (def.getIsModifier()) {
        rule(errors, IssueType.STRUCTURE, element.line(), element.col(), path + "[url='" + url + "']", ex.getSnapshot().getElement().get(0).getIsModifier(),
            "Extension modifier mismatch: the extension element is labelled as a modifier, but the underlying extension is not");
      } else {
        rule(errors, IssueType.STRUCTURE, element.line(), element.col(), path + "[url='" + url + "']", !ex.getSnapshot().getElement().get(0).getIsModifier(),
            "Extension modifier mismatch: the extension element is not labelled as a modifier, but the underlying extension is");
      }
      // two questions
      // 1. can this extension be used here?
      checkExtensionContext(errors, resource, container, ex, containerStack, hostContext);

      if (isModifier)
        rule(errors, IssueType.STRUCTURE, element.line(), element.col(), path + "[url='" + url + "']", ex.getSnapshot().getElement().get(0).getIsModifier(),
            "The Extension '" + url + "' must be used as a modifierExtension");
      else
        rule(errors, IssueType.STRUCTURE, element.line(), element.col(), path + "[url='" + url + "']", !ex.getSnapshot().getElement().get(0).getIsModifier(),
            "The Extension '" + url + "' must not be used as an extension (it's a modifierExtension)");

      // check the type of the extension:
      Set<String> allowedTypes = listExtensionTypes(ex);
      String actualType = getExtensionType(element);
      if (actualType == null)
        rule(errors, IssueType.STRUCTURE, element.line(), element.col(), path + "[url='" + url + "']", allowedTypes.isEmpty(), "The Extension '" + url + "' definition is for a simple extension, so it must contain a value, not extensions");
      else
        rule(errors, IssueType.STRUCTURE, element.line(), element.col(), path + "[url='" + url + "']", allowedTypes.contains(actualType), "The Extension '" + url + "' definition allows for the types "+allowedTypes.toString()+" but found type "+actualType);

      // 3. is the content of the extension valid?
      validateElement(hostContext, errors, ex, ex.getSnapshot().getElement().get(0), null, null, resource, element, "Extension", stack, false, true, url);

    }
    return ex;
  }

  private boolean hasExtensionSlice(StructureDefinition profile, String sliceName) {
    for (ElementDefinition ed : profile.getSnapshot().getElement()) {
      if (ed.getPath().equals("Extension.extension.url") && ed.hasFixed() && sliceName.equals(ed.getFixed().primitiveValue())) {
        return true;        
      }
    }
    return false;
  }

  private String getExtensionType(Element element) {
    for (Element e : element.getChildren()) {
      if (e.getName().startsWith("value")) {
        String tn = e.getName().substring(5);
        String ltn = Utilities.uncapitalize(tn);
        if (isPrimitiveType(ltn))
          return ltn;
        else
          return tn;
      }
    }
    return null;
  }

  private Set<String> listExtensionTypes(StructureDefinition ex) {
    ElementDefinition vd = null;
    for (ElementDefinition ed : ex.getSnapshot().getElement()) {
      if (ed.getPath().startsWith("Extension.value")) {
        vd = ed;
        break;
      }
    }
    Set<String> res = new HashSet<String>();
    if (vd != null && !"0".equals(vd.getMax())) {
      for (TypeRefComponent tr : vd.getType()) {
        res.add(tr.getWorkingCode());
      }
    }
    return res;
  }

  private boolean checkExtensionContext(List<ValidationMessage> errors, Element resource, Element container, StructureDefinition definition, NodeStack stack, ValidatorHostContext hostContext) {
    String extUrl = definition.getUrl();
    boolean ok = false;
    CommaSeparatedStringBuilder contexts = new CommaSeparatedStringBuilder();
    List<String> plist = new ArrayList<>();
    plist.add(stripIndexes(stack.getLiteralPath()));
    for (String s : stack.getLogicalPaths()) {
      String p = stripIndexes(s);
      // all extensions are always allowed in ElementDefinition.example.value, and in fixed and pattern values. TODO: determine the logical paths from the path stated in the element definition....
      if (Utilities.existsInList(p, "ElementDefinition.example.value", "ElementDefinition.pattern", "ElementDefinition.fixed")) {
        return true;
      }
      plist.add(p);
      
    }
    
    for (StructureDefinitionContextComponent ctxt : fixContexts(extUrl, definition.getContext())) {
      if (ok) { break; }
      if (ctxt.getType() == ExtensionContextType.ELEMENT) {
        String en = ctxt.getExpression();
        contexts.append("e:"+en);
        if ("Element".equals(en)) {
          ok = true;
        } else if (en.equals("Resource") && container.isResource()) {
          ok = true;
        }        
        for (String p : plist) {
          if (ok) {break; }
          if (p.equals(en)) {
            ok = true;
          } else {
            String pn = p;
            String pt = "";
            if (p.contains(".")) {
              pn = p.substring(0, p.indexOf("."));
              pt = p.substring(p.indexOf("."));
            }
            StructureDefinition sd = context.fetchTypeDefinition(pn);
            while (sd != null) {
              if ((sd.getType()+pt).equals(en)) {
                ok = true;
                break;
              }
              sd = context.fetchResource(StructureDefinition.class, sd.getBaseDefinition());
            }
          }
        } 
      } else if (ctxt.getType() == ExtensionContextType.EXTENSION) {
        contexts.append("x:"+ctxt.getExpression());
        NodeStack estack = stack.parent;
        if (estack != null && estack.getElement().fhirType().equals("Extension")) {
          String ext = estack.element.getNamedChildValue("url");
          if (ctxt.getExpression().equals(ext)) {
            ok = true;
          }
        }
      } else if (ctxt.getType() == ExtensionContextType.FHIRPATH) {
        contexts.append("p:"+ctxt.getExpression());
        // The context is all elements that match the FHIRPath query found in the expression.
        List<Base> res = fpe.evaluate(hostContext, resource, hostContext.rootResource, container, fpe.parse(ctxt.getExpression()));
        if (res.contains(container)) {
          ok = true;
        }
      } else {
        throw new Error("Unrecognised extension context "+ctxt.getTypeElement().asStringValue());
      }
    }
    if (!ok) {
      rule(errors, IssueType.STRUCTURE, container.line(), container.col(), stack.literalPath, false, "The extension " + extUrl + " is not allowed to be used at this point (allowed = "+ contexts.toString() + "; this element is ["+plist.toString()+")");
      return false;
    } else {
      if (definition.hasContextInvariant()) {
        for (StringType s : definition.getContextInvariant()) {
          if (!fpe.evaluateToBoolean(hostContext, resource, hostContext.rootResource, container, fpe.parse(s.getValue()))) {
            rule(errors, IssueType.STRUCTURE, container.line(), container.col(), stack.literalPath, false,
                "The extension " + extUrl + " is not allowed to be used at this point (based on context invariant '"+s.getValue()+"')");
            return false;
          }
        }
      } 
      return true;
    }
  }
  
  private List<StructureDefinitionContextComponent> fixContexts(String extUrl, List<StructureDefinitionContextComponent> list) {
    List<StructureDefinitionContextComponent> res = new ArrayList<>();
    for (StructureDefinitionContextComponent ctxt : list) {
      res.add(ctxt.copy());
    }
    if ("http://hl7.org/fhir/StructureDefinition/structuredefinition-fhir-type".equals(extUrl)) {
      list.get(0).setExpression("ElementDefinition.type");
    }
    if ("http://hl7.org/fhir/StructureDefinition/regex".equals(extUrl)) {
      list.get(1).setExpression("ElementDefinition.type");
    }
    return list;
  }

  private String stripIndexes(String path) {
    boolean skip = false;
    StringBuilder b = new StringBuilder();
    for (char c : path.toCharArray()) {
      if (skip) {
        if (c == ']') {
          skip = false;
        }
      } else if (c == '[') {
        skip = true;
      } else {
        b.append(c);
      }
    }
    return b.toString();
  }
  
  private void checkFixedValue(List<ValidationMessage> errors, String path, Element focus, org.hl7.fhir.r5.model.Element fixed, String fixedSource, String propName, Element parent) {
	  checkFixedValue(errors, path, focus, fixed, fixedSource, propName, parent, false);
  }

  @SuppressWarnings("rawtypes")
  private void checkFixedValue(List<ValidationMessage> errors, String path, Element focus, org.hl7.fhir.r5.model.Element fixed, String fixedSource, String propName, Element parent, boolean pattern) {
    if ((fixed == null || fixed.isEmpty()) && focus == null) {
      ; // this is all good
    } else if ((fixed == null || fixed.isEmpty()) && focus != null) {
      rule(errors, IssueType.VALUE, focus.line(), focus.col(), path, pattern, "The element " + focus.getName()+" is present in the instance but not allowed in the applicable "+(pattern ? "pattern" : "fixed value")+" specified in profile");
    } else if (fixed != null && !fixed.isEmpty() && focus == null) {
      rule(errors, IssueType.VALUE, parent == null ? -1 : parent.line(), parent == null ? -1 : parent.col(), path, false, "Missing element '" + propName+"' - required by fixed value assigned in profile "+fixedSource);
    } else {
      String value = focus.primitiveValue();
      if (fixed instanceof org.hl7.fhir.r5.model.BooleanType)
        rule(errors, IssueType.VALUE, focus.line(), focus.col(), path, check(((org.hl7.fhir.r5.model.BooleanType) fixed).asStringValue(), value),
            "Value is '" + value + "' but must be '" + ((org.hl7.fhir.r5.model.BooleanType) fixed).asStringValue() + "'");
      else if (fixed instanceof org.hl7.fhir.r5.model.IntegerType)
        rule(errors, IssueType.VALUE, focus.line(), focus.col(), path, check(((org.hl7.fhir.r5.model.IntegerType) fixed).asStringValue(), value),
            "Value is '" + value + "' but must be '" + ((org.hl7.fhir.r5.model.IntegerType) fixed).asStringValue() + "'");
      else if (fixed instanceof org.hl7.fhir.r5.model.DecimalType)
        rule(errors, IssueType.VALUE, focus.line(), focus.col(), path, check(((org.hl7.fhir.r5.model.DecimalType) fixed).asStringValue(), value),
            "Value is '" + value + "' but must be '" + ((org.hl7.fhir.r5.model.DecimalType) fixed).asStringValue() + "'");
      else if (fixed instanceof org.hl7.fhir.r5.model.Base64BinaryType)
        rule(errors, IssueType.VALUE, focus.line(), focus.col(), path, check(((org.hl7.fhir.r5.model.Base64BinaryType) fixed).asStringValue(), value),
            "Value is '" + value + "' but must be '" + ((org.hl7.fhir.r5.model.Base64BinaryType) fixed).asStringValue() + "'");
      else if (fixed instanceof org.hl7.fhir.r5.model.InstantType)
        rule(errors, IssueType.VALUE, focus.line(), focus.col(), path, check(((org.hl7.fhir.r5.model.InstantType) fixed).getValue().toString(), value),
            "Value is '" + value + "' but must be '" + ((org.hl7.fhir.r5.model.InstantType) fixed).asStringValue() + "'");
      else if (fixed instanceof org.hl7.fhir.r5.model.CodeType)
        rule(errors, IssueType.VALUE, focus.line(), focus.col(), path, check(((org.hl7.fhir.r5.model.CodeType) fixed).getValue(), value),
            "Value is '" + value + "' but must be '" + ((org.hl7.fhir.r5.model.CodeType) fixed).getValue() + "'");
      else if (fixed instanceof org.hl7.fhir.r5.model.Enumeration)
        rule(errors, IssueType.VALUE, focus.line(), focus.col(), path, check(((org.hl7.fhir.r5.model.Enumeration) fixed).asStringValue(), value),
            "Value is '" + value + "' but must be '" + ((org.hl7.fhir.r5.model.Enumeration) fixed).asStringValue() + "'");
      else if (fixed instanceof org.hl7.fhir.r5.model.StringType)
        rule(errors, IssueType.VALUE, focus.line(), focus.col(), path, check(((org.hl7.fhir.r5.model.StringType) fixed).getValue(), value),
            "Value is '" + value + "' but must be '" + ((org.hl7.fhir.r5.model.StringType) fixed).getValue() + "'");
      else if (fixed instanceof org.hl7.fhir.r5.model.UriType)
        rule(errors, IssueType.VALUE, focus.line(), focus.col(), path, check(((org.hl7.fhir.r5.model.UriType) fixed).getValue(), value),
            "Value is '" + value + "' but must be '" + ((org.hl7.fhir.r5.model.UriType) fixed).getValue() + "'");
      else if (fixed instanceof org.hl7.fhir.r5.model.DateType)
        rule(errors, IssueType.VALUE, focus.line(), focus.col(), path, check(((org.hl7.fhir.r5.model.DateType) fixed).getValue().toString(), value),
            "Value is '" + value + "' but must be '" + ((org.hl7.fhir.r5.model.DateType) fixed).getValue() + "'");
      else if (fixed instanceof org.hl7.fhir.r5.model.DateTimeType)
        rule(errors, IssueType.VALUE, focus.line(), focus.col(), path, check(((org.hl7.fhir.r5.model.DateTimeType) fixed).getValue().toString(), value),
            "Value is '" + value + "' but must be '" + ((org.hl7.fhir.r5.model.DateTimeType) fixed).getValue() + "'");
      else if (fixed instanceof org.hl7.fhir.r5.model.OidType)
        rule(errors, IssueType.VALUE, focus.line(), focus.col(), path, check(((org.hl7.fhir.r5.model.OidType) fixed).getValue(), value),
            "Value is '" + value + "' but must be '" + ((org.hl7.fhir.r5.model.OidType) fixed).getValue() + "'");
      else if (fixed instanceof org.hl7.fhir.r5.model.UuidType)
        rule(errors, IssueType.VALUE, focus.line(), focus.col(), path, check(((org.hl7.fhir.r5.model.UuidType) fixed).getValue(), value),
            "Value is '" + value + "' but must be '" + ((org.hl7.fhir.r5.model.UuidType) fixed).getValue() + "'");
      else if (fixed instanceof org.hl7.fhir.r5.model.IdType)
        rule(errors, IssueType.VALUE, focus.line(), focus.col(), path, check(((org.hl7.fhir.r5.model.IdType) fixed).getValue(), value),
            "Value is '" + value + "' but must be '" + ((org.hl7.fhir.r5.model.IdType) fixed).getValue() + "'");
      else if (fixed instanceof Quantity)
        checkQuantity(errors, path, focus, (Quantity) fixed, fixedSource, pattern);
      else if (fixed instanceof Address)
        checkAddress(errors, path, focus, (Address) fixed, fixedSource, pattern);
      else if (fixed instanceof ContactPoint)
        checkContactPoint(errors, path, focus, (ContactPoint) fixed, fixedSource, pattern);
      else if (fixed instanceof Attachment)
        checkAttachment(errors, path, focus, (Attachment) fixed, fixedSource, pattern);
      else if (fixed instanceof Identifier)
        checkIdentifier(errors, path, focus, (Identifier) fixed, fixedSource, pattern);
      else if (fixed instanceof Coding)
        checkCoding(errors, path, focus, (Coding) fixed, fixedSource, pattern);
      else if (fixed instanceof HumanName)
        checkHumanName(errors, path, focus, (HumanName) fixed, fixedSource, pattern);
      else if (fixed instanceof CodeableConcept)
        checkCodeableConcept(errors, path, focus, (CodeableConcept) fixed, fixedSource, pattern);
      else if (fixed instanceof Timing)
        checkTiming(errors, path, focus, (Timing) fixed, fixedSource, pattern);
      else if (fixed instanceof Period)
        checkPeriod(errors, path, focus, (Period) fixed, fixedSource, pattern);
      else if (fixed instanceof Range)
        checkRange(errors, path, focus, (Range) fixed, fixedSource, pattern);
      else if (fixed instanceof Ratio)
        checkRatio(errors, path, focus, (Ratio) fixed, fixedSource, pattern);
      else if (fixed instanceof SampledData)
        checkSampledData(errors, path, focus, (SampledData) fixed, fixedSource, pattern);

      else
        rule(errors, IssueType.EXCEPTION, focus.line(), focus.col(), path, false, "Unhandled fixed value type " + fixed.getClass().getName());
      List<Element> extensions = new ArrayList<Element>();
      focus.getNamedChildren("extension", extensions);
      if (fixed.getExtension().size() == 0) {
        rule(errors, IssueType.VALUE, focus.line(), focus.col(), path, extensions.size() == 0, "No extensions allowed, as the specified fixed value doesn't contain any extensions");
      } else if (rule(errors, IssueType.VALUE, focus.line(), focus.col(), path, extensions.size() == fixed.getExtension().size(),
          "Extensions count mismatch: expected " + Integer.toString(fixed.getExtension().size()) + " but found " + Integer.toString(extensions.size()))) {
        for (Extension e : fixed.getExtension()) {
          Element ex = getExtensionByUrl(extensions, e.getUrl());
          if (rule(errors, IssueType.VALUE, focus.line(), focus.col(), path, ex != null, "Extension count mismatch: unable to find extension: " + e.getUrl())) {
            checkFixedValue(errors, path, ex.getNamedChild("extension").getNamedChild("value"), e.getValue(), fixedSource, "extension.value", ex.getNamedChild("extension"));
          }
        }
      }
    }
  }

  private void checkHumanName(List<ValidationMessage> errors, String path, Element focus, HumanName fixed, String fixedSource, boolean pattern) {
    checkFixedValue(errors, path + ".use", focus.getNamedChild("use"), fixed.getUseElement(), fixedSource, "use", focus, pattern);
    checkFixedValue(errors, path + ".text", focus.getNamedChild("text"), fixed.getTextElement(), fixedSource, "text", focus, pattern);
    checkFixedValue(errors, path + ".period", focus.getNamedChild("period"), fixed.getPeriod(), fixedSource, "period", focus, pattern);

    List<Element> parts = new ArrayList<Element>();
    focus.getNamedChildren("family", parts);
    if (rule(errors, IssueType.VALUE, focus.line(), focus.col(), path, parts.size() > 0 == fixed.hasFamily(),
        "Expected " + (fixed.hasFamily() ? "1" : "0") + " but found " + Integer.toString(parts.size()) + " family elements")) {
      for (int i = 0; i < parts.size(); i++)
        checkFixedValue(errors, path + ".family", parts.get(i), fixed.getFamilyElement(), fixedSource, "family", focus, pattern);
    }
    focus.getNamedChildren("given", parts);
    if (rule(errors, IssueType.VALUE, focus.line(), focus.col(), path, parts.size() == fixed.getGiven().size(),
        "Expected " + Integer.toString(fixed.getGiven().size()) + " but found " + Integer.toString(parts.size()) + " given elements")) {
      for (int i = 0; i < parts.size(); i++)
        checkFixedValue(errors, path + ".given", parts.get(i), fixed.getGiven().get(i), fixedSource, "given", focus, pattern);
    }
    focus.getNamedChildren("prefix", parts);
    if (rule(errors, IssueType.VALUE, focus.line(), focus.col(), path, parts.size() == fixed.getPrefix().size(),
        "Expected " + Integer.toString(fixed.getPrefix().size()) + " but found " + Integer.toString(parts.size()) + " prefix elements")) {
      for (int i = 0; i < parts.size(); i++)
        checkFixedValue(errors, path + ".prefix", parts.get(i), fixed.getPrefix().get(i), fixedSource, "prefix", focus, pattern);
    }
    focus.getNamedChildren("suffix", parts);
    if (rule(errors, IssueType.VALUE, focus.line(), focus.col(), path, parts.size() == fixed.getSuffix().size(),
        "Expected " + Integer.toString(fixed.getSuffix().size()) + " but found " + Integer.toString(parts.size()) + " suffix elements")) {
      for (int i = 0; i < parts.size(); i++)
        checkFixedValue(errors, path + ".suffix", parts.get(i), fixed.getSuffix().get(i), fixedSource, "suffix", focus, pattern);
    }
  }

  private void checkIdentifier(List<ValidationMessage> errors, String path, Element element, ElementDefinition context) {
    String system = element.getNamedChildValue("system");
    rule(errors, IssueType.CODEINVALID, element.line(), element.col(), path, isAbsolute(system), "Identifier.system must be an absolute reference, not a local reference");
  }

  private void checkIdentifier(List<ValidationMessage> errors, String path, Element focus, Identifier fixed, String fixedSource, boolean pattern) {
    checkFixedValue(errors, path + ".use", focus.getNamedChild("use"), fixed.getUseElement(), fixedSource, "use", focus, pattern);
    checkFixedValue(errors, path + ".type", focus.getNamedChild("type"), fixed.getType(), fixedSource, "type", focus, pattern);
    checkFixedValue(errors, path + ".system", focus.getNamedChild("system"), fixed.getSystemElement(), fixedSource, "system", focus,  pattern);
    checkFixedValue(errors, path + ".value", focus.getNamedChild("value"), fixed.getValueElement(), fixedSource, "value", focus, pattern);
    checkFixedValue(errors, path + ".period", focus.getNamedChild("period"), fixed.getPeriod(), fixedSource, "period", focus, pattern);
    checkFixedValue(errors, path + ".assigner", focus.getNamedChild("assigner"), fixed.getAssigner(), fixedSource, "assigner", focus, pattern);
  }

  private void checkPeriod(List<ValidationMessage> errors, String path, Element focus, Period fixed, String fixedSource, boolean pattern) {
    checkFixedValue(errors, path + ".start", focus.getNamedChild("start"), fixed.getStartElement(), fixedSource, "start", focus, pattern);
    checkFixedValue(errors, path + ".end", focus.getNamedChild("end"), fixed.getEndElement(), fixedSource, "end", focus, pattern);
  }

  private void checkPrimitive(Object appContext, List<ValidationMessage> errors, String path, String type, ElementDefinition context, Element e, StructureDefinition profile, NodeStack node) throws FHIRException {
    if (isBlank(e.primitiveValue())) {
      if (e.primitiveValue() == null)
        rule(errors, IssueType.INVALID, e.line(), e.col(), path, e.hasChildren(), "Primitive types must have a value or must have child extensions");
      else if (e.primitiveValue().length() == 0)
        rule(errors, IssueType.INVALID, e.line(), e.col(), path, e.hasChildren(), "Primitive types must have a value that is not empty");
      else if (StringUtils.isWhitespace(e.primitiveValue()))
        warning(errors, IssueType.INVALID, e.line(), e.col(), path, e.hasChildren(), "Primitive types should not only be whitespace");
      return;
    }
    String regex = context.getExtensionString(ToolingExtensions.EXT_REGEX);
    if (regex!=null)
        rule(errors, IssueType.INVALID, e.line(), e.col(), path, e.primitiveValue().matches(regex), "Element value '" + e.primitiveValue() + "' does not meet regex '" + regex + "'");

    if (type.equals("boolean")) {
      rule(errors, IssueType.INVALID, e.line(), e.col(), path, "true".equals(e.primitiveValue()) || "false".equals(e.primitiveValue()), "boolean values must be 'true' or 'false'");
    }
    if (type.equals("uri") || type.equals("oid") || type.equals("uuid")  || type.equals("url") || type.equals("canonical")) {
<<<<<<< HEAD
      String url = e.primitiveValue();
      rule(errors, IssueType.INVALID, e.line(), e.col(), path, !url.startsWith("oid:"), "URI values cannot start with oid:");
      rule(errors, IssueType.INVALID, e.line(), e.col(), path, !url.startsWith("uuid:"), "URI values cannot start with uuid:");
      rule(errors, IssueType.INVALID, e.line(), e.col(), path, url.equals(url.trim().replace(" ", ""))
          // work around an old invalid example in a core package
           && !"http://www.acme.com/identifiers/patient or urn:ietf:rfc:3986 if the Identifier.value itself is a full uri".equals(url), "URI values cannot have whitespace('"+url+"')");
      rule(errors, IssueType.INVALID, e.line(), e.col(), path, !context.hasMaxLength() || context.getMaxLength()==0 ||  url.length() <= context.getMaxLength(), "value is longer than permitted maximum length of " + context.getMaxLength());
=======
      rule(errors, IssueType.INVALID, e.line(), e.col(), path, !e.primitiveValue().startsWith("oid:"), "URI values cannot start with oid:");
      rule(errors, IssueType.INVALID, e.line(), e.col(), path, !e.primitiveValue().startsWith("uuid:"), "URI values cannot start with uuid:");
      rule(errors, IssueType.INVALID, e.line(), e.col(), path, (e.primitiveValue().equals(e.primitiveValue().trim().replace(" ", ""))
          // work around an old invalid example in a core package
           || "http://www.acme.com/identifiers/patient or urn:ietf:rfc:3986 if the Identifier.value itself is a full uri".equals(e.primitiveValue())), "URI values cannot have whitespace('"+e.primitiveValue()+"')");
      rule(errors, IssueType.INVALID, e.line(), e.col(), path, !context.hasMaxLength() || context.getMaxLength()==0 ||  e.primitiveValue().length() <= context.getMaxLength(), "value is longer than permitted maximum length of " + context.getMaxLength());
>>>>>>> a72c5567


      if (type.equals("oid")) {
        if (rule(errors, IssueType.INVALID, e.line(), e.col(), path, url.startsWith("urn:oid:"), "OIDs must start with urn:oid:"))
          rule(errors, IssueType.INVALID, e.line(), e.col(), path, Utilities.isOid(url.substring(8)), "OIDs must be valid");
      }
      if (type.equals("uuid")) {
        rule(errors, IssueType.INVALID, e.line(), e.col(), path, url.startsWith("urn:uuid:"), "UUIDs must start with urn:uuid:");
        try {
          UUID.fromString(url.substring(8));
        } catch (Exception ex) {
          rule(errors, IssueType.INVALID, e.line(), e.col(), path, false, "UUIDs must be valid ("+ex.getMessage()+")");
        }
      }

      // now, do we check the URI target?
      if (fetcher != null) {
        boolean found;
        try {
          found = (allowExamples && (url.contains("example.org") || url.contains("acme.com"))) || fetcher.resolveURL(appContext, path, url);
        } catch (IOException e1) {
          found = false;
        }
        rule(errors, IssueType.INVALID, e.line(), e.col(), path, found, "URL value '"+url+"' does not resolve");
      }
    }
    if (type.equals("id")) {
      // work around an old issue with ElementDefinition.id
      if (!context.getPath().equals("ElementDefinition.id") && !VersionUtilities.versionsCompatible("1.4", this.context.getVersion())) {
        rule(errors, IssueType.INVALID, e.line(), e.col(), path, FormatUtilities.isValidId(e.primitiveValue()), "id value '"+e.primitiveValue()+"' is not valid");
      }
    }
    if (type.equalsIgnoreCase("string") && e.hasPrimitiveValue()) {
      if (rule(errors, IssueType.INVALID, e.line(), e.col(), path, e.primitiveValue() == null || e.primitiveValue().length() > 0, "@value cannot be empty")) {
        warning(errors, IssueType.INVALID, e.line(), e.col(), path, e.primitiveValue() == null || e.primitiveValue().trim().equals(e.primitiveValue()), "value should not start or finish with whitespace");
        if (rule(errors, IssueType.INVALID, e.line(), e.col(), path, e.primitiveValue().length() <= 1048576, "value is longer than permitted maximum length of 1 MB (1048576 bytes)")) {
          rule(errors, IssueType.INVALID, e.line(), e.col(), path, !context.hasMaxLength() || context.getMaxLength()==0 ||  e.primitiveValue().length() <= context.getMaxLength(), "value is longer than permitted maximum length of " + context.getMaxLength());
        }
      }
    }
    if (type.equals("dateTime")) {
      warning(errors, IssueType.INVALID, e.line(), e.col(), path, yearIsValid(e.primitiveValue()), "The value '" + e.primitiveValue() + "' is outside the range of reasonable years - check for data entry error");
      rule(errors, IssueType.INVALID, e.line(), e.col(), path,
          e.primitiveValue()
          .matches("([0-9]([0-9]([0-9][1-9]|[1-9]0)|[1-9]00)|[1-9]000)(-(0[1-9]|1[0-2])(-(0[1-9]|[1-2][0-9]|3[0-1])(T([01][0-9]|2[0-3]):[0-5][0-9]:([0-5][0-9]|60)(\\.[0-9]+)?(Z|(\\+|-)((0[0-9]|1[0-3]):[0-5][0-9]|14:00))?)?)?)?"),
          "Not a valid date time");
      rule(errors, IssueType.INVALID, e.line(), e.col(), path, !hasTime(e.primitiveValue()) || hasTimeZone(e.primitiveValue()), "if a date has a time, it must have a timezone");
      rule(errors, IssueType.INVALID, e.line(), e.col(), path, !context.hasMaxLength() || context.getMaxLength()==0 ||  e.primitiveValue().length() <= context.getMaxLength(), "value is longer than permitted maximum length of " + context.getMaxLength());
      try {
        DateTimeType dt = new DateTimeType(e.primitiveValue());
      } catch (Exception ex) {
        rule(errors, IssueType.INVALID, e.line(), e.col(), path, false, "Not a valid date/time ("+ex.getMessage()+")");
      }
    }
    if (type.equals("time")) {
      rule(errors, IssueType.INVALID, e.line(), e.col(), path,
          e.primitiveValue()
          .matches("([01][0-9]|2[0-3]):[0-5][0-9]:([0-5][0-9]|60)"),
          "Not a valid time");
      try {
        TimeType dt = new TimeType(e.primitiveValue());
      } catch (Exception ex) {
        rule(errors, IssueType.INVALID, e.line(), e.col(), path, false, "Not a valid time ("+ex.getMessage()+")");
      }
    }
    if (type.equals("date")) {
      warning(errors, IssueType.INVALID, e.line(), e.col(), path, yearIsValid(e.primitiveValue()), "The value '" + e.primitiveValue() + "' is outside the range of reasonable years - check for data entry error");
        rule(errors, IssueType.INVALID, e.line(), e.col(), path, e.primitiveValue().matches("([0-9]([0-9]([0-9][1-9]|[1-9]0)|[1-9]00)|[1-9]000)(-(0[1-9]|1[0-2])(-(0[1-9]|[1-2][0-9]|3[0-1]))?)?"),
            "Not a valid date");
        rule(errors, IssueType.INVALID, e.line(), e.col(), path, !context.hasMaxLength() || context.getMaxLength()==0 ||  e.primitiveValue().length() <= context.getMaxLength(), "value is longer than permitted maximum value of " + context.getMaxLength());
        try {
          DateType dt = new DateType(e.primitiveValue());
        } catch (Exception ex) {
          rule(errors, IssueType.INVALID, e.line(), e.col(), path, false, "Not a valid date ("+ex.getMessage()+")");
        }
    }
    if (type.equals("base64Binary")) {
		String encoded = e.primitiveValue();
		if (isNotBlank(encoded)) {
			/*
			 * Technically this is not bulletproof as some invalid base64 won't be caught,
			 * but I think it's good enough. The original code used Java8 Base64 decoder
			 * but I've replaced it with a regex for 2 reasons:
			 * 1. This code will run on any version of Java
			 * 2. This code doesn't actually decode, which is much easier on memory use for big payloads
			 */
			int charCount = 0;
			for (int i = 0; i < encoded.length(); i++) {
				char nextChar = encoded.charAt(i);
				if (Character.isWhitespace(nextChar)) {
					continue;
				}
				if (Character.isLetterOrDigit(nextChar)) {
					charCount++;
				}
				if (nextChar == '/' || nextChar == '=' || nextChar == '+') {
					charCount++;
				}
			}

			if (charCount > 0 && charCount % 4 != 0) {
				String value = encoded.length() < 100 ? encoded : "(snip)";
				rule(errors, IssueType.INVALID, e.line(), e.col(), path, false, "The value \"{0}\" is not a valid Base64 value", value);
			}
		}
    }
    if (type.equals("integer") || type.equals("unsignedInt") || type.equals("positiveInt")) {
      if (rule(errors, IssueType.INVALID, e.line(), e.col(), path, Utilities.isInteger(e.primitiveValue()), "The value '" + e.primitiveValue() + "' is not a valid integer")) {
        Integer v = new Integer(e.getValue()).intValue();
        rule(errors, IssueType.INVALID, e.line(), e.col(), path, !context.hasMaxValueIntegerType() || !context.getMaxValueIntegerType().hasValue() || (context.getMaxValueIntegerType().getValue() >= v), "value is greater than permitted maximum value of " + (context.hasMaxValueIntegerType() ? context.getMaxValueIntegerType() : ""));
        rule(errors, IssueType.INVALID, e.line(), e.col(), path, !context.hasMinValueIntegerType() || !context.getMinValueIntegerType().hasValue() || (context.getMinValueIntegerType().getValue() <= v), "value is less than permitted minimum value of " + (context.hasMinValueIntegerType() ? context.getMinValueIntegerType() : ""));
        if (type.equals("unsignedInt"))
          rule(errors, IssueType.INVALID, e.line(), e.col(), path, v >= 0, "value is less than permitted minimum value of 0");
        if (type.equals("positiveInt"))
          rule(errors, IssueType.INVALID, e.line(), e.col(), path, v > 0, "value is less than permitted minimum value of 1");
      }
    }
    if (type.equals("integer64")) {
      if (rule(errors, IssueType.INVALID, e.line(), e.col(), path, Utilities.isLong(e.primitiveValue()), "The value '" + e.primitiveValue() + "' is not a valid integer64")) {
        Long v = new Long(e.getValue()).longValue();
        rule(errors, IssueType.INVALID, e.line(), e.col(), path, !context.hasMaxValueInteger64Type() || !context.getMaxValueInteger64Type().hasValue() || (context.getMaxValueInteger64Type().getValue() >= v), "value is greater than permitted maximum value of " + (context.hasMaxValueInteger64Type() ? context.getMaxValueInteger64Type() : ""));
        rule(errors, IssueType.INVALID, e.line(), e.col(), path, !context.hasMinValueInteger64Type() || !context.getMinValueInteger64Type().hasValue() || (context.getMinValueInteger64Type().getValue() <= v), "value is less than permitted minimum value of " + (context.hasMinValueInteger64Type() ? context.getMinValueInteger64Type() : ""));
        if (type.equals("unsignedInt"))
          rule(errors, IssueType.INVALID, e.line(), e.col(), path, v >= 0, "value is less than permitted minimum value of 0");
        if (type.equals("positiveInt"))
          rule(errors, IssueType.INVALID, e.line(), e.col(), path, v > 0, "value is less than permitted minimum value of 1");
      }
    }
    if (type.equals("decimal")) {
      if (e.primitiveValue() != null) {
        DecimalStatus ds = Utilities.checkDecimal(e.primitiveValue(), true, false);
        if (rule(errors, IssueType.INVALID, e.line(), e.col(), path, ds == DecimalStatus.OK || ds == DecimalStatus.RANGE, "The value '" + e.primitiveValue() + "' is not a valid decimal")) 
          warning(errors, IssueType.VALUE, e.line(), e.col(), path, ds != DecimalStatus.RANGE, "The value '" + e.primitiveValue() + "' is outside the range of commonly/reasonably supported decimals");
      }
    }
    if (type.equals("instant")) {
      rule(errors, IssueType.INVALID, e.line(), e.col(), path,
          e.primitiveValue().matches("-?[0-9]{4}-(0[1-9]|1[0-2])-(0[1-9]|[1-2][0-9]|3[0-1])T([01][0-9]|2[0-3]):[0-5][0-9]:([0-5][0-9]|60)(\\.[0-9]+)?(Z|(\\+|-)((0[0-9]|1[0-3]):[0-5][0-9]|14:00))"),
          "The instant '" + e.primitiveValue() + "' is not valid (by regex)");
      warning(errors, IssueType.INVALID, e.line(), e.col(), path, yearIsValid(e.primitiveValue()), "The value '" + e.primitiveValue() + "' is outside the range of reasonable years - check for data entry error");
      try {
        InstantType dt = new InstantType(e.primitiveValue());
      } catch (Exception ex) {
        rule(errors, IssueType.INVALID, e.line(), e.col(), path, false, "Not a valid instant ("+ex.getMessage()+")");
      }
    }

    if (type.equals("code") && e.primitiveValue() != null) {
      // Technically, a code is restricted to string which has at least one character and no leading or trailing whitespace, and where there is no whitespace
      // other than single spaces in the contents
      rule(errors, IssueType.INVALID, e.line(), e.col(), path, passesCodeWhitespaceRules(e.primitiveValue()), "The code '" + e.primitiveValue() + "' is not valid (whitespace rules)");
      rule(errors, IssueType.INVALID, e.line(), e.col(), path, !context.hasMaxLength() || context.getMaxLength()==0 ||  e.primitiveValue().length() <= context.getMaxLength(), "value is longer than permitted maximum length of " + context.getMaxLength());
    }

    if (context.hasBinding() && e.primitiveValue() != null) {
      checkPrimitiveBinding(errors, path, type, context, e, profile, node);
    }

    if (type.equals("xhtml")) {
      XhtmlNode xhtml = e.getXhtml();
      if (xhtml != null) { // if it is null, this is an error already noted in the parsers
        // check that the namespace is there and correct.
        String ns = xhtml.getNsDecl();
        rule(errors, IssueType.INVALID, e.line(), e.col(), path, FormatUtilities.XHTML_NS.equals(ns), "Wrong namespace on the XHTML ('"+ns+"', should be '"+FormatUtilities.XHTML_NS+"')");
        // check that inner namespaces are all correct
        checkInnerNS(errors, e, path, xhtml.getChildNodes());
        rule(errors, IssueType.INVALID, e.line(), e.col(), path, "div".equals(xhtml.getName()), "Wrong name on the XHTML ('"+ns+"') - must start with div");
        // check that no illegal elements and attributes have been used
        checkInnerNames(errors, e, path, xhtml.getChildNodes());
      }
    }

    if (context.hasFixed()) {
      checkFixedValue(errors,path,e, context.getFixed(), profile.getUrl(), context.getSliceName(), null, false);
    } 
    if (context.hasPattern()) {
      checkFixedValue(errors, path, e, context.getPattern(), profile.getUrl(), context.getSliceName(), null, true);
    }

    // for nothing to check
  }

  private void checkInnerNames(List<ValidationMessage> errors, Element e, String path, List<XhtmlNode> list) {
    for (XhtmlNode node : list) {
      if (node.getNodeType() == NodeType.Element) {
        rule(errors, IssueType.INVALID, e.line(), e.col(), path, Utilities.existsInList(node.getName(),
            "p", "br", "div", "h1", "h2", "h3", "h4", "h5", "h6", "a", "span", "b", "em", "i", "strong",
            "small", "big", "tt", "small", "dfn", "q", "var", "abbr", "acronym", "cite", "blockquote", "hr", "address", "bdo", "kbd", "q", "sub", "sup",
            "ul", "ol", "li", "dl", "dt", "dd", "pre", "table", "caption", "colgroup", "col", "thead", "tr", "tfoot", "tbody", "th", "td",
            "code", "samp", "img", "map", "area"

            ), "Illegal element name in the XHTML ('"+node.getName()+"')");
        for (String an : node.getAttributes().keySet()) {
          boolean ok = an.startsWith("xmlns") || Utilities.existsInList(an,
              "title", "style", "class", "id", "lang", "xml:lang", "dir", "accesskey", "tabindex",
              // tables
              "span", "width", "align", "valign", "char", "charoff", "abbr", "axis", "headers", "scope", "rowspan", "colspan") ||

              Utilities.existsInList(node.getName()+"."+an, "a.href", "a.name", "img.src", "img.border", "div.xmlns", "blockquote.cite", "q.cite",
                  "a.charset", "a.type", "a.name", "a.href", "a.hreflang", "a.rel", "a.rev", "a.shape", "a.coords", "img.src",
                  "img.alt", "img.longdesc", "img.height", "img.width", "img.usemap", "img.ismap", "map.name", "area.shape",
                  "area.coords", "area.href", "area.nohref", "area.alt", "table.summary", "table.width", "table.border",
                  "table.frame", "table.rules", "table.cellspacing", "table.cellpadding", "pre.space", "td.nowrap"
                  );
          if (!ok)
            rule(errors, IssueType.INVALID, e.line(), e.col(), path, false, "Illegal attribute name in the XHTML ('"+an+"' on '"+node.getName()+"')");
        }
        checkInnerNames(errors, e, path, node.getChildNodes());
      }
    }
  }

  private void checkInnerNS(List<ValidationMessage> errors, Element e, String path, List<XhtmlNode> list) {
    for (XhtmlNode node : list) {
      if (node.getNodeType() == NodeType.Element) {
        String ns = node.getNsDecl();
        rule(errors, IssueType.INVALID, e.line(), e.col(), path, ns == null || FormatUtilities.XHTML_NS.equals(ns), "Wrong namespace on the XHTML ('"+ns+"', should be '"+FormatUtilities.XHTML_NS+"')");
        checkInnerNS(errors, e, path, node.getChildNodes());
      }
    }
  }

  private void checkPrimitiveBinding(List<ValidationMessage> errors, String path, String type, ElementDefinition elementContext, Element element, StructureDefinition profile, NodeStack stack) {
    // We ignore bindings that aren't on string, uri or code
    if (!element.hasPrimitiveValue() || !("code".equals(type) || "string".equals(type) || "uri".equals(type) || "url".equals(type) || "canonical".equals(type))) {
      return;
    }
    if (noTerminologyChecks)
      return;

    String value = element.primitiveValue();
    // System.out.println("check "+value+" in "+path);

    // firstly, resolve the value set
    ElementDefinitionBindingComponent binding = elementContext.getBinding();
    if (binding.hasValueSet()) {
      ValueSet vs = resolveBindingReference(profile, binding.getValueSet(), profile.getUrl());
      if (warning(errors, IssueType.CODEINVALID, element.line(), element.col(), path, vs != null, "ValueSet {0} not found by validator", describeReference(binding.getValueSet()))) {
        long t = System.nanoTime();
        ValidationResult vr = null;
		  if (binding.getStrength() != BindingStrength.EXAMPLE) {
          vr = context.validateCode(new ValidationOptions(stack.workingLang), value, vs);
		  }
        txTime = txTime + (System.nanoTime() - t);
        if (vr != null && !vr.isOk()) {
          if (vr.IsNoService())
            txHint(errors, vr.getTxLink(), IssueType.CODEINVALID, element.line(), element.col(), path, false,  "The value provided ('"+value+"') could not be validated in the absence of a terminology server");
          else if (binding.getStrength() == BindingStrength.REQUIRED)
            txRule(errors, vr.getTxLink(), IssueType.CODEINVALID, element.line(), element.col(), path, false, "The value provided ('"+value+"') is not in the value set " + describeReference(binding.getValueSet()) + " (" + vs.getUrl() + ", and a code is required from this value set)"+getErrorMessage(vr.getMessage()));
          else if (binding.getStrength() == BindingStrength.EXTENSIBLE) {
            if (binding.hasExtension("http://hl7.org/fhir/StructureDefinition/elementdefinition-maxValueSet"))
              checkMaxValueSet(errors, path, element, profile, ToolingExtensions.readStringExtension(binding, "http://hl7.org/fhir/StructureDefinition/elementdefinition-maxValueSet"), value, stack);
            else if (!noExtensibleWarnings) 
              txWarning(errors, vr.getTxLink(), IssueType.CODEINVALID, element.line(), element.col(), path, false, "The value provided ('"+value+"') is not in the value set " + describeReference(binding.getValueSet()) + " (" + vs.getUrl() + ", and a code should come from this value set unless it has no suitable code)"+getErrorMessage(vr.getMessage()));
          } else if (binding.getStrength() == BindingStrength.PREFERRED)
            txHint(errors, vr.getTxLink(), IssueType.CODEINVALID, element.line(), element.col(), path, false,  "The value provided ('"+value+"') is not in the value set " + describeReference(binding.getValueSet()) + " (" + vs.getUrl() + ", and a code is recommended to come from this value set)"+getErrorMessage(vr.getMessage()));
        }
      }
    } else if (!noBindingMsgSuppressed)
      hint(errors, IssueType.CODEINVALID, element.line(), element.col(), path, !type.equals("code"), "Binding has no source, so can't be checked");
  }

  private void checkQuantity(List<ValidationMessage> errors, String path, Element focus, Quantity fixed, String fixedSource, boolean pattern) {
    checkFixedValue(errors, path + ".value", focus.getNamedChild("value"), fixed.getValueElement(), fixedSource, "value", focus, pattern);
    checkFixedValue(errors, path + ".comparator", focus.getNamedChild("comparator"), fixed.getComparatorElement(), fixedSource, "comparator", focus, pattern);
    checkFixedValue(errors, path + ".units", focus.getNamedChild("unit"), fixed.getUnitElement(), fixedSource, "units", focus, pattern);
    checkFixedValue(errors, path + ".system", focus.getNamedChild("system"), fixed.getSystemElement(), fixedSource, "system", focus, pattern);
    checkFixedValue(errors, path + ".code", focus.getNamedChild("code"), fixed.getCodeElement(), fixedSource, "code", focus, pattern);
  }

  // implementation

  private void checkRange(List<ValidationMessage> errors, String path, Element focus, Range fixed, String fixedSource, boolean pattern) {
    checkFixedValue(errors, path + ".low", focus.getNamedChild("low"), fixed.getLow(), fixedSource, "low", focus, pattern);
    checkFixedValue(errors, path + ".high", focus.getNamedChild("high"), fixed.getHigh(), fixedSource, "high", focus, pattern);

  }

  private void checkRatio(List<ValidationMessage> errors, String path, Element focus, Ratio fixed, String fixedSource, boolean pattern) {
    checkFixedValue(errors, path + ".numerator", focus.getNamedChild("numerator"), fixed.getNumerator(), fixedSource, "numerator", focus, pattern);
    checkFixedValue(errors, path + ".denominator", focus.getNamedChild("denominator"), fixed.getDenominator(), fixedSource, "denominator", focus, pattern);
  }

  private void checkReference(ValidatorHostContext hostContext, List<ValidationMessage> errors, String path, Element element, StructureDefinition profile, ElementDefinition container, String parentType, NodeStack stack) throws FHIRException {
    Reference reference = ObjectConverter.readAsReference(element);

    String ref = reference.getReference();
    if (Utilities.noString(ref)) {
      if (Utilities.noString(reference.getIdentifier().getSystem()) && Utilities.noString(reference.getIdentifier().getValue())) {
        warning(errors, IssueType.STRUCTURE, element.line(), element.col(), path, !Utilities.noString(element.getNamedChildValue("display")), "A Reference without an actual reference or identifier should have a display");
      }
      return;
    } else if (Utilities.existsInList(ref, "http://tools.ietf.org/html/bcp47")) {
      // special known URLs that can't be validated but are known to be valid
      return;
    }

    ResolvedReference we = localResolve(ref, stack, errors, path, (Element) hostContext.appContext, element);
    String refType;
    if (ref.startsWith("#")) {
      refType = "contained";
    } else {
      if (we == null) {
        refType = "remote";
      } else {
        refType = "bundled";
      }
    }
    ReferenceValidationPolicy pol = refType.equals("contained") || refType.equals("bundled") ? ReferenceValidationPolicy.CHECK_VALID : fetcher == null ? ReferenceValidationPolicy.IGNORE : fetcher.validationPolicy(hostContext.appContext, path, ref);

    if (pol.checkExists()) {
      if (we == null) {
        if (fetcher == null) {
          if (!refType.equals("contained"))
            throw new FHIRException("Resource resolution services not provided");
        } else {
          Element ext = null;
          if (fetchCache.containsKey(ref)) {
            ext = fetchCache.get(ref);
          } else {
            try {
              ext = fetcher.fetch(hostContext.appContext, ref);
            } catch (IOException e) {
              throw new FHIRException(e);
            }
            if (ext != null) {
              fetchCache.put(ref, ext);
            }
          }
          we = ext == null ? null : makeExternalRef(ext, path);
        }
      }
      rule(errors, IssueType.STRUCTURE, element.line(), element.col(), path, (allowExamples && (ref.contains("example.org") || ref.contains("acme.com"))) || (we != null || pol == ReferenceValidationPolicy.CHECK_TYPE_IF_EXISTS), "Unable to resolve resource '"+ref+"'");
    }

    String ft;
    if (we != null)
      ft = we.getType();
    else
      ft = tryParse(ref);

    if (reference.hasType()) { // R4 onwards...
      // the type has to match the specified
      String tu = isAbsolute(reference.getType()) ? reference.getType() : "http://hl7.org/fhir/StructureDefinition/"+reference.getType();
      TypeRefComponent containerType = container.getType("Reference");
      if (!containerType.hasTargetProfile(tu) && !containerType.hasTargetProfile("http://hl7.org/fhir/StructureDefinition/Resource")) {
        boolean matchingResource = false;
        for (CanonicalType target: containerType.getTargetProfile()) {
          StructureDefinition sd = resolveProfile(profile, target.asStringValue());
          if (("http://hl7.org/fhir/StructureDefinition/" + sd.getType()).equals(tu)) {
            matchingResource = true;
            break;
          }
        }
        rule(errors, IssueType.STRUCTURE, element.line(), element.col(), path, matchingResource, 
            "The type '"+reference.getType()+"' is not a valid Target for this element (must be one of "+container.getType("Reference").getTargetProfile()+")");
        
      }
      // the type has to match the actual
      rule(errors, IssueType.STRUCTURE, element.line(), element.col(), path, ft==null || ft.equals(reference.getType()), "The specified type '"+reference.getType()+"' does not match the found type '"+ft+"'");      
    }
    
    if (we != null && pol.checkType()) {
      if (warning(errors, IssueType.STRUCTURE, element.line(), element.col(), path, ft!=null, "Unable to determine type of target resource")) {
        // we validate as much as we can. First, can we infer a type from the profile?
        boolean ok = false;
        TypeRefComponent type = getReferenceTypeRef(container.getType());
        if (type.hasTargetProfile() && !type.hasTargetProfile("http://hl7.org/fhir/StructureDefinition/Resource")) {
          Set<String> types = new HashSet<>();
          List<StructureDefinition> profiles = new ArrayList<>();
          for (UriType u : type.getTargetProfile()) {              
            StructureDefinition sd = resolveProfile(profile, u.getValue());
            if (rule(errors, IssueType.STRUCTURE, element.line(), element.col(), path, sd != null, "Unable to resolve the profile reference '" + u.getValue() + "'")) {
              types.add(sd.getType());
              if (ft.equals(sd.getType())) {
                ok = true;
                profiles.add(sd);
              }
            }
          }
          if (!pol.checkValid()) {
            rule(errors, IssueType.STRUCTURE, element.line(), element.col(), path, profiles.size() > 0, "Unable to find matching profile for "+ref+" (by type) among choices: " + StringUtils.join("; ", type.getTargetProfile()));
          } else {
            Map<StructureDefinition, List<ValidationMessage>> badProfiles = new HashMap<StructureDefinition, List<ValidationMessage>>();
            Map<StructureDefinition, List<ValidationMessage>> goodProfiles = new HashMap<StructureDefinition, List<ValidationMessage>>();
            int goodCount = 0;
            for (StructureDefinition pr: profiles) {
              List<ValidationMessage> profileErrors = new ArrayList<ValidationMessage>();
              validateResource(we.hostContext(hostContext, pr), profileErrors, we.getResource(), we.getFocus(), pr, IdStatus.OPTIONAL, we.getStack());
              if (!hasErrors(profileErrors)) {
                goodCount++;
                goodProfiles.put(pr, profileErrors);
                trackUsage(pr, hostContext, element);
              } else {
                badProfiles.put(pr, profileErrors);                
              }
            }
            if (goodCount == 1) {
              if (showMessagesFromReferences) {
                for (ValidationMessage vm : goodProfiles.values().iterator().next()) {
                  if (!errors.contains(vm)) {
                    errors.add(vm);
                  }
                }
              }

            } else if (goodProfiles.size()==0) {
              if (!isShowMessagesFromReferences()) {
                rule(errors, IssueType.STRUCTURE, element.line(), element.col(), path, areAllBaseProfiles(profiles), "Unable to find matching profile for "+ref+" among choices: " + asList(type.getTargetProfile()));
                for (StructureDefinition sd : badProfiles.keySet()) {
                  hint(errors, IssueType.STRUCTURE, element.line(), element.col(), path, false, "Profile "+sd.getUrl()+" does not match for "+ref+" because of the following errors: "+errorSummary(badProfiles.get(sd)));
                }
              } else {
                rule(errors, IssueType.STRUCTURE, element.line(), element.col(), path, profiles.size()==1, "Unable to find matching profile for "+ref+" among choices: " + asList(type.getTargetProfile()));
                for (List<ValidationMessage> messages : badProfiles.values()) {
                  for (ValidationMessage vm : messages) {
                    if (!errors.contains(vm)) {
                      errors.add(vm);
                    }
                  }
                }
              }
            } else {
              if (!isShowMessagesFromReferences()) {
                warning(errors, IssueType.STRUCTURE, element.line(), element.col(), path, false, "Found multiple matching profiles for "+ref+" among choices: " + asListByUrl(goodProfiles.keySet()));
                for (StructureDefinition sd : badProfiles.keySet()) {
                  hint(errors, IssueType.STRUCTURE, element.line(), element.col(), path, false, "Profile "+sd.getUrl()+" does not match for "+ref+" because of the following errors: "+errorSummary(badProfiles.get(sd)));
                }
              } else {
                warning(errors, IssueType.STRUCTURE, element.line(), element.col(), path, false, "Found multiple matching profiles for "+ref+" among choices: " + asListByUrl(goodProfiles.keySet()));
                for (List<ValidationMessage> messages : goodProfiles.values()) {
                  for (ValidationMessage vm : messages) {
                    if (!errors.contains(vm)) {
                      errors.add(vm);
                    }
                  }
                }       
              }
            }
          }
          rule(errors, IssueType.STRUCTURE, element.line(), element.col(), path, ok, "Invalid Resource target type. Found " + ft + ", but expected one of (" + types.toString() + ")");
        }  
        if (type.hasAggregation()) {
          boolean modeOk = false;
          for (Enumeration<AggregationMode> mode : type.getAggregation()) {
            if (mode.getValue().equals(AggregationMode.CONTAINED) && refType.equals("contained"))
              modeOk = true;
            else if (mode.getValue().equals(AggregationMode.BUNDLED) && refType.equals("bundled"))
              modeOk = true;
            else if (mode.getValue().equals(AggregationMode.REFERENCED) && (refType.equals("bundled")||refType.equals("remote")))
              modeOk = true;
          }
          rule(errors, IssueType.STRUCTURE, element.line(), element.col(), path, modeOk, "Reference is " + refType + " which isn't supported by the specified aggregation mode(s) for the reference");
        }
      }
    }
    if (we == null) {
      TypeRefComponent type = getReferenceTypeRef(container.getType());
      rule(errors, IssueType.REQUIRED, -1, -1, path, !type.hasAggregation() || !type.hasAggregation(AggregationMode.REFERENCED), "Bundled or contained reference not found within the bundle/resource " + ref);
    }
    if (pol == ReferenceValidationPolicy.CHECK_VALID) {
      // todo....
    }
  }

  private String asListByUrl(Collection<StructureDefinition> list) {
    CommaSeparatedStringBuilder b = new CommaSeparatedStringBuilder();
    for (StructureDefinition sd : list) {
      b.append(sd.getUrl());
    }
    return b.toString();
  }

  private String asList(Collection<CanonicalType> list) {
    CommaSeparatedStringBuilder b = new CommaSeparatedStringBuilder();
    for (CanonicalType c : list) {
      b.append(c.getValue());
    }
    return b.toString();
  }

  private boolean areAllBaseProfiles(List<StructureDefinition> profiles) {
    for (StructureDefinition sd : profiles) {
      if (!sd.getUrl().startsWith("http://hl7.org/fhir/StructureDefinition/")) {
          return false;
      }
    }
    return true;
  }

  private String errorSummary(List<ValidationMessage> list) {
    CommaSeparatedStringBuilder b = new CommaSeparatedStringBuilder();
    for (ValidationMessage vm : list) {
      if (vm.getLevel() == IssueSeverity.ERROR || vm.getLevel() == IssueSeverity.FATAL) {
        b.append(vm.getLocation()+": "+vm.getMessage());
      }
    }
    return b.toString();
  }

  private TypeRefComponent getReferenceTypeRef(List<TypeRefComponent> types) {
    for (TypeRefComponent tr : types) {
      if ("Reference".equals(tr.getCode())) {
        return tr;
      }
    }
    return null;
  }

  private String checkResourceType(String type)  {
    long t = System.nanoTime();
    try {
      if (context.fetchResource(StructureDefinition.class, "http://hl7.org/fhir/StructureDefinition/" + type) != null)
        return type;
      else
        return null;
    } finally {
      sdTime = sdTime + (System.nanoTime() - t);
    }
  }

  private void checkSampledData(List<ValidationMessage> errors, String path, Element focus, SampledData fixed, String fixedSource, boolean pattern) {
    checkFixedValue(errors, path + ".origin", focus.getNamedChild("origin"), fixed.getOrigin(), fixedSource, "origin", focus, pattern);
    checkFixedValue(errors, path + ".period", focus.getNamedChild("period"), fixed.getPeriodElement(), fixedSource, "period", focus, pattern);
    checkFixedValue(errors, path + ".factor", focus.getNamedChild("factor"), fixed.getFactorElement(), fixedSource, "factor", focus, pattern);
    checkFixedValue(errors, path + ".lowerLimit", focus.getNamedChild("lowerLimit"), fixed.getLowerLimitElement(), fixedSource, "lowerLimit", focus, pattern);
    checkFixedValue(errors, path + ".upperLimit", focus.getNamedChild("upperLimit"), fixed.getUpperLimitElement(), fixedSource, "upperLimit", focus, pattern);
    checkFixedValue(errors, path + ".dimensions", focus.getNamedChild("dimensions"), fixed.getDimensionsElement(), fixedSource, "dimensions", focus, pattern);
    checkFixedValue(errors, path + ".data", focus.getNamedChild("data"), fixed.getDataElement(), fixedSource, "data", focus, pattern);
  }

  private void checkTiming(List<ValidationMessage> errors, String path, Element focus, Timing fixed, String fixedSource, boolean pattern) {
    checkFixedValue(errors, path + ".repeat", focus.getNamedChild("repeat"), fixed.getRepeat(), fixedSource, "value", focus, pattern);

    List<Element> events = new ArrayList<Element>();
    focus.getNamedChildren("event", events);
    if (rule(errors, IssueType.VALUE, focus.line(), focus.col(), path, events.size() == fixed.getEvent().size(),
        "Expected " + Integer.toString(fixed.getEvent().size()) + " but found " + Integer.toString(events.size()) + " event elements")) {
      for (int i = 0; i < events.size(); i++)
        checkFixedValue(errors, path + ".event", events.get(i), fixed.getEvent().get(i), fixedSource, "event", focus, pattern);
    }
  }

  private boolean codeinExpansion(ValueSetExpansionContainsComponent cnt, String system, String code) {
    for (ValueSetExpansionContainsComponent c : cnt.getContains()) {
      if (code.equals(c.getCode()) && system.equals(c.getSystem().toString()))
        return true;
      if (codeinExpansion(c, system, code))
        return true;
    }
    return false;
  }

  private boolean codeInExpansion(ValueSet vs, String system, String code) {
    for (ValueSetExpansionContainsComponent c : vs.getExpansion().getContains()) {
      if (code.equals(c.getCode()) && (system == null || system.equals(c.getSystem())))
        return true;
      if (codeinExpansion(c, system, code))
        return true;
    }
    return false;
  }

  private String describeReference(String reference) {
    if (reference == null)
      return "null";
    return reference;
  }

  private String describeReference(String reference, CanonicalResource target) {
    if (reference == null && target == null)
      return "null";
    if (reference == null) {
      return target.getUrl();
    }
    if (target == null) {
      return reference;
    }
    if (reference.equals(target.getUrl())) {
      return reference;
    }
    return reference+"(which actually refers to "+target.getUrl()+")";
  }

  private String describeTypes(List<TypeRefComponent> types) {
    CommaSeparatedStringBuilder b = new CommaSeparatedStringBuilder();
    for (TypeRefComponent t : types) {
      b.append(t.getWorkingCode());
    }
    return b.toString();
  }

  protected ElementDefinition findElement(StructureDefinition profile, String name) {
    for (ElementDefinition c : profile.getSnapshot().getElement()) {
      if (c.getPath().equals(name)) {
        return c;
      }
    }
    return null;
  }

  public BestPracticeWarningLevel getBestPracticeWarningLevel() {
    return bpWarnings;
  }

  @Override
  public CheckDisplayOption getCheckDisplay() {
    return checkDisplay;
  }

  private ConceptDefinitionComponent getCodeDefinition(ConceptDefinitionComponent c, String code) {
    if (code.equals(c.getCode()))
      return c;
    for (ConceptDefinitionComponent g : c.getConcept()) {
      ConceptDefinitionComponent r = getCodeDefinition(g, code);
      if (r != null)
        return r;
    }
    return null;
  }

  private ConceptDefinitionComponent getCodeDefinition(CodeSystem cs, String code) {
    for (ConceptDefinitionComponent c : cs.getConcept()) {
      ConceptDefinitionComponent r = getCodeDefinition(c, code);
      if (r != null)
        return r;
    }
    return null;
  }

  private class IndexedElement {
    private int index;
    private Element match;
    private Element entry;
    
    public IndexedElement(int index, Element match, Element entry) {
      super();
      this.index = index;
      this.match = match;
      this.entry = entry;
    }
    
  }
  
  private IndexedElement getContainedById(Element container, String id) {
    List<Element> contained = new ArrayList<Element>();
    container.getNamedChildren("contained", contained);
    for (int i = 0; i < contained.size(); i++) {
      Element we = contained.get(i);
      if (id.equals(we.getNamedChildValue("id"))) {
        return new IndexedElement(i, we, null);
      }
    }
    return null;
  }

  public IWorkerContext getContext() {
    return context;
  }

  private List<ElementDefinition> getCriteriaForDiscriminator(String path, ElementDefinition element, String discriminator, StructureDefinition profile, boolean removeResolve) throws FHIRException {
    List<ElementDefinition> elements = new ArrayList<ElementDefinition>();
    if ("value".equals(discriminator) && element.hasFixed()) {
      elements.add(element);
      return elements;
    }

    if (removeResolve) {  // if we're doing profile slicing, we don't want to walk into the last resolve.. we need the profile on the source not the target
      if (discriminator.equals("resolve()")) {
        elements.add(element);
        return elements;
      }
      if (discriminator.endsWith(".resolve()"))
        discriminator = discriminator.substring(0, discriminator.length() - 10);
    }

    ElementDefinition ed = null;
    ExpressionNode expr = fpe.parse(fixExpr(discriminator));
    long t2 = System.nanoTime();
    ed = fpe.evaluateDefinition(expr, profile, element);
    sdTime = sdTime + (System.nanoTime() - t2);
    if (ed!= null)
      elements.add(ed);

    for (TypeRefComponent type: element.getType()) {
      for (CanonicalType p: type.getProfile()) {
        String id = p.hasExtension(ToolingExtensions.EXT_PROFILE_ELEMENT) ? p.getExtensionString(ToolingExtensions.EXT_PROFILE_ELEMENT) : null;
        StructureDefinition sd = context.fetchResource(StructureDefinition.class, p.getValue());
        if (sd == null)
          throw new DefinitionException("Unable to resolve profile "+p);
        profile = sd;
        if (id == null)
          element = sd.getSnapshot().getElementFirstRep();
        else {
          element = null;
          for (ElementDefinition t : sd.getSnapshot().getElement()) {
            if (id.equals(t.getId()))
              element = t;
          }
          if (element == null)
            throw new DefinitionException("Unable to resolve element "+id+" in profile "+p);
        }
        expr = fpe.parse(fixExpr(discriminator));
        t2 = System.nanoTime();
        ed = fpe.evaluateDefinition(expr, profile, element);
        sdTime = sdTime + (System.nanoTime() - t2);
        if (ed != null)
          elements.add(ed);
      }
    }
    return elements;
  }


  private Element getExtensionByUrl(List<Element> extensions, String urlSimple) {
    for (Element e : extensions) {
      if (urlSimple.equals(e.getNamedChildValue("url")))
        return e;
    }
    return null;
  }

  public List<String> getExtensionDomains() {
    return extensionDomains;
  }

  private IndexedElement getFromBundle(Element bundle, String ref, String fullUrl, List<ValidationMessage> errors, String path, String type) {
    String targetUrl = null;
    String version = "";
    String resourceType = null;
    if (ref.startsWith("http") || ref.startsWith("urn")) {
      // We've got an absolute reference, no need to calculate
      if (ref.contains("/_history/")) {
        targetUrl = ref.substring(0, ref.indexOf("/_history/") - 1);
        version = ref.substring(ref.indexOf("/_history/") + 10);
      }  else
        targetUrl = ref;

    } else if (fullUrl == null) {
      //This isn't a problem for signatures - if it's a signature, we won't have a resolution for a relative reference.  For anything else, this is an error
      // but this rule doesn't apply for batches or transactions
      rule(errors, IssueType.REQUIRED, -1, -1, path, Utilities.existsInList(type, "batch-response", "transaction-response") || path.startsWith("Bundle.signature"), "Relative Reference appears inside Bundle whose entry is missing a fullUrl");
      return null;

    } else if (ref.split("/").length!=2 && ref.split("/").length!=4) {
      rule(errors, IssueType.INVALID, -1, -1, path, false, "Relative URLs must be of the format [ResourceName]/[id].  Encountered " + ref);
      return null;

    } else {
      String base = "";
      if (fullUrl.startsWith("urn")) {
        String[] parts = fullUrl.split("\\:");
        for (int i=0; i < parts.length-1; i++) {
          base = base + parts[i] + ":";
        }
      } else {
        String[] parts;
        parts = fullUrl.split("/");
        for (int i=0; i < parts.length-2; i++) {
          base = base + parts[i] + "/";
        }
      }

      String id = null;
      if (ref.contains("/_history/")) {
        version = ref.substring(ref.indexOf("/_history/") + 10);
        String[] refBaseParts = ref.substring(0, ref.indexOf("/_history/")).split("/"); 
        resourceType = refBaseParts[0];
        id = refBaseParts[1];
      } else if (base.startsWith("urn")) {
        resourceType = ref.split("/")[0];
        id = ref.split("/")[1];
      } else
        id = ref;

      targetUrl = base + id;
    }

    List<Element> entries = new ArrayList<Element>();
    bundle.getNamedChildren("entry", entries);
    Element match = null;
    int matchIndex = -1;
    for (int i = 0; i < entries.size(); i++) {
      Element we = entries.get(i);
      if (targetUrl.equals(we.getChildValue("fullUrl"))) {
        Element r = we.getNamedChild("resource");
        if (version.isEmpty()) {
          rule(errors, IssueType.FORBIDDEN, -1, -1, path, match==null, "Multiple matches in bundle for reference " + ref);
          match = r;
          matchIndex = i;
        } else {
          try {
            if (version.equals(r.getChildren("meta").get(0).getChildValue("versionId"))) {
              rule(errors, IssueType.FORBIDDEN, -1, -1, path, match==null, "Multiple matches in bundle for reference " + ref);
              match = r;
              matchIndex = i;
            }
          } catch (Exception e) {
            warning(errors, IssueType.REQUIRED, -1, -1, path, r.getChildren("meta").size()==1 && r.getChildren("meta").get(0).getChildValue("versionId")!=null, "Entries matching fullURL " + targetUrl + " should declare meta/versionId because there are version-specific references");
            // If one of these things is null
          }
        }
      }
    }

    if (match!=null && resourceType!=null)
      rule(errors, IssueType.REQUIRED, -1, -1, path, match.getType().equals(resourceType), "Matching reference for reference " + ref + " has resourceType " + match.getType());
    if (match == null)
      warning(errors, IssueType.REQUIRED, -1, -1, path, !ref.startsWith("urn"), "URN reference is not locally contained within the bundle " + ref);
    return match == null ? null : new IndexedElement(matchIndex, match, entries.get(matchIndex));
  }

  private StructureDefinition getProfileForType(String type, List<TypeRefComponent> list) {
    for (TypeRefComponent tr : list) {
      String url = tr.getWorkingCode();
      if (!Utilities.isAbsoluteUrl(url))
        url = "http://hl7.org/fhir/StructureDefinition/" + url;
      long t = System.nanoTime();
      StructureDefinition sd = context.fetchResource(StructureDefinition.class, url);
      sdTime = sdTime + (System.nanoTime() - t);
      if (sd != null && (sd.getType().equals(type) || sd.getUrl().equals(type)) && sd.hasSnapshot())
        return sd;
    }
    return null;
  }

  private Element getValueForDiscriminator(Object appContext, List<ValidationMessage> errors, Element element, String discriminator, ElementDefinition criteria, NodeStack stack) throws FHIRException, IOException  {
    String p = stack.getLiteralPath()+"."+element.getName();
    Element focus = element;
    String[] dlist = discriminator.split("\\.");
    for (String d : dlist) {
      if (focus.fhirType().equals("Reference") && d.equals("reference")) {
        String url = focus.getChildValue("reference");
        if (Utilities.noString(url))
          throw new FHIRException("No reference resolving discriminator "+discriminator+" from "+element.getProperty().getName());
        // Note that we use the passed in stack here. This might be a problem if the discriminator is deep enough?
        Element target = resolve(appContext, url, stack, errors, p);
        if (target == null)
          throw new FHIRException("Unable to find resource "+url+" at "+d+" resolving discriminator "+discriminator+" from "+element.getProperty().getName());
        focus = target;
      } else if (d.equals("value") && focus.isPrimitive()) {
        return focus;
      } else {
        List<Element> children = focus.getChildren(d);
        if (children.isEmpty())
          throw new FHIRException("Unable to find "+d+" resolving discriminator "+discriminator+" from "+element.getProperty().getName());
        if (children.size() > 1)
          throw new FHIRException("Found "+Integer.toString(children.size())+" items for "+d+" resolving discriminator "+discriminator+" from "+element.getProperty().getName());
        focus = children.get(0);
        p = p + "."+d;
      }
    }
    return focus;
  }

  private CodeSystem getCodeSystem(String system) {
    long t = System.nanoTime();
    try {
      return context.fetchCodeSystem(system);
    } finally {
      txTime = txTime + (System.nanoTime() - t);
    }
  }

  private boolean hasTime(String fmt) {
    return fmt.contains("T");
  }

  private boolean hasTimeZone(String fmt) {
    return fmt.length() > 10 && (fmt.substring(10).contains("-") || fmt.substring(10).contains("+") || fmt.substring(10).contains("Z"));
  }

  private boolean isAbsolute(String uri) {
    return Utilities.noString(uri) || uri.startsWith("http:") || uri.startsWith("https:") || uri.startsWith("urn:uuid:") || uri.startsWith("urn:oid:") || uri.startsWith("urn:ietf:")
        || uri.startsWith("urn:iso:") || uri.startsWith("urn:iso-astm:") || isValidFHIRUrn(uri);
  }

  private boolean isValidFHIRUrn(String uri) {
    return (uri.equals("urn:x-fhir:uk:id:nhs-number")) || uri.startsWith("urn:"); // Anyone can invent a URN, so why should we complain?
  }

  public boolean isAnyExtensionsAllowed() {
    return anyExtensionsAllowed;
  }

  public boolean isErrorForUnknownProfiles() {
    return errorForUnknownProfiles;
  }

  public void setErrorForUnknownProfiles(boolean errorForUnknownProfiles) {
    this.errorForUnknownProfiles = errorForUnknownProfiles;
  }

  private boolean isParametersEntry(String path) {
    String[] parts = path.split("\\.");
    return parts.length > 2 && parts[parts.length - 1].equals("resource") && (pathEntryHasName(parts[parts.length - 2], "parameter") || pathEntryHasName(parts[parts.length - 2], "part"));
  }

  private boolean isBundleEntry(String path) {
    String[] parts = path.split("\\.");
    return parts.length > 2 && parts[parts.length - 1].equals("resource") && pathEntryHasName(parts[parts.length - 2], "entry");
  }

  private boolean isBundleOutcome(String path) {
    String[] parts = path.split("\\.");
    return parts.length > 2 && parts[parts.length - 1].equals("outcome") && pathEntryHasName(parts[parts.length - 2], "response");
  }


  private static boolean pathEntryHasName(String thePathEntry, String theName) {
    if (thePathEntry.equals(theName)) {
      return true;
    }
    if (thePathEntry.length() >= theName.length() + 3) {
      if (thePathEntry.startsWith(theName)) {
        if (thePathEntry.charAt(theName.length()) == '[') {
          return true;
        }
      }
    }
    return false;
  }

  private boolean isPrimitiveType(String code) {
    StructureDefinition sd = context.fetchTypeDefinition(code);
    return sd != null && sd.getKind() == StructureDefinitionKind.PRIMITIVETYPE;
  }

  private String getErrorMessage(String message) {
    return message != null ? " (error message = " + message + ")" : "";
  }

  public boolean isSuppressLoincSnomedMessages() {
    return suppressLoincSnomedMessages;
  }

  private boolean nameMatches(String name, String tail) {
    if (tail.endsWith("[x]"))
      return name.startsWith(tail.substring(0, tail.length() - 3));
    else
      return (name.equals(tail));
  }

  private boolean passesCodeWhitespaceRules(String v) {
    if (!v.trim().equals(v))
      return false;
    boolean lastWasSpace = true;
    for (char c : v.toCharArray()) {
      if (c == ' ') {
        if (lastWasSpace)
          return false;
        else
          lastWasSpace = true;
      } else if (Character.isWhitespace(c))
        return false;
      else
        lastWasSpace = false;
    }
    return true;
  }

  private ResolvedReference localResolve(String ref, NodeStack stack, List<ValidationMessage> errors, String path, Element hostContext, Element source) {
    if (ref.startsWith("#")) {
      // work back through the parent list.
      // really, there should only be one level for this (contained resources cannot contain
      // contained resources), but we'll leave that to some other code to worry about
      while (stack != null && stack.getElement() != null) {
        if (stack.getElement().getProperty().isResource()) {
          // ok, we'll try to find the contained reference
          IndexedElement res = getContainedById(stack.getElement(), ref.substring(1));
          if (res != null) {
            ResolvedReference rr = new ResolvedReference();
            rr.resource = stack.getElement();
            rr.focus = res.match;
            rr.external = false;
            rr.stack = stack.push(res.match, res.index, res.match.getProperty().getDefinition(), res.match.getProperty().getDefinition());
            return rr;
          }
        }
        if (stack.getElement().getSpecial() == SpecialElement.BUNDLE_ENTRY) {
          return null; // we don't try to resolve contained references across this boundary
        }
        stack = stack.parent;
      }
      return null;
    } else {
      // work back through the parent list - if any of them are bundles, try to resolve
      // the resource in the bundle
      String fullUrl = null; // we're going to try to work this out as we go up
      while (stack != null && stack.getElement() != null) {
        if (stack.getElement().getSpecial() == SpecialElement.BUNDLE_ENTRY && fullUrl==null && stack.parent != null && stack.parent.getElement().getName().equals("entry")) {
          String type = stack.parent.parent.element.getChildValue("type");
          fullUrl = stack.parent.getElement().getChildValue("fullUrl"); // we don't try to resolve contained references across this boundary
          if (fullUrl==null) 
            rule(errors, IssueType.REQUIRED, stack.parent.getElement().line(), stack.parent.getElement().col(), stack.parent.getLiteralPath(), 
                Utilities.existsInList(type, "batch-response", "transaction-response") || fullUrl!=null, "Bundle entry missing fullUrl");
        }
        if ("Bundle".equals(stack.getElement().getType())) {
          String type = stack.getElement().getChildValue("type");
          IndexedElement res = getFromBundle(stack.getElement(), ref, fullUrl, errors, path, type);
          if (res == null) {
            return null;
          } else {
            ResolvedReference rr = new ResolvedReference();
            rr.resource = res.match;
            rr.focus = res.match;
            rr.external = false;
            rr.stack = stack.push(res.entry, res.index, res.entry.getProperty().getDefinition(), res.entry.getProperty().getDefinition()).push(res.match, -1, res.match.getProperty().getDefinition(), res.match.getProperty().getDefinition());
            return rr;
          }
        }
        stack = stack.parent;
      }
      // we can get here if we got called via FHIRPath conformsTo which breaks the stack continuity.
      if (hostContext != null && "Bundle".equals(hostContext.fhirType())) {
        String type = hostContext.getChildValue("type");
        Element entry = getEntryForSource(hostContext, source);
        fullUrl = entry.getChildValue("fullUrl");
        IndexedElement res = getFromBundle(hostContext, ref, fullUrl, errors, path, type);
        if (res == null) {
          return null;
        } else {
          ResolvedReference rr = new ResolvedReference();
          rr.resource = res.match;
          rr.focus = res.match;
          rr.external = false;
          rr.stack = new NodeStack(hostContext).push(res.entry, res.index, res.entry.getProperty().getDefinition(), res.entry.getProperty().getDefinition()).push(res.match, -1, res.match.getProperty().getDefinition(), res.match.getProperty().getDefinition());
          return rr;
        }
      }
    }
    return null;
  }

  private Element getEntryForSource(Element bundle, Element element) {
    List<Element> entries = new ArrayList<Element>();
    bundle.getNamedChildren("entry", entries);
    for (Element entry : entries) {
      if (entry.hasDescendant(element)) {
        return entry;
      }
    }
    return null;
  }

  private ResolvedReference makeExternalRef(Element external, String path) {
    ResolvedReference res = new ResolvedReference();
    res.resource = external;
    res.focus = external;
    res.external = true;
    res.stack = new NodeStack(external, path);
    return res;
  }


  private Element resolve(Object appContext, String ref, NodeStack stack, List<ValidationMessage> errors, String path) throws IOException, FHIRException {
    Element local = localResolve(ref, stack, errors, path, null, null).focus;
    if (local!=null)
      return local;
    if (fetcher == null)
      return null;
    if (fetchCache.containsKey(ref)) {
      return fetchCache.get(ref);
    } else {
      Element res = fetcher.fetch(appContext, ref);
      fetchCache.put(ref, res);
      return res;
    }
  }

  private ValueSet resolveBindingReference(DomainResource ctxt, String reference, String uri) {
    if (reference != null) {
      if (reference.startsWith("#")) {
        for (Resource c : ctxt.getContained()) {
          if (c.getId().equals(reference.substring(1)) && (c instanceof ValueSet))
            return (ValueSet) c;
        }
        return null;
      } else {
        long t = System.nanoTime();
			ValueSet fr = context.fetchResource(ValueSet.class, reference);
			if (fr == null) {
				if (!Utilities.isAbsoluteUrl(reference)) {
					reference = resolve(uri, reference);
					fr = context.fetchResource(ValueSet.class, reference);
				}
			}
			if (fr == null)
			  fr = ValueSetUtilities.generateImplicitValueSet(reference);
			txTime = txTime + (System.nanoTime() - t);
        return fr;
      }
    } else
      return null;
  }

  private String resolve(String uri, String ref) {
    if (isBlank(uri)) {
      return ref;
    }
    String[] up = uri.split("\\/");
    String[] rp = ref.split("\\/");
    if (context.getResourceNames().contains(up[up.length-2]) && context.getResourceNames().contains(rp[0])) {
      StringBuilder b = new StringBuilder();
      for (int i = 0; i < up.length-2; i++) {
        b.append(up[i]);
        b.append("/");
      }
      b.append(ref);
      return b.toString();
    } else
      return ref;
  }

  private Element resolveInBundle(List<Element> entries, String ref, String fullUrl, String type, String id) {
    if (Utilities.isAbsoluteUrl(ref)) {
      // if the reference is absolute, then you resolve by fullUrl. No other thinking is required.
      for (Element entry : entries) {
        String fu = entry.getNamedChildValue("fullUrl");
        if (ref.equals(fu))
          return entry;
      }
      return null;
    } else {
      // split into base, type, and id
      String u = null;
      if (fullUrl != null && fullUrl.endsWith(type+"/"+id))
        // fullUrl = complex
        u = fullUrl.substring(0, fullUrl.length() - (type+"/"+id).length())+ref;
//        u = fullUrl.substring((type+"/"+id).length())+ref;
      String[] parts = ref.split("\\/");
      if (parts.length >= 2) {
        String t = parts[0];
        String i = parts[1];
        for (Element entry : entries) {
          String fu = entry.getNamedChildValue("fullUrl");
          if (u != null && fu.equals(u))
            return entry;
          if (u == null) {
            Element resource = entry.getNamedChild("resource");
            String et = resource.getType();
            String eid = resource.getNamedChildValue("id");
            if (t.equals(et) && i.equals(eid))
              return entry;
          }
        }
      }
      return null;
    }
  }

  private ElementDefinition resolveNameReference(StructureDefinitionSnapshotComponent snapshot, String contentReference) {
    for (ElementDefinition ed : snapshot.getElement())
      if (contentReference.equals("#"+ed.getId()))
        return ed;
    return null;
  }

  private StructureDefinition resolveProfile(StructureDefinition profile, String pr)  {
    if (pr.startsWith("#")) {
      for (Resource r : profile.getContained()) {
        if (r.getId().equals(pr.substring(1)) && r instanceof StructureDefinition)
          return (StructureDefinition) r;
      }
      return null;
    } else {
      long t = System.nanoTime();
      StructureDefinition fr = context.fetchResource(StructureDefinition.class, pr);
      sdTime = sdTime + (System.nanoTime() - t);
      return fr;
    }
  }

  private ElementDefinition resolveType(String type, List<TypeRefComponent> list)  {
    for (TypeRefComponent tr : list) {
      String url = tr.getWorkingCode();
      if (!Utilities.isAbsoluteUrl(url))
        url = "http://hl7.org/fhir/StructureDefinition/" + url;
      long t = System.nanoTime();
      StructureDefinition sd = context.fetchResource(StructureDefinition.class, url);
      sdTime = sdTime + (System.nanoTime() - t);
      if (sd != null && (sd.getType().equals(type) || sd.getUrl().equals(type)) && sd.hasSnapshot())
        return sd.getSnapshot().getElement().get(0);
    }
    return null;
  }

  public void setAnyExtensionsAllowed(boolean anyExtensionsAllowed) {
    this.anyExtensionsAllowed = anyExtensionsAllowed;
  }

  public IResourceValidator setBestPracticeWarningLevel(BestPracticeWarningLevel value) {
    bpWarnings = value;
    return this;
  }

  @Override
  public void setCheckDisplay(CheckDisplayOption checkDisplay) {
    this.checkDisplay = checkDisplay;
  }

  public void setSuppressLoincSnomedMessages(boolean suppressLoincSnomedMessages) {
    this.suppressLoincSnomedMessages = suppressLoincSnomedMessages;
  }

  public IdStatus getResourceIdRule() {
    return resourceIdRule;
  }

  public void setResourceIdRule(IdStatus resourceIdRule) {
    this.resourceIdRule = resourceIdRule;
  }


  public boolean isAllowXsiLocation() {
    return allowXsiLocation;
  }

  public void setAllowXsiLocation(boolean allowXsiLocation) {
    this.allowXsiLocation = allowXsiLocation;
  }
  
  /**
   *
   * @param element
   *          - the candidate that might be in the slice
   * @param path
   *          - for reporting any errors. the XPath for the element
   * @param slicer
   *          - the definition of how slicing is determined
   * @param ed
   *          - the slice for which to test membership
   * @param errors
   * @param stack
   * @return
   * @throws DefinitionException
   * @throws DefinitionException
   * @throws IOException
   * @throws FHIRException
   */
  private boolean sliceMatches(ValidatorHostContext hostContext, Element element, String path, ElementDefinition slicer, ElementDefinition ed, StructureDefinition profile, List<ValidationMessage> errors, NodeStack stack) throws DefinitionException, FHIRException {
    if (!slicer.getSlicing().hasDiscriminator())
      return false; // cannot validate in this case

    ExpressionNode n = (ExpressionNode) ed.getUserData("slice.expression.cache");
    if (n == null) {
      long t = System.nanoTime();
      // GG: this approach is flawed because it treats discriminators individually rather than collectively
      StringBuilder expression = new StringBuilder("true");
      boolean anyFound = false;
      Set<String> discriminators = new HashSet<>();
      for (ElementDefinitionSlicingDiscriminatorComponent s : slicer.getSlicing().getDiscriminator()) {
        String discriminator = s.getPath();
        discriminators.add(discriminator);
        
        List<ElementDefinition> criteriaElements = getCriteriaForDiscriminator(path, ed, discriminator, profile, s.getType() == DiscriminatorType.PROFILE);
        boolean found = false;
        for (ElementDefinition criteriaElement : criteriaElements) {
          found = true;
          if (s.getType() == DiscriminatorType.TYPE) {
            String type = null;
            if (!criteriaElement.getPath().contains("[") && discriminator.contains("[")) {
              discriminator = discriminator.substring(0, discriminator.indexOf('['));
              String lastNode = tail(discriminator);
              type = tail(criteriaElement.getPath()).substring(lastNode.length());
              type = type.substring(0,1).toLowerCase() + type.substring(1);
            } else if (!criteriaElement.hasType() || criteriaElement.getType().size()==1) {
              if (discriminator.contains("["))
                discriminator = discriminator.substring(0, discriminator.indexOf('['));
              type = criteriaElement.getType().get(0).getWorkingCode();
            } else if (criteriaElement.getType().size() > 1) {
              throw new DefinitionException("Discriminator (" + discriminator + ") is based on type, but slice " + ed.getId() + " in "+profile.getUrl()+" has multiple types: "+criteriaElement.typeSummary());
            } else
              throw new DefinitionException("Discriminator (" + discriminator + ") is based on type, but slice " + ed.getId() + " in "+profile.getUrl()+" has no types");
            if (discriminator.isEmpty())
              expression.append(" and this is " + type);
            else
              expression.append(" and " + discriminator + " is " + type);
          } else if (s.getType() == DiscriminatorType.PROFILE) {
            if (criteriaElement.getType().size() == 0) {
              throw new DefinitionException("Profile based discriminators must have a type ("+criteriaElement.getId()+")");
            }
            if (criteriaElement.getType().size() != 1) {
              throw new DefinitionException("Profile based discriminators must have only one type ("+criteriaElement.getId()+")");
            }
            List<CanonicalType> list = discriminator.endsWith(".resolve()") || discriminator.equals("resolve()") ? criteriaElement.getType().get(0).getTargetProfile() : criteriaElement.getType().get(0).getProfile();
            if (list.size() == 0) {
              throw new DefinitionException("Profile based discriminators must have a type with a profile ("+criteriaElement.getId()+")");
            } else if (list.size() > 1) {
              CommaSeparatedStringBuilder b = new CommaSeparatedStringBuilder(" or ");
              for (CanonicalType c : list) {
                b.append(discriminator+".conformsTo('"+c.getValue()+"')");
              }
              expression.append(" and ("+b+")");
            } else {
              expression.append(" and "+discriminator+".conformsTo('"+list.get(0).getValue()+"')");
            }
          } else if (s.getType() == DiscriminatorType.EXISTS) {
            if (criteriaElement.hasMin() && criteriaElement.getMin()>=1)
              expression.append(" and (" + discriminator + ".exists())");
            else if (criteriaElement.hasMax() && criteriaElement.getMax().equals("0"))
              expression.append(" and (" + discriminator + ".exists().not())");
            else
              throw new FHIRException("Discriminator (" + discriminator + ") is based on element existence, but slice " + ed.getId() + " neither sets min>=1 or max=0");
          } else if (criteriaElement.hasFixed()) {
            buildFixedExpression(ed, expression, discriminator, criteriaElement);
          } else if (criteriaElement.hasPattern()) {
            buildPattternExpression(ed, expression, discriminator, criteriaElement);
          } else if (criteriaElement.hasBinding() && criteriaElement.getBinding().hasStrength() && criteriaElement.getBinding().getStrength().equals(BindingStrength.REQUIRED) && criteriaElement.getBinding().hasValueSet()) {
            expression.append(" and (" + discriminator + " memberOf '" + criteriaElement.getBinding().getValueSet() + "')");
          } else {
            found = false;
          }
          if (found)
            break;
        }
        if (found)
          anyFound = true;
      }
      if (!anyFound) {
        if (slicer.getSlicing().getDiscriminator().size() > 1)
          throw new DefinitionException("Could not match any discriminators (" + discriminators + ") for slice " + ed.getId() + " in profile " + profile.getUrl() + " - None of the discriminator " + discriminators + " have fixed value, binding or existence assertions");
        else 
          throw new DefinitionException("Could not match discriminator (" + discriminators + ") for slice " + ed.getId() + " in profile " + profile.getUrl() + " - the discriminator " + discriminators + " does not have fixed value, binding or existence assertions");
      }

      try {
        n = fpe.parse(fixExpr(expression.toString()));
      } catch (FHIRLexerException e) {
        throw new FHIRException("Problem processing expression "+expression +" in profile " + profile.getUrl() + " path " + path + ": " + e.getMessage());
      }
      fpeTime = fpeTime + (System.nanoTime() - t);
      ed.setUserData("slice.expression.cache", n);
    }

    return evaluateSlicingExpression(hostContext, element, path, profile, n);
  }

  public boolean evaluateSlicingExpression(ValidatorHostContext hostContext, Element element, String path, StructureDefinition profile, ExpressionNode n)  throws FHIRException {
    String msg;
    boolean ok;
    try {
      long t = System.nanoTime();
      ok = fpe.evaluateToBoolean(hostContext.forProfile(profile), hostContext.resource, hostContext.rootResource, element, n);
      fpeTime = fpeTime + (System.nanoTime() - t);
      msg = fpe.forLog();
    } catch (Exception ex) {
      ex.printStackTrace();
      throw new FHIRException("Problem evaluating slicing expression for element in profile " + profile.getUrl() + " path " + path + " (fhirPath = "+n+"): " + ex.getMessage());
    }
    return ok;
  }

  private void buildPattternExpression(ElementDefinition ed, StringBuilder expression, String discriminator, ElementDefinition criteriaElement) throws DefinitionException {
    DataType pattern = criteriaElement.getPattern();
    if (pattern instanceof CodeableConcept) {
      CodeableConcept cc = (CodeableConcept) pattern;
      expression.append(" and ");
      buildCodeableConceptExpression(ed, expression, discriminator, cc);
    } else if (pattern instanceof Identifier) {
    	Identifier ii = (Identifier) pattern;
    	expression.append(" and ");
    	buildIdentifierExpression(ed, expression, discriminator, ii);
    } else
      throw new DefinitionException("Unsupported fixed pattern type for discriminator(" + discriminator + ") for slice " + ed.getId() + ": " + pattern.getClass().getName());
  }
  
  private void buildIdentifierExpression(ElementDefinition ed, StringBuilder expression, String discriminator, Identifier ii)
      throws DefinitionException {
    if (ii.hasExtension())
      throw new DefinitionException("Unsupported Identifier pattern - extensions are not allowed - for discriminator(" + discriminator + ") for slice " + ed.getId());
    boolean first = true;
    expression.append(discriminator + ".where(");
    if (ii.hasSystem()) {
      first = false;
      expression.append("system = '"+ii.getSystem()+"'");
    }
    if (ii.hasValue()) {
      if (first) 
        first = false; 
      else 
        expression.append(" and ");
      expression.append("value = '"+ii.getValue()+"'");
    }
    if (ii.hasUse()) {
      if (first) 
        first = false; 
       else 
         expression.append(" and ");
      expression.append("use = '"+ii.getUse()+"'");
    }
    if (ii.hasType()) {
      if (first) 
        first = false;
      else 
        expression.append(" and ");
      buildCodeableConceptExpression(ed, expression, "type", ii.getType());
    }
    expression.append(").exists()");
  }

  private void buildCodeableConceptExpression(ElementDefinition ed, StringBuilder expression, String discriminator, CodeableConcept cc)
      throws DefinitionException {
    if (cc.hasText())
      throw new DefinitionException("Unsupported CodeableConcept pattern - using text - for discriminator(" + discriminator + ") for slice " + ed.getId());
    if (!cc.hasCoding())
      throw new DefinitionException("Unsupported CodeableConcept pattern - must have at least one coding - for discriminator(" + discriminator + ") for slice " + ed.getId());
    if (cc.hasExtension())
      throw new DefinitionException("Unsupported CodeableConcept pattern - extensions are not allowed - for discriminator(" + discriminator + ") for slice " + ed.getId());
    boolean firstCoding = true;
    for(Coding c : cc.getCoding()) {
      if (c.hasExtension())
        throw new DefinitionException("Unsupported CodeableConcept pattern - extensions are not allowed - for discriminator(" + discriminator + ") for slice " + ed.getId());
      if (firstCoding) firstCoding = false; else expression.append(" and ");
      expression.append(discriminator + ".coding.where(");
      boolean first = true;
      if (c.hasSystem()) {
        first = false;
        expression.append("system = '"+c.getSystem()+"'");
      }
      if (c.hasVersion()) {
        if (first) first = false; else expression.append(" and ");
        expression.append("version = '"+c.getVersion()+"'");
      }
      if (c.hasCode()) {
        if (first) first = false; else expression.append(" and ");
        expression.append("code = '"+c.getCode()+"'");
      }
      if (c.hasDisplay()) {
        if (first) first = false; else expression.append(" and ");
        expression.append("display = '"+c.getDisplay()+"'");
      }
      expression.append(").exists()");
    }
  }

  private void buildFixedExpression(ElementDefinition ed, StringBuilder expression, String discriminator, ElementDefinition criteriaElement) throws DefinitionException {
    DataType fixed = criteriaElement.getFixed();
    if (fixed instanceof CodeableConcept) {
      CodeableConcept cc = (CodeableConcept) fixed;
      expression.append(" and ");
      buildCodeableConceptExpression(ed, expression, discriminator, cc);
    } else if (fixed instanceof Identifier) {
      Identifier ii = (Identifier) fixed;
      expression.append(" and ");
      buildIdentifierExpression(ed, expression, discriminator, ii);
    } else {
      expression.append(" and (");
      if (fixed instanceof StringType) {
        Gson gson = new Gson();
        String json = gson.toJson((StringType)fixed);
        String escapedString = json.substring(json.indexOf(":")+2);
        escapedString = escapedString.substring(0, escapedString.indexOf(",\"myStringValue")-1);
        expression.append("'" + escapedString + "'");
      } else if (fixed instanceof UriType) {
        expression.append("'" + ((UriType)fixed).asStringValue() + "'");
      } else if (fixed instanceof IntegerType) {
        expression.append(((IntegerType)fixed).asStringValue());
      } else if (fixed instanceof DecimalType) {
        expression.append(((IntegerType)fixed).asStringValue());
      } else if (fixed instanceof BooleanType) {
        expression.append(((BooleanType)fixed).asStringValue());
      } else
        throw new DefinitionException("Unsupported fixed value type for discriminator(" + discriminator + ") for slice " + ed.getId() + ": " + fixed.getClass().getName());
      expression.append(" in " + discriminator +")");
    }
  }

  // checkSpecials = we're only going to run these tests if we are actually validating this content (as opposed to we looked it up)
  private void start(ValidatorHostContext hostContext, List<ValidationMessage> errors, Element resource, Element element, StructureDefinition defn, NodeStack stack) throws FHIRException {
    checkLang(resource, stack);
    
    startInner(hostContext, errors, resource, element, defn, stack, hostContext.isCheckSpecials());

    List<String> res = new ArrayList<>();
    Element meta = element.getNamedChild("meta");
    if (meta != null) {
      List<Element> profiles = new ArrayList<Element>();
      meta.getNamedChildren("profile", profiles);
      int i = 0;
      for (Element profile : profiles) {
        StructureDefinition sd = context.fetchResource(StructureDefinition.class, profile.primitiveValue());
        if (!defn.getUrl().equals(profile.primitiveValue())) {
          if (warning(errors, IssueType.STRUCTURE, element.line(), element.col(), stack.getLiteralPath()+".meta.profile["+i+"]", sd != null, "Profile reference '"+profile.primitiveValue()+"' could not be resolved, so has not been checked")) {
            startInner(hostContext, errors, resource, element, sd, stack, false);
          }
        }
        i++;
      }
    }
  }

  public void startInner(ValidatorHostContext hostContext, List<ValidationMessage> errors, Element resource, Element element, StructureDefinition defn,  NodeStack stack, boolean checkSpecials) {
    // the first piece of business is to see if we've validated this resource against this profile before. 
    // if we have (*or if we still are*), then we'll just return our existing errors 
    ResourceValidationTracker resTracker = getResourceTracker(element);
    List<ValidationMessage> cachedErrors = resTracker.getOutcomes(defn);
    if (cachedErrors != null) {
      for (ValidationMessage vm : cachedErrors) {
        if (!errors.contains(vm)) {
          errors.add(vm);
        }
      }
      return;
    }
    if (rule(errors, IssueType.STRUCTURE, element.line(), element.col(), stack.getLiteralPath(), defn.hasSnapshot(), "StructureDefinition has no snapshot - validation is against the snapshot, so it must be provided")) {
      List<ValidationMessage> localErrors = new ArrayList<ValidationMessage>();
      resTracker.startValidating(defn);
      trackUsage(defn, hostContext, element);
      validateElement(hostContext, localErrors, defn, defn.getSnapshot().getElement().get(0), null, null, resource, element, element.getName(), stack, false, true, null);
      resTracker.storeOutcomes(defn, localErrors);
      for (ValidationMessage vm : localErrors) {
        if (!errors.contains(vm)) {
          errors.add(vm);
        }
      }
    }
    if (checkSpecials) {
      // specific known special validations
      if (element.getType().equals("Bundle")) {
        validateBundle(errors, element, stack);
      } else if (element.getType().equals("Observation")) {
        validateObservation(errors, element, stack);
      } else if (element.getType().equals("Questionnaire")) {
        validateQuestionannaire(errors, element, stack);
      } else if (element.getType().equals("QuestionnaireResponse")) {
        validateQuestionannaireResponse(hostContext, errors, element, stack);
      } else if (element.getType().equals("CodeSystem")) {
        validateCodeSystem(errors, element, stack);
      }
      validateResourceRules(errors, element, stack);
    }
  }

  private ResourceValidationTracker getResourceTracker(Element element) {
    ResourceValidationTracker res = resourceTracker.get(element);
    if (res == null) {
      res = new ResourceValidationTracker();
      resourceTracker.put(element, res);
    }
    return res;
  }

  private void validateQuestionannaire(List<ValidationMessage> errors, Element element, NodeStack stack) {
    List<Element> list = getItems(element);
    for (int i = 0; i < list.size(); i++) {
      Element e = list.get(i);
      NodeStack ns = stack.push(element, i, e.getProperty().getDefinition(), e.getProperty().getDefinition());
      validateQuestionnaireElement(errors, ns, element, e, new ArrayList<>());
    }
    
  }

  private void validateQuestionnaireElement(List<ValidationMessage> errors, NodeStack ns, Element questionnaire, Element item, List<Element> parents) {
    // R4+
    if (FHIRVersion.isR4Plus(context.getVersion())) {
      if (item.hasChild("enableWhen")) {
        Element ew = item.getNamedChild("enableWhen");
        String ql = ew.getNamedChildValue("question");
        if (rule(errors, IssueType.BUSINESSRULE, ns.literalPath, ql != null, "Questions with an enableWhen must have a value for the question link")) {
          Element tgt = getQuestionById(item, ql);
          if (rule(errors, IssueType.BUSINESSRULE, ns.literalPath, tgt == null, "Questions with an enableWhen cannot refer to an inner question for it's enableWhen condition")) {
            tgt = getQuestionById(questionnaire, ql);
            if (rule(errors, IssueType.BUSINESSRULE, ns.literalPath, tgt != null, "Unable to find "+ql+" target for this question enableWhen")) {
              if (rule(errors, IssueType.BUSINESSRULE, ns.literalPath, tgt != item, "Target for this question enableWhen can't reference itself")) {
                warning(errors, IssueType.BUSINESSRULE, ns.literalPath, isBefore(item, tgt, parents), "The target of this enableWhen rule ("+ql+") comes after the question itself");
              }
            }
          }  
        }
      }
    }
  }

  private boolean isBefore(Element item, Element tgt, List<Element> parents) {
    // we work up the list, looking for tgt in the children of the parents 
    for (Element p : parents) {
      int i = findIndex(p, item);
      int t = findIndex(p, tgt);
      if (i > -1 && t > -1) {
        return i > t;
      }
    }
    return false; // unsure... shouldn't ever get to this point;
  }
  

  private int findIndex(Element parent, Element descendant) {
    for (int i = 0; i < parent.getChildren().size(); i++) {
      if (parent.getChildren().get(i) == descendant || isChild(parent.getChildren().get(i), descendant))
        return i;
    }
    return -1;
  }

  private boolean isChild(Element element, Element descendant) {
    for (Element e : element.getChildren()) {
      if (e == descendant)
        return true;
      if (isChild(element, descendant))
        return true;
    }
    return false;
  }

  private Element getQuestionById(Element focus, String ql) {
    List<Element> list = getItems(focus);
    for (Element item : list) {
      String v = item.getNamedChildValue("linkId");
      if (ql.equals(v))
        return item;
      Element tgt = getQuestionById(item, ql);
      if (tgt != null)
        return tgt;
    }
    return null;
    
  }

  private List<Element> getItems(Element element) {
    List<Element> list = new ArrayList<>();
    element.getNamedChildren("item", list);
    return list;
  }

  private void checkLang(Element resource, NodeStack stack) {
    String lang = resource.getNamedChildValue("language");
    if (!Utilities.noString(lang))
      stack.workingLang = lang;
  }

  private void validateResourceRules(List<ValidationMessage> errors, Element element, NodeStack stack) {
    String lang = element.getNamedChildValue("language");
    Element text = element.getNamedChild("text");
    if (text != null) {
      Element div = text.getNamedChild("div");
      if (lang != null && div != null) {
        XhtmlNode xhtml = div.getXhtml();
        String xl = xhtml.getAttribute("lang");
        if (xl == null) {
          warning(errors, IssueType.BUSINESSRULE, div.line(), div.col(), stack.getLiteralPath(), false, "Resource has a language, but the XHTML does not have a language tag");           
        } else if (!xl.equals(lang)) {
          warning(errors, IssueType.BUSINESSRULE, div.line(), div.col(), stack.getLiteralPath(), false, "Resource has a language ("+lang+"), and the XHTML has a language ("+xl+"), but they differ ");           
        }
      }
    }
    // security tags are a set (system|code)
    Element meta = element.getNamedChild("meta");
    if (meta != null) {
      Set<String> tags = new HashSet<>();
      List<Element> list = new ArrayList<>();
      meta.getNamedChildren("security", list);
      int i = 0;
      for (Element e : list) {
        String s = e.getNamedChildValue("system") + "#" + e.getNamedChildValue("code");
        rule(errors, IssueType.BUSINESSRULE, e.line(), e.col(), stack.getLiteralPath()+".meta.profile["+Integer.toString(i)+"]", !tags.contains(s), "Duplicate Security Label "+s);
        tags.add(s);
        i++;
      }
    }
  }

  private void validateCodeSystem(List<ValidationMessage> errors, Element cs, NodeStack stack) {
    String url = cs.getNamedChildValue("url");
    String vsu = cs.getNamedChildValue("valueSet");
    if (!Utilities.noString(vsu)) {
      ValueSet vs;
      try {
        vs = context.fetchResourceWithException(ValueSet.class, vsu);
      } catch (FHIRException e) {
        vs = null;
      }
      if (vs != null) {
        if (rule(errors, IssueType.BUSINESSRULE, stack.getLiteralPath(), vs.hasCompose() && !vs.hasExpansion(), "CodeSystem "+url+" has a 'all system' value set of "+vsu+", but it is an expansion"))
          if (rule(errors, IssueType.BUSINESSRULE, stack.getLiteralPath(), vs.getCompose().getInclude().size() == 1, "CodeSystem "+url+" has a 'all system' value set of "+vsu+", but doesn't have a single include"))
            if (rule(errors, IssueType.BUSINESSRULE, stack.getLiteralPath(), vs.getCompose().getInclude().get(0).getSystem().equals(url), "CodeSystem "+url+" has a 'all system' value set of "+vsu+", but doesn't have a matching system ("+vs.getCompose().getInclude().get(0).getSystem()+")")) {
              rule(errors, IssueType.BUSINESSRULE, stack.getLiteralPath(), !vs.getCompose().getInclude().get(0).hasValueSet()
                   && !vs.getCompose().getInclude().get(0).hasConcept() && !vs.getCompose().getInclude().get(0).hasFilter(), "CodeSystem "+url+" has a 'all system' value set of "+vsu+", but the include has extra details");
            }
      } 
    } // todo... try getting the value set the other way...
  }

  private void validateQuestionannaireResponse(ValidatorHostContext hostContext, List<ValidationMessage> errors, Element element, NodeStack stack) throws FHIRException {
    Element q = element.getNamedChild("questionnaire");
    String questionnaire = null;
    if (q != null) {
    	/*
    	 * q.getValue() is correct for R4 content, but we'll also accept the second
    	 * option just in case we're validating raw STU3 content. Being lenient here
    	 * isn't the end of the world since if someone is actually doing the reference
    	 * wrong in R4 content it'll get flagged elsewhere by the validator too
    	 */
    	if (isNotBlank(q.getValue())) {
    		questionnaire = q.getValue();
		} else if (isNotBlank(q.getChildValue("reference"))) {
    		questionnaire = q.getChildValue("reference");
		}
	 }
    if (hint(errors, IssueType.REQUIRED, element.line(), element.col(), stack.getLiteralPath(), questionnaire != null, "No questionnaire is identified, so no validation can be performed against the base questionnaire")) {
      long t = System.nanoTime();
      Questionnaire qsrc = questionnaire.startsWith("#") ? loadQuestionnaire(element, questionnaire.substring(1)) : context.fetchResource(Questionnaire.class, questionnaire);
      sdTime = sdTime + (System.nanoTime() - t);
      if (warning(errors, IssueType.REQUIRED, q.line(), q.col(), stack.getLiteralPath(), qsrc != null, "The questionnaire \""+questionnaire+"\" could not be resolved, so no validation can be performed against the base questionnaire")) {
        boolean inProgress = "in-progress".equals(element.getNamedChildValue("status"));
        validateQuestionannaireResponseItems(hostContext, qsrc, qsrc.getItem(), errors, element, stack, inProgress, element, new QStack(qsrc, element));
      }
    }
  }

  private Questionnaire loadQuestionnaire(Element resource, String id) throws FHIRException {
    try {
      for (Element contained : resource.getChildren("contained")) {
        if (contained.getIdBase().equals(id)) {
          FhirPublication v = FhirPublication.fromCode(context.getVersion());
          ByteArrayOutputStream bs = new  ByteArrayOutputStream();
          new JsonParser(context).compose(contained, bs, OutputStyle.NORMAL, id);
          byte[] json = bs.toByteArray();         
          switch (v) {
          case DSTU1: throw new FHIRException("Unsupported version R1");
          case DSTU2:
            org.hl7.fhir.dstu2.model.Resource r2 = new org.hl7.fhir.dstu2.formats.JsonParser().parse(json);
            Resource r5 = new VersionConvertor_10_50(null).convertResource(r2);
            if (r5 instanceof Questionnaire)
              return (Questionnaire) r5;
            else 
              return null;
          case DSTU2016May: 
            org.hl7.fhir.dstu2016may.model.Resource r2a = new org.hl7.fhir.dstu2016may.formats.JsonParser().parse(json);
            r5 = VersionConvertor_14_50.convertResource(r2a);
            if (r5 instanceof Questionnaire)
              return (Questionnaire) r5;
            else 
              return null;
          case STU3:
            org.hl7.fhir.dstu3.model.Resource r3 = new org.hl7.fhir.dstu3.formats.JsonParser().parse(json);
            r5 = VersionConvertor_30_50.convertResource(r3, false);
            if (r5 instanceof Questionnaire)
              return (Questionnaire) r5;
            else 
              return null;
          case R4:
            org.hl7.fhir.r4.model.Resource r4 = new org.hl7.fhir.r4.formats.JsonParser().parse(json);
            r5 = VersionConvertor_40_50.convertResource(r4);
            if (r5 instanceof Questionnaire)
              return (Questionnaire) r5;
            else 
              return null;
          case R5:
            r5 = new org.hl7.fhir.r5.formats.JsonParser().parse(json);
            if (r5 instanceof Questionnaire)
              return (Questionnaire) r5;
            else 
              return null;
          }
        }
      }
      return null;
    } catch (IOException e) {
      throw new FHIRException(e);
    }
  }

  private void validateQuestionnaireResponseItem(ValidatorHostContext hostContext, Questionnaire qsrc, QuestionnaireItemComponent qItem, List<ValidationMessage> errors, Element element, NodeStack stack, boolean inProgress, Element questionnaireResponseRoot, QStack qstack) {
    String text = element.getNamedChildValue("text");
    rule(errors, IssueType.INVALID, element.line(), element.col(), stack.getLiteralPath(), Utilities.noString(text) || text.equals(qItem.getText()), "If text exists, it must match the questionnaire definition for linkId "+qItem.getLinkId());

    List<Element> answers = new ArrayList<Element>();
    element.getNamedChildren("answer", answers);
    if (inProgress)
      warning(errors, IssueType.REQUIRED, element.line(), element.col(), stack.getLiteralPath(), isAnswerRequirementFulfilled(qItem, answers), "No response answer found for required item "+qItem.getLinkId());
    else if (myEnableWhenEvaluator.isQuestionEnabled(hostContext, qItem, qstack, fpe)) {
       rule(errors, IssueType.REQUIRED, element.line(), element.col(), stack.getLiteralPath(), isAnswerRequirementFulfilled(qItem, answers), "No response answer found for required item "+qItem.getLinkId());
    } else if (!answers.isEmpty()) { // items without answers should be allowed, but not items with answers to questions that are disabled
      // it appears that this is always a duplicate error - it will always already have beeb reported, so no need to report it again?
      // GDG 2019-07-13
//      rule(errors, IssueType.INVALID, element.line(), element.col(), stack.getLiteralPath(), !isAnswerRequirementFulfilled(qItem, answers), "Item has answer (2), even though it is not enabled "+qItem.getLinkId());
    }

    if (answers.size() > 1)
      rule(errors, IssueType.INVALID, answers.get(1).line(), answers.get(1).col(), stack.getLiteralPath(), qItem.getRepeats(), "Only one response answer item with this linkId allowed");

    for (Element answer : answers) {
      NodeStack ns = stack.push(answer, -1, null, null);
      if (qItem.getType() != null) {
        switch (qItem.getType()) {
          case GROUP:
            rule(errors, IssueType.STRUCTURE, answer.line(), answer.col(), stack.getLiteralPath(), false, "Items of type group should not have answers");
            break;
          case DISPLAY:  // nothing
            break;
          case BOOLEAN:
            validateQuestionnaireResponseItemType(errors, answer, ns, "boolean");
            break;
          case DECIMAL:
            validateQuestionnaireResponseItemType(errors, answer, ns, "decimal");
            break;
          case INTEGER:
            validateQuestionnaireResponseItemType(errors, answer, ns, "integer");
            break;
          case DATE:
            validateQuestionnaireResponseItemType(errors, answer, ns, "date");
            break;
          case DATETIME:
            validateQuestionnaireResponseItemType(errors, answer, ns, "dateTime");
            break;
          case TIME:
            validateQuestionnaireResponseItemType(errors, answer, ns, "time");
            break;
          case STRING:
            validateQuestionnaireResponseItemType(errors, answer, ns, "string");
            break;
          case TEXT:
            validateQuestionnaireResponseItemType(errors, answer, ns, "text");
            break;
          case URL:
            validateQuestionnaireResponseItemType(errors, answer, ns, "uri");
            break;
          case ATTACHMENT:
            validateQuestionnaireResponseItemType(errors, answer, ns, "Attachment");
            break;
          case REFERENCE:
            validateQuestionnaireResponseItemType(errors, answer, ns, "Reference");
            break;
          case QUANTITY:
            if ("Quantity".equals(validateQuestionnaireResponseItemType(errors, answer, ns, "Quantity")))
              if (qItem.hasExtension("???"))
                validateQuestionnaireResponseItemQuantity(errors, answer, ns);
            break;
          case CHOICE:
            String itemType = validateQuestionnaireResponseItemType(errors, answer, ns, "Coding", "date", "time", "integer", "string");
            if (itemType != null) {
              if (itemType.equals("Coding")) validateAnswerCode(errors, answer, ns, qsrc, qItem, false);
              else if (itemType.equals("date")) checkOption(errors, answer, ns, qsrc, qItem, "date");
              else if (itemType.equals("time")) checkOption(errors, answer, ns, qsrc, qItem, "time");
              else if (itemType.equals("integer")) checkOption(errors, answer, ns, qsrc, qItem, "integer");
              else if (itemType.equals("string")) checkOption(errors, answer, ns, qsrc, qItem, "string");
            }
            break;
          case OPENCHOICE:
            itemType = validateQuestionnaireResponseItemType(errors, answer, ns, "Coding", "date", "time", "integer", "string");
            if (itemType != null) {
              if (itemType.equals("Coding")) validateAnswerCode(errors, answer, ns, qsrc, qItem, true);
              else if (itemType.equals("date")) checkOption(errors, answer, ns, qsrc, qItem, "date");
              else if (itemType.equals("time")) checkOption(errors, answer, ns, qsrc, qItem, "time");
              else if (itemType.equals("integer")) checkOption(errors, answer, ns, qsrc, qItem, "integer");
              else if (itemType.equals("string")) checkOption(errors, answer, ns, qsrc, qItem, "string", true);
            }
            break;
//          case QUESTION:
          case NULL:
            // no validation
            break;
        }
      }
      validateQuestionannaireResponseItems(hostContext, qsrc, qItem.getItem(), errors, answer, stack, inProgress, questionnaireResponseRoot, qstack);
    }
    if (qItem.getType() == null) {
      fail(errors, IssueType.REQUIRED, element.line(), element.col(), stack.getLiteralPath(), false, "Definition for item "+qItem.getLinkId() + " does not contain a type");
    } else if (qItem.getType() == QuestionnaireItemType.DISPLAY) {
      List<Element> items = new ArrayList<Element>();
      element.getNamedChildren("item", items);
      rule(errors, IssueType.STRUCTURE, element.line(), element.col(), stack.getLiteralPath(), items.isEmpty(), "Items not of type DISPLAY should not have items - linkId {0}", qItem.getLinkId());
    } else {
      validateQuestionannaireResponseItems(hostContext, qsrc, qItem.getItem(), errors, element, stack, inProgress, questionnaireResponseRoot, qstack);
    }
  }

private boolean isAnswerRequirementFulfilled(QuestionnaireItemComponent qItem, List<Element> answers) {
	return !answers.isEmpty() || !qItem.getRequired() || qItem.getType() == QuestionnaireItemType.GROUP;
}

  private void validateQuestionnaireResponseItem(ValidatorHostContext hostcontext, Questionnaire qsrc, QuestionnaireItemComponent qItem, List<ValidationMessage> errors, List<Element> elements, NodeStack stack, boolean inProgress, Element questionnaireResponseRoot, QStack qstack) {
    if (elements.size() > 1)
      rule(errors, IssueType.INVALID, elements.get(1).line(), elements.get(1).col(), stack.getLiteralPath(), qItem.getRepeats(), "Only one response item with this linkId allowed - " + qItem.getLinkId());
    int i = 0;
    for (Element element : elements) {
      NodeStack ns = stack.push(element, i, null, null);
      validateQuestionnaireResponseItem(hostcontext, qsrc, qItem, errors, element, ns, inProgress, questionnaireResponseRoot, qstack.push(qItem, element));
      i++;
    }
  }

  private int getLinkIdIndex(List<QuestionnaireItemComponent> qItems, String linkId) {
    for (int i = 0; i < qItems.size(); i++) {
      if (linkId.equals(qItems.get(i).getLinkId()))
        return i;
    }
    return -1;
  }
  
  private void validateQuestionannaireResponseItems(ValidatorHostContext hostContext, Questionnaire qsrc, List<QuestionnaireItemComponent> qItems, List<ValidationMessage> errors, Element element, NodeStack stack, boolean inProgress, Element questionnaireResponseRoot, QStack qstack) {
    List<Element> items = new ArrayList<Element>();
    element.getNamedChildren("item", items);
    // now, sort into stacks
    Map<String, List<Element>> map = new HashMap<String, List<Element>>();
    int lastIndex = -1;
    for (Element item : items) {
      String linkId = item.getNamedChildValue("linkId");
      if (rule(errors, IssueType.REQUIRED, item.line(), item.col(), stack.getLiteralPath(), !Utilities.noString(linkId), "No LinkId, so can't be validated")) {
        int index = getLinkIdIndex(qItems, linkId);
        if (index == -1) {
          QuestionnaireItemComponent qItem = findQuestionnaireItem(qsrc, linkId);
          if (qItem != null) {
            rule(errors, IssueType.STRUCTURE, item.line(), item.col(), stack.getLiteralPath(), index > -1, misplacedItemError(qItem));
            NodeStack ns = stack.push(item, -1, null, null);
            validateQuestionnaireResponseItem(hostContext, qsrc, qItem, errors, item, ns, inProgress, questionnaireResponseRoot, qstack.push(qItem, item));
          }
          else
            rule(errors, IssueType.NOTFOUND, item.line(), item.col(), stack.getLiteralPath(), index > -1, "LinkId \""+linkId+"\" not found in questionnaire");
        }
        else
        {
          rule(errors, IssueType.STRUCTURE, item.line(), item.col(), stack.getLiteralPath(), index >= lastIndex, "Structural Error: items are out of order");
          lastIndex = index;

          // If an item has a child called "linkId" but no child called "answer",
          // we'll treat it as not existing for the purposes of enableWhen validation
          if (item.hasChildren("answer") || item.hasChildren("item")) {
            List<Element> mapItem = map.computeIfAbsent(linkId, key -> new ArrayList<>());
            mapItem.add(item);
          }
        }
      }
    }

    // ok, now we have a list of known items, grouped by linkId. We've made an error for anything out of order
    for (QuestionnaireItemComponent qItem : qItems) {
      List<Element> mapItem = map.get(qItem.getLinkId());
      validateQuestionnaireResponseItem(hostContext, qsrc, errors, element, stack, inProgress, questionnaireResponseRoot, qItem, mapItem, qstack);
    }
  }

  public void validateQuestionnaireResponseItem(ValidatorHostContext hostContext, Questionnaire qsrc, List<ValidationMessage> errors, Element element, NodeStack stack, boolean inProgress, Element questionnaireResponseRoot, QuestionnaireItemComponent qItem, List<Element> mapItem, QStack qstack) {
    boolean enabled = myEnableWhenEvaluator.isQuestionEnabled(hostContext, qItem, qstack, fpe);
    if (mapItem != null){
      if (!enabled) {
        int i = 0;
        for (Element e : mapItem) {
          NodeStack ns = stack.push(e, i, e.getProperty().getDefinition(), e.getProperty().getDefinition());
          rule(errors, IssueType.INVALID, e.line(), e.col(), ns.getLiteralPath(), enabled, "Item has answer, even though it is not enabled (item id = '"+qItem.getLinkId()+"')");
          i++;
        }
      }

      // Recursively validate child items
      validateQuestionnaireResponseItem(hostContext, qsrc, qItem, errors, mapItem, stack, inProgress, questionnaireResponseRoot, qstack);

    } else {

      // item is missing, is the question enabled?
      if (enabled && qItem.getRequired()) {
        String message = "No response found for required item with id = '" + qItem.getLinkId() + "'";
        if (inProgress) {
          warning(errors, IssueType.REQUIRED, element.line(), element.col(), stack.getLiteralPath(), false, message);
        } else {
          rule(errors, IssueType.REQUIRED, element.line(), element.col(), stack.getLiteralPath(), false, message);
        }
      }

    }

  }

  private String misplacedItemError(QuestionnaireItemComponent qItem) {
  	return qItem.hasLinkId() ? String.format("Structural Error: item with linkid %s is in the wrong place", qItem.getLinkId()) : "Structural Error: item is in the wrong place";
  }

  private void validateQuestionnaireResponseItemQuantity( List<ValidationMessage> errors, Element answer, NodeStack stack)	{

  }

  private String validateQuestionnaireResponseItemType(List<ValidationMessage> errors, Element element, NodeStack stack, String... types) {
    List<Element> values = new ArrayList<Element>();
    element.getNamedChildrenWithWildcard("value[x]", values);
    for (int i = 0; i < types.length; i++) {
      if (types[i].equals("text")) {
        types[i] = "string";
      }
    }
    if (values.size() > 0) {
      NodeStack ns = stack.push(values.get(0), -1, null, null);
      CommaSeparatedStringBuilder l = new CommaSeparatedStringBuilder();
      for (String s : types)  {
        l.append(s);
        if (values.get(0).getName().equals("value"+Utilities.capitalize(s)))
          return(s);
      }
      if (types.length == 1)
        rule(errors, IssueType.STRUCTURE, values.get(0).line(), values.get(0).col(), ns.getLiteralPath(), false, "Answer value must be of type "+types[0]);
      else
        rule(errors, IssueType.STRUCTURE, values.get(0).line(), values.get(0).col(), ns.getLiteralPath(), false, "Answer value must be one of the types "+l.toString());
    }
    return null;
  }

  private QuestionnaireItemComponent findQuestionnaireItem(Questionnaire qSrc, String linkId) {
    return findItem(qSrc.getItem(), linkId);
  }

  private QuestionnaireItemComponent findItem(List<QuestionnaireItemComponent> list, String linkId) {
    for (QuestionnaireItemComponent item : list) {
      if (linkId.equals(item.getLinkId()))
        return item;
      QuestionnaireItemComponent result = findItem(item.getItem(), linkId);
      if (result != null)
        return result;
    }
    return null;
  }

  private void validateAnswerCode(List<ValidationMessage> errors, Element value, NodeStack stack, Questionnaire qSrc, String ref, boolean theOpenChoice) {
    ValueSet vs = resolveBindingReference(qSrc, ref, qSrc.getUrl());
    if (warning(errors, IssueType.CODEINVALID, value.line(), value.col(), stack.getLiteralPath(), vs != null, "ValueSet " + describeReference(ref) + " not found by validator"))  {
      try {
        Coding c = ObjectConverter.readAsCoding(value);
        if (isBlank(c.getCode()) && isBlank(c.getSystem()) && isNotBlank(c.getDisplay())) {
          if (theOpenChoice) {
            return;
          }
        }

        long t = System.nanoTime();
        ValidationResult res = context.validateCode(new ValidationOptions(stack.workingLang), c, vs);
        txTime = txTime + (System.nanoTime() - t);
        if (!res.isOk()) {
			  txRule(errors, res.getTxLink(), IssueType.CODEINVALID, value.line(), value.col(), stack.getLiteralPath(), false, "The value provided (" + c.getSystem() + "::" + c.getCode() + ") is not in the options value set in the questionnaire");
		  } else if (res.getSeverity() != null) {
        	  super.addValidationMessage(errors, IssueType.CODEINVALID, value.line(), value.col(), stack.getLiteralPath(), res.getMessage(), res.getSeverity(), Source.TerminologyEngine);
		  }
      } catch (Exception e) {
        warning(errors, IssueType.CODEINVALID, value.line(), value.col(), stack.getLiteralPath(), false, "Error " + e.getMessage() + " validating Coding against Questionnaire Options");
      }
    }
  }

  private void validateAnswerCode( List<ValidationMessage> errors, Element answer, NodeStack stack, Questionnaire qSrc, QuestionnaireItemComponent qItem, boolean theOpenChoice) {
    Element v = answer.getNamedChild("valueCoding");
    NodeStack ns = stack.push(v, -1, null, null);
    if (qItem.getAnswerOption().size() > 0)
      checkCodingOption(errors, answer, stack, qSrc, qItem, theOpenChoice);
    //	    validateAnswerCode(errors, v, stack, qItem.getOption());
    else if (qItem.hasAnswerValueSet())
      validateAnswerCode(errors, v, stack, qSrc, qItem.getAnswerValueSet(), theOpenChoice);
    else
      hint(errors, IssueType.STRUCTURE, v.line(), v.col(), stack.getLiteralPath(), false, "Cannot validate options because no option or options are provided");
  }

  private void checkOption( List<ValidationMessage> errors, Element answer, NodeStack stack, Questionnaire qSrc, QuestionnaireItemComponent qItem, String type) {
    checkOption(errors, answer, stack, qSrc,  qItem, type, false);
  }

  private void checkOption( List<ValidationMessage> errors, Element answer, NodeStack stack, Questionnaire qSrc, QuestionnaireItemComponent qItem, String type, boolean openChoice) {
    if (type.equals("integer"))     checkIntegerOption(errors, answer, stack, qSrc, qItem, openChoice);
    else if (type.equals("date"))   checkDateOption(errors, answer, stack, qSrc, qItem, openChoice);
    else if (type.equals("time"))   checkTimeOption(errors, answer, stack, qSrc, qItem, openChoice);
    else if (type.equals("string")) checkStringOption(errors, answer, stack, qSrc, qItem, openChoice);
    else if (type.equals("Coding")) checkCodingOption(errors, answer, stack, qSrc, qItem, openChoice);
  }

  private void checkIntegerOption( List<ValidationMessage> errors, Element answer, NodeStack stack, Questionnaire qSrc, QuestionnaireItemComponent qItem, boolean openChoice) {
    Element v = answer.getNamedChild("valueInteger");
    NodeStack ns = stack.push(v, -1, null, null);
    if (qItem.getAnswerOption().size() > 0) {
      List<IntegerType> list = new ArrayList<IntegerType>();
      for (QuestionnaireItemAnswerOptionComponent components : qItem.getAnswerOption())  {
        try {
          list.add(components.getValueIntegerType());
        } catch (FHIRException e) {
          // If it's the wrong type, just keep going
        }
      }
      if (list.isEmpty() && !openChoice) {
        rule(errors, IssueType.STRUCTURE, v.line(), v.col(), stack.getLiteralPath(), false, "Option list has no option values of type integer");
      } else {
        boolean found = false;
        for (IntegerType item : list) {
          if (item.getValue() == Integer.parseInt(v.primitiveValue())) {
            found = true;
            break;
          }
        }
        if (!found) {
          rule(errors, IssueType.STRUCTURE, v.line(), v.col(), stack.getLiteralPath(), found, "The integer "+v.primitiveValue()+" is not a valid option");
        }
      }
    } else
      hint(errors, IssueType.STRUCTURE, v.line(), v.col(), stack.getLiteralPath(), false, "Cannot validate integer answer option because no option list is provided");
  }

  private void checkDateOption( List<ValidationMessage> errors, Element answer, NodeStack stack, Questionnaire qSrc, QuestionnaireItemComponent qItem, boolean openChoice) {
    Element v = answer.getNamedChild("valueDate");
    NodeStack ns = stack.push(v, -1, null, null);
    if (qItem.getAnswerOption().size() > 0) {
      List<DateType> list = new ArrayList<DateType>();
      for (QuestionnaireItemAnswerOptionComponent components : qItem.getAnswerOption())  {
        try {
          list.add(components.getValueDateType());
        } catch (FHIRException e) {
          // If it's the wrong type, just keep going
        }
      }
      if (list.isEmpty() && !openChoice) {
        rule(errors, IssueType.STRUCTURE, v.line(), v.col(), stack.getLiteralPath(), false, "Option list has no option values of type date");
      } else {
        boolean found = false;
        for (DateType item : list) {
          if (item.getValue().equals(v.primitiveValue())) {
            found = true;
            break;
          }
        }
        if (!found) {
          rule(errors, IssueType.STRUCTURE, v.line(), v.col(), stack.getLiteralPath(), found, "The date "+v.primitiveValue()+" is not a valid option");
        }
      }
    } else
      hint(errors, IssueType.STRUCTURE, v.line(), v.col(), stack.getLiteralPath(), false, "Cannot validate date answer option because no option list is provided");
  }

  private void checkTimeOption( List<ValidationMessage> errors, Element answer, NodeStack stack, Questionnaire qSrc, QuestionnaireItemComponent qItem, boolean openChoice) {
    Element v = answer.getNamedChild("valueTime");
    NodeStack ns = stack.push(v, -1, null, null);
    if (qItem.getAnswerOption().size() > 0) {
      List<TimeType> list = new ArrayList<TimeType>();
      for (QuestionnaireItemAnswerOptionComponent components : qItem.getAnswerOption())  {
        try {
          list.add(components.getValueTimeType());
        } catch (FHIRException e) {
          // If it's the wrong type, just keep going
        }
      }
      if (list.isEmpty() && !openChoice) {
        rule(errors, IssueType.STRUCTURE, v.line(), v.col(), stack.getLiteralPath(), false, "Option list has no option values of type time");
      } else {
        boolean found = false;
        for (TimeType item : list) {
          if (item.getValue().equals(v.primitiveValue())) {
            found = true;
            break;
          }
        }
        if (!found) {
          rule(errors, IssueType.STRUCTURE, v.line(), v.col(), stack.getLiteralPath(), found, "The time "+v.primitiveValue()+" is not a valid option");
        }
      }
    } else
      hint(errors, IssueType.STRUCTURE, v.line(), v.col(), stack.getLiteralPath(), false, "Cannot validate time answer option because no option list is provided");
  }

  private void checkStringOption( List<ValidationMessage> errors, Element answer, NodeStack stack, Questionnaire qSrc, QuestionnaireItemComponent qItem, boolean openChoice) {
    Element v = answer.getNamedChild("valueString");
    NodeStack ns = stack.push(v, -1, null, null);
    if (qItem.getAnswerOption().size() > 0) {
      List<StringType> list = new ArrayList<StringType>();
      for (QuestionnaireItemAnswerOptionComponent components : qItem.getAnswerOption())  {
        try {
          if (components.getValue() != null) {
            list.add(components.getValueStringType());
          }
        } catch (FHIRException e) {
          // If it's the wrong type, just keep going
        }
      }
      if (!openChoice) {
        if (list.isEmpty()) {
          rule(errors, IssueType.STRUCTURE, v.line(), v.col(), stack.getLiteralPath(), false, "Option list has no option values of type string");
        } else {
          boolean found = false;
          for (StringType item : list) {
            if (item.getValue().equals((v.primitiveValue()))) {
              found = true;
              break;
            }
          }
          if (!found) {
            rule(errors, IssueType.STRUCTURE, v.line(), v.col(), stack.getLiteralPath(), found, "The string " + v.primitiveValue() + " is not a valid option");
          }
        }
      }
    } else {
      hint(errors, IssueType.STRUCTURE, v.line(), v.col(), stack.getLiteralPath(), false, "Cannot validate string answer option because no option list is provided");
    }
  }

  private void checkCodingOption( List<ValidationMessage> errors, Element answer, NodeStack stack, Questionnaire qSrc, QuestionnaireItemComponent qItem, boolean openChoice) {
    Element v = answer.getNamedChild("valueCoding");
    String system = v.getNamedChildValue("system");
    String code = v.getNamedChildValue("code");
    NodeStack ns = stack.push(v, -1, null, null);
    if (qItem.getAnswerOption().size() > 0) {
      List<Coding> list = new ArrayList<Coding>();
      for (QuestionnaireItemAnswerOptionComponent components : qItem.getAnswerOption())  {
        try {
          if (components.getValue() != null) {
            list.add(components.getValueCoding());
          }
        } catch (FHIRException e) {
          // If it's the wrong type, just keep going
        }
      }
      if (list.isEmpty() && !openChoice) {
        rule(errors, IssueType.STRUCTURE, v.line(), v.col(), stack.getLiteralPath(), false, "Option list has no option values of type coding");
      } else {
        boolean found = false;
        for (Coding item : list) {
          if (ObjectUtil.equals(item.getSystem(), system) && ObjectUtil.equals(item.getCode(), code)) {
            found = true;
            break;
          }
        }
        if (!found) {
          rule(errors, IssueType.STRUCTURE, v.line(), v.col(), stack.getLiteralPath(), found, "The code "+system+"::"+code+" is not a valid option");
        }
      }
    } else
      hint(errors, IssueType.STRUCTURE, v.line(), v.col(), stack.getLiteralPath(), false, "Cannot validate Coding option because no option list is provided");
  }

  private String tail(String path) {
    return path.substring(path.lastIndexOf(".") + 1);
  }

  private String tryParse(String ref)  {
    String[] parts = ref.split("\\/");
    switch (parts.length) {
    case 1:
      return null;
    case 2:
      return checkResourceType(parts[0]);
    default:
      if (parts[parts.length - 2].equals("_history"))
        return checkResourceType(parts[parts.length - 4]);
      else
        return checkResourceType(parts[parts.length - 2]);
    }
  }

  private boolean typesAreAllReference(List<TypeRefComponent> theType) {
    for (TypeRefComponent typeRefComponent : theType) {
      if (typeRefComponent.getCode().equals("Reference") == false) {
        return false;
      }
    }
    return true;
  }

  private void validateBundle(List<ValidationMessage> errors, Element bundle, NodeStack stack) {
    List<Element> entries = new ArrayList<Element>();
    bundle.getNamedChildren("entry", entries);
    String type = bundle.getNamedChildValue("type");
    type = StringUtils.defaultString(type);

    if (entries.size() == 0) {
      rule(errors, IssueType.INVALID, stack.getLiteralPath(), !(type.equals("document") || type.equals("message")), "Documents or Messages must contain at least one entry");
    } else {
      // Get the first entry, the MessageHeader
      Element firstEntry = entries.get(0);
      // Get the stack of the first entry
      NodeStack firstStack = stack.push(firstEntry, 1, null, null);

      String fullUrl = firstEntry.getNamedChildValue("fullUrl");

      if (type.equals("document")) {
        Element resource = firstEntry.getNamedChild("resource");
        String id = resource.getNamedChildValue("id");
        if (rule(errors, IssueType.INVALID, firstEntry.line(), firstEntry.col(), stack.addToLiteralPath("entry", ":0"), resource != null, "No resource on first entry")) {
          validateDocument(errors, entries, resource, firstStack.push(resource, -1, null, null), fullUrl, id);
        }
        checkAllInterlinked(errors, entries, stack, bundle, true);
      }
      if (type.equals("message")) {
        Element resource = firstEntry.getNamedChild("resource");
        String id = resource.getNamedChildValue("id");
        if (rule(errors, IssueType.INVALID, firstEntry.line(), firstEntry.col(), stack.addToLiteralPath("entry", ":0"), resource != null, "No resource on first entry")) {
          validateMessage(errors, entries, resource, firstStack.push(resource, -1, null, null), fullUrl, id);
        }
        checkAllInterlinked(errors, entries, stack, bundle, VersionUtilities.isR5Ver(context.getVersion()));
      }
      // We do not yet have rules requiring that the id and fullUrl match when dealing with messaging Bundles
      //      validateResourceIds(errors, entries, stack);
    }
    for (Element entry : entries) {
      String fullUrl = entry.getNamedChildValue("fullUrl");
      String url = getCanonicalURLForEntry(entry);
      String id = getIdForEntry(entry);
      if (url != null) {
        if (!(!url.equals(fullUrl) || (url.matches(uriRegexForVersion()) && url.endsWith("/"+id))) && !isV3orV2Url(url))
          rule(errors, IssueType.INVALID, entry.line(), entry.col(), stack.addToLiteralPath("entry", ":0"), false, "The canonical URL ("+url+") cannot match the fullUrl ("+fullUrl+") unless the resource id ("+id+") also matches");
        rule(errors, IssueType.INVALID, entry.line(), entry.col(), stack.addToLiteralPath("entry", ":0"), !url.equals(fullUrl) || serverBase == null || (url.equals(Utilities.pathURL(serverBase, entry.getNamedChild("resource").fhirType(), id))), "The canonical URL ("+url+") cannot match the fullUrl ("+fullUrl+") unless on the canonical server itself");
      }
    }
  }

  // hack for pre-UTG v2/v3
  private boolean isV3orV2Url(String url) {
    return url.startsWith("http://hl7.org/fhir/v3/") || url.startsWith("http://hl7.org/fhir/v2/");
  }

  public final static String URI_REGEX3 = "((http|https)://([A-Za-z0-9\\\\\\.\\:\\%\\$]*\\/)*)?(Account|ActivityDefinition|AllergyIntolerance|AdverseEvent|Appointment|AppointmentResponse|AuditEvent|Basic|Binary|BodySite|Bundle|CapabilityStatement|CarePlan|CareTeam|ChargeItem|Claim|ClaimResponse|ClinicalImpression|CodeSystem|Communication|CommunicationRequest|CompartmentDefinition|Composition|ConceptMap|Condition (aka Problem)|Consent|Contract|Coverage|DataElement|DetectedIssue|Device|DeviceComponent|DeviceMetric|DeviceRequest|DeviceUseStatement|DiagnosticReport|DocumentManifest|DocumentReference|EligibilityRequest|EligibilityResponse|Encounter|Endpoint|EnrollmentRequest|EnrollmentResponse|EpisodeOfCare|ExpansionProfile|ExplanationOfBenefit|FamilyMemberHistory|Flag|Goal|GraphDefinition|Group|GuidanceResponse|HealthcareService|ImagingManifest|ImagingStudy|Immunization|ImmunizationRecommendation|ImplementationGuide|Library|Linkage|List|Location|Measure|MeasureReport|Media|Medication|MedicationAdministration|MedicationDispense|MedicationRequest|MedicationStatement|MessageDefinition|MessageHeader|NamingSystem|NutritionOrder|Observation|OperationDefinition|OperationOutcome|Organization|Parameters|Patient|PaymentNotice|PaymentReconciliation|Person|PlanDefinition|Practitioner|PractitionerRole|Procedure|ProcedureRequest|ProcessRequest|ProcessResponse|Provenance|Questionnaire|QuestionnaireResponse|ReferralRequest|RelatedPerson|RequestGroup|ResearchStudy|ResearchSubject|RiskAssessment|Schedule|SearchParameter|Sequence|ServiceDefinition|Slot|Specimen|StructureDefinition|StructureMap|Subscription|Substance|SupplyDelivery|SupplyRequest|Task|TestScript|TestReport|ValueSet|VisionPrescription)\\/[A-Za-z0-9\\-\\.]{1,64}(\\/_history\\/[A-Za-z0-9\\-\\.]{1,64})?";
  private static final String EXECUTED_CONSTRAINT_LIST = "validator.executed.invariant.list";
  private static final String EXECUTION_ID = "validator.execution.id";

  private String uriRegexForVersion() {
    if (VersionUtilities.isR3Ver(context.getVersion()))
      return URI_REGEX3;
    else
      return Constants.URI_REGEX;
  }

  private String getCanonicalURLForEntry(Element entry) {
    Element e = entry.getNamedChild("resource");
    if (e == null)
      return null;
    return e.getNamedChildValue("url");
  }

  private String getIdForEntry(Element entry) {
    Element e = entry.getNamedChild("resource");
    if (e == null)
      return null;
    return e.getNamedChildValue("id");
  }

  /**
   * Check each resource entry to ensure that the entry's fullURL includes the resource's id
   * value. Adds an ERROR ValidationMessge to errors List for a given entry if it references
   * a resource and fullURL does not include the resource's id.
   * @param errors List of ValidationMessage objects that new errors will be added to. 
   * @param entries List of entry Element objects to be checked.
   * @param stack Current NodeStack used to create path names in error detail messages.
   */
  private void validateResourceIds(List<ValidationMessage> errors, List<Element> entries, NodeStack stack) {
    // TODO: Need to handle _version
   int i = 1;
   for(Element entry : entries) {
     String fullUrl = entry.getNamedChildValue("fullUrl");
     Element resource = entry.getNamedChild("resource");
     String id = resource != null?resource.getNamedChildValue("id"):null;
     if (id != null && fullUrl != null) {
       String urlId = null;
       if (fullUrl.startsWith("https://") || fullUrl.startsWith("http://")) {
         urlId = fullUrl.substring(fullUrl.lastIndexOf('/')+1);
       } else if (fullUrl.startsWith("urn:uuid") || fullUrl.startsWith("urn:oid")) {
         urlId = fullUrl.substring(fullUrl.lastIndexOf(':')+1);
       }
       rule(errors, IssueType.INVALID, entry.line(), entry.col(), stack.addToLiteralPath("entry["+i+"]"), urlId.equals(id),
           "Resource ID does not match the ID in the entry full URL ('"+id+"' vs '"+fullUrl+"') ");
     }
     i++;
   }
  }

  public class EntrySummary {
    Element entry;
    Element resource;
    List<EntrySummary> targets = new ArrayList<>();
    public EntrySummary(Element entry, Element resource) {
      this.entry = entry;
      this.resource = resource;
    }

  }

  private void checkAllInterlinked(List<ValidationMessage> errors, List<Element> entries, NodeStack stack, Element bundle, boolean isError) {
    List<EntrySummary> entryList = new ArrayList<>();
    for (Element entry: entries) {
      Element r = entry.getNamedChild("resource");
      if (r != null) {
        entryList.add(new EntrySummary(entry, r));
      }
    }
    for (EntrySummary e : entryList) {
      Set<String> references = findReferences(e.entry);
      for (String ref : references) {
        Element tgt = resolveInBundle(entries, ref, e.entry.getChildValue("fullUrl"), e.resource.fhirType(), e.resource.getIdBase());
        if (tgt != null) {
          EntrySummary t = entryForTarget(entryList, tgt);
          if (t != null) {
            e.targets.add(t);
          }
        }
      }
    }

    Set<EntrySummary> visited = new HashSet<>();
    visitLinked(visited, entryList.get(0));
    boolean foundRevLinks;
    do {
      foundRevLinks = false;
      for (EntrySummary e : entryList) {
        if (!visited.contains(e)) {
          boolean add = false;
          for (EntrySummary t : e.targets) {
            if (visited.contains(t)) {
              add = true;
            }
          }
          if (add) {
            foundRevLinks = true;
            visitLinked(visited, e);              
          }
        }
      }
    } while (foundRevLinks);
    
    int i = 0;
    for (EntrySummary e : entryList) {
      Element entry = e.entry;
      if (isError) {
        rule(errors, IssueType.INFORMATIONAL, entry.line(), entry.col(), stack.addToLiteralPath("entry" + '[' + (i+1) + ']'), visited.contains(e), "Entry "+(entry.getChildValue("fullUrl") != null ? "'"+entry.getChildValue("fullUrl")+"'" : "")+" isn't reachable by traversing from first Bundle entry");
      } else {
        warning(errors, IssueType.INFORMATIONAL, entry.line(), entry.col(), stack.addToLiteralPath("entry" + '[' + (i+1) + ']'), visited.contains(e), "Entry "+(entry.getChildValue("fullUrl") != null ? "'"+entry.getChildValue("fullUrl")+"'" : "")+" isn't reachable by traversing from first Bundle entry");
      }
      i++;
    }
  }

  private EntrySummary entryForTarget(List<EntrySummary> entryList, Element tgt) {
    for (EntrySummary e : entryList) {
      if (e.entry == tgt) {
        return e;
      }
    }
    return null;
  }

  private void visitLinked(Set<EntrySummary> visited, EntrySummary t) {
    if (!visited.contains(t)) {
      visited.add(t);
      for (EntrySummary e : t.targets) {
        visitLinked(visited, e);
      }
    }
  }

  private void followResourceLinks(Element entry, Map<String, Element> visitedResources, Map<Element, Element> candidateEntries, List<Element> candidateResources, List<ValidationMessage> errors, NodeStack stack) {
    followResourceLinks(entry, visitedResources, candidateEntries, candidateResources, errors, stack, 0);
  }

  private void followResourceLinks(Element entry, Map<String, Element> visitedResources, Map<Element, Element> candidateEntries, List<Element> candidateResources, List<ValidationMessage> errors, NodeStack stack, int depth) {
    Element resource = entry.getNamedChild("resource");
    if (visitedResources.containsValue(resource))
      return;

    visitedResources.put(entry.getNamedChildValue("fullUrl"), resource);

    String type = null;
    Set<String> references = findReferences(resource);
    for (String reference: references) {
      // We don't want errors when just retrieving the element as they will be caught (with better path info) in subsequent processing
      IndexedElement r = getFromBundle(stack.getElement(), reference, entry.getChildValue("fullUrl"), new ArrayList<ValidationMessage>(), stack.addToLiteralPath("entry[" + candidateResources.indexOf(resource) + "]"), type);
      if (r!=null && !visitedResources.containsValue(r.match)) {
        followResourceLinks(candidateEntries.get(r.match), visitedResources, candidateEntries, candidateResources, errors, stack, depth+1);
      }
    }
  }

  private Set<String> findReferences(Element start) {
    Set<String> references = new HashSet<String>();
    findReferences(start, references);
    return references;
  }

  private void findReferences(Element start, Set<String> references) {
    for (Element child : start.getChildren()) {
      if (child.getType().equals("Reference")) {
        String ref = child.getChildValue("reference");
        if (ref != null && !ref.startsWith("#"))
          references.add(ref);
      }
      if (child.getType().equals("url") || child.getType().equals("uri") || child.getType().equals("canonical")) {
        String ref = child.primitiveValue();
        if (ref != null && !ref.startsWith("#"))
          references.add(ref);
      }
      findReferences(child, references);
    }
  }

  private void validateBundleReference(List<ValidationMessage> errors, List<Element> entries, Element ref, String name, NodeStack stack, String fullUrl, String type, String id) {
    String reference = null;
    try {
      reference = ref.getNamedChildValue("reference");
    } catch (Error e) {

    }

    if (ref != null && !Utilities.noString(reference)) {
      Element target = resolveInBundle(entries, reference, fullUrl, type, id);
      rule(errors, IssueType.INVALID, ref.line(), ref.col(), stack.addToLiteralPath("reference"), target != null, "Can't find '"+reference+"' in the bundle (" + name + ")");
    }
  }

  private void validateContains(ValidatorHostContext hostContext, List<ValidationMessage> errors, String path, ElementDefinition child, ElementDefinition context, Element resource, Element element, NodeStack stack, IdStatus idstatus) throws FHIRException {
    String resourceName = element.getType();
    TypeRefComponent trr = null;
    for (TypeRefComponent tr : child.getType()) {
      if (tr.getCode().equals("Resource")) {
        trr = tr;
        break;
      }
    }
    if (trr == null) {
      rule(errors, IssueType.INFORMATIONAL, element.line(), element.col(), stack.getLiteralPath(), false, "The type '"+resourceName+" is not valid - no resources allowed here");
    } else if (isValidResourceType(resourceName, trr)) {
      long t = System.nanoTime();
      StructureDefinition profile = this.context.fetchResource(StructureDefinition.class, "http://hl7.org/fhir/StructureDefinition/" + resourceName);
      sdTime = sdTime + (System.nanoTime() - t);
      // special case: resource wrapper is reset if we're crossing a bundle boundary, but not otherwise
      ValidatorHostContext hc = null;
      if (element.getSpecial() == SpecialElement.BUNDLE_ENTRY || element.getSpecial() == SpecialElement.BUNDLE_OUTCOME || element.getSpecial() == SpecialElement.PARAMETER ) {
        resource = element;
        hc = hostContext.forEntry(element);
      } else {
        hc = hostContext.forContained(element);
      }
      trackUsage(profile, hostContext, element);
      if (rule(errors, IssueType.INVALID, element.line(), element.col(), stack.getLiteralPath(), profile != null, "No profile found for contained resource of type '" + resourceName + "'")) {
        validateResource(hc, errors, resource, element, profile, idstatus, stack);
      }
    } else {
      List<String> types = new ArrayList<>();
      for (UriType u : trr.getProfile()) {
        StructureDefinition sd = this.context.fetchResource(StructureDefinition.class, u.getValue());
        if (sd != null && !types.contains(sd.getType())) {
          types.add(sd.getType());
        }
      }
      if (types.size() == 1) {
        rule(errors, IssueType.INFORMATIONAL, element.line(), element.col(), stack.getLiteralPath(), false, "The type '"+resourceName+"' is not valid - must be "+types.get(0));
      } else {
          rule(errors, IssueType.INFORMATIONAL, element.line(), element.col(), stack.getLiteralPath(), false, "The type '"+resourceName+"' is not valid - must be one of "+types);
      }
    }
  }

  private boolean isValidResourceType(String type, TypeRefComponent def) {
    if (!def.hasProfile()) {
      return true;
    }
    List<StructureDefinition> list = new ArrayList<>();
    for (UriType u : def.getProfile()) {
      StructureDefinition sdt = context.fetchResource(StructureDefinition.class, u.getValue());
      if (sdt != null) {
        list.add(sdt);
      }
    }
    
    StructureDefinition sdt = context.fetchTypeDefinition(type);
    while (sdt != null) {
      if (def.getWorkingCode().equals("Resource")) {
        for (StructureDefinition sd : list) {
          if (sd.getUrl().equals(sdt.getUrl())) {
            return true;
          }
          if (sd.getType().equals(sdt.getType())) {
            return true;
          }
        }
      }
      sdt = context.fetchResource(StructureDefinition.class, sdt.getBaseDefinition());
    }
    return false;
  }

  private void validateDocument(List<ValidationMessage> errors, List<Element> entries, Element composition, NodeStack stack, String fullUrl, String id) {
    // first entry must be a composition
    if (rule(errors, IssueType.INVALID, composition.line(), composition.col(), stack.getLiteralPath(), composition.getType().equals("Composition"),
        "The first entry in a document must be a composition")) {
      
      // the composition subject etc references must resolve in the bundle
      validateDocumentReference(errors, entries, composition, stack, fullUrl, id, false, "subject", "Composition");
      validateDocumentReference(errors, entries, composition, stack, fullUrl, id, true, "author", "Composition");
      validateDocumentReference(errors, entries, composition, stack, fullUrl, id, false, "encounter", "Composition");
      validateDocumentReference(errors, entries, composition, stack, fullUrl, id, false, "custodian", "Composition");
      validateDocumentSubReference(errors, entries, composition, stack, fullUrl, id, "Composition", "attester", false, "party");
      validateDocumentSubReference(errors, entries, composition, stack, fullUrl, id, "Composition", "event", true, "detail");
      
      validateSections(errors, entries, composition, stack, fullUrl, id);
    }
  }

  public void validateDocumentSubReference(List<ValidationMessage> errors, List<Element> entries, Element composition, NodeStack stack, String fullUrl, String id, String title, String parent, boolean repeats, String propName) {
    List<Element> list = new ArrayList<>();
    composition.getNamedChildren(parent, list);
    int i = 1;
    for (Element elem : list) {
      validateDocumentReference(errors, entries, elem, stack.push(elem, i, null, null), fullUrl, id, repeats, propName, title+"."+parent);
      i++;
    }    
  }

  public void validateDocumentReference(List<ValidationMessage> errors, List<Element> entries, Element composition, NodeStack stack, String fullUrl, String id, boolean repeats, String propName, String title) {
    if (repeats) {
      List<Element> list = new ArrayList<>();
      composition.getNamedChildren(propName, list);
      int i = 1;
      for (Element elem : list) {
        validateBundleReference(errors, entries, elem, title+"."+propName, stack.push(elem, i, null, null), fullUrl, "Composition", id);
        i++;
      }
      
    } else {
      Element elem = composition.getNamedChild(propName);
      if (elem != null) {
        validateBundleReference(errors, entries, elem, title+"."+propName, stack.push(elem, -1, null, null), fullUrl, "Composition", id);
      }
    }
  }
  
  private void validateElement(ValidatorHostContext hostContext, List<ValidationMessage> errors, StructureDefinition profile, ElementDefinition definition, StructureDefinition cprofile, ElementDefinition context,
      Element resource, Element element, String actualType, NodeStack stack, boolean inCodeableConcept, boolean checkDisplayInContext, String extensionUrl) throws FHIRException {
    // element.markValidation(profile, definition);

    //		time = System.nanoTime();
    // check type invariants
    if (definition.getId().equals("Composition.section:sectionResults")) {
      System.out.println("!");
    }
    checkInvariants(hostContext, errors, profile, definition, resource, element, stack, false);
    if (definition.getFixed() != null)
      checkFixedValue(errors, stack.getLiteralPath(), element, definition.getFixed(), profile.getUrl(), definition.getSliceName(), null);


    // get the list of direct defined children, including slices
    List<ElementDefinition> childDefinitions = ProfileUtilities.getChildMap(profile, definition);
    if (childDefinitions.isEmpty()) {
      if (actualType == null)
        return; // there'll be an error elsewhere in this case, and we're going to stop.
      StructureDefinition dt = null;
      if (isAbsolute(actualType)) 
        dt = this.context.fetchResource(StructureDefinition.class, actualType);
      else
        dt = this.context.fetchResource(StructureDefinition.class, "http://hl7.org/fhir/StructureDefinition/" + actualType);
      if (dt == null)
        throw new DefinitionException("Unable to resolve actual type " + actualType);
      trackUsage(dt, hostContext, element);

      childDefinitions = ProfileUtilities.getChildMap(dt, dt.getSnapshot().getElement().get(0));
    }

    List<ElementInfo> children = listChildren(element, stack);
    List<String> problematicPaths = assignChildren(hostContext, errors, profile, resource, stack, childDefinitions, children);

    checkCardinalities(errors, profile, element, stack, childDefinitions, children, problematicPaths);
    // 4. check order if any slices are ordered. (todo)

    // 5. inspect each child for validity
    for (ElementInfo ei : children) {
      checkChild(hostContext, errors, profile, definition, resource, element, actualType, stack, inCodeableConcept, checkDisplayInContext, ei, extensionUrl);
    }
  }

  public void checkChild(ValidatorHostContext hostContext, List<ValidationMessage> errors, StructureDefinition profile, ElementDefinition definition,
      Element resource, Element element, String actualType, NodeStack stack, boolean inCodeableConcept, boolean checkDisplayInContext, ElementInfo ei, String extensionUrl)
      throws FHIRException, DefinitionException {
    
    List<String> profiles = new ArrayList<String>();
    if (ei.definition != null) {
      String type = null;
      ElementDefinition typeDefn = null;
      checkMustSupport(profile, ei);

      if (ei.definition.getType().size() == 1 && !"*".equals(ei.definition.getType().get(0).getWorkingCode()) && !"Element".equals(ei.definition.getType().get(0).getWorkingCode())
          && !"BackboneElement".equals(ei.definition.getType().get(0).getWorkingCode())) {
        type = ei.definition.getType().get(0).getWorkingCode();
        // Excluding reference is a kludge to get around versioning issues
        if (ei.definition.getType().get(0).hasProfile()) {
          for (CanonicalType p : ei.definition.getType().get(0).getProfile()) {
            profiles.add(p.getValue());
          }
        }
      } else if (ei.definition.getType().size() == 1 && "*".equals(ei.definition.getType().get(0).getWorkingCode())) {
        String prefix = tail(ei.definition.getPath());
        assert prefix.endsWith("[x]");
        type = ei.name.substring(prefix.length() - 3);
        if (isPrimitiveType(type))
          type = Utilities.uncapitalize(type);
        if (ei.definition.getType().get(0).hasProfile()) {
          for (CanonicalType p : ei.definition.getType().get(0).getProfile()) {
            profiles.add(p.getValue());
          }
        }
      } else if (ei.definition.getType().size() > 1) {

        String prefix = tail(ei.definition.getPath());
        assert typesAreAllReference(ei.definition.getType()) || ei.definition.hasRepresentation(PropertyRepresentation.TYPEATTR) || prefix.endsWith("[x]") : prefix;

        if (ei.definition.hasRepresentation(PropertyRepresentation.TYPEATTR))
          type = ei.element.getType();
        else {
        prefix = prefix.substring(0, prefix.length() - 3);
        for (TypeRefComponent t : ei.definition.getType())
          if ((prefix + Utilities.capitalize(t.getWorkingCode())).equals(ei.name)) {
            type = t.getWorkingCode();
            // Excluding reference is a kludge to get around versioning issues
            if (t.hasProfile() && !type.equals("Reference"))
              profiles.add(t.getProfile().get(0).getValue());
          }
        }
        if (type == null) {
          TypeRefComponent trc = ei.definition.getType().get(0);
          if (trc.getWorkingCode().equals("Reference"))
            type = "Reference";
          else
            rule(errors, IssueType.STRUCTURE, ei.line(), ei.col(), stack.getLiteralPath(), false,
                "The type of element " + ei.name + " is not known, which is illegal. Valid types at this point are " + describeTypes(ei.definition.getType()));
        }
      } else if (ei.definition.getContentReference() != null) {
        typeDefn = resolveNameReference(profile.getSnapshot(), ei.definition.getContentReference());
      } else if (ei.definition.getType().size() == 1 && ("Element".equals(ei.definition.getType().get(0).getWorkingCode()) || "BackboneElement".equals(ei.definition.getType().get(0).getWorkingCode()))) {
        if (ei.definition.getType().get(0).hasProfile()) {
          CanonicalType pu = ei.definition.getType().get(0).getProfile().get(0);
          if (pu.hasExtension(ToolingExtensions.EXT_PROFILE_ELEMENT))
            profiles.add(pu.getValue()+"#"+pu.getExtensionString(ToolingExtensions.EXT_PROFILE_ELEMENT));
          else
            profiles.add(pu.getValue());
        }
      }

      if (type != null) {
        if (type.startsWith("@")) {
          ei.definition = findElement(profile, type.substring(1));
          type = null;
        }
      }
      NodeStack localStack = stack.push(ei.element, ei.count, ei.definition, type == null ? typeDefn : resolveType(type, ei.definition.getType()));
      if (debug) {
        System.out.println("  "+localStack.getLiteralPath());
      }
      String localStackLiterapPath = localStack.getLiteralPath();
      String eiPath = ei.path;
      assert(eiPath.equals(localStackLiterapPath)) : "ei.path: " + ei.path + "  -  localStack.getLiteralPath: " + localStackLiterapPath;
      boolean thisIsCodeableConcept = false;
      String thisExtension = null;
      boolean checkDisplay = true;

      checkInvariants(hostContext, errors, profile, ei.definition, resource, ei.element, localStack, true);

      ei.element.markValidation(profile, ei.definition);
      boolean elementValidated = false;
      if (type != null) {
        if (isPrimitiveType(type)) {
          checkPrimitive(hostContext, errors, ei.path, type, ei.definition, ei.element, profile, stack);
        } else {
          if (ei.definition.hasFixed()) {
            checkFixedValue(errors,ei.path, ei.element, ei.definition.getFixed(), profile.getUrl(), ei.definition.getSliceName(), null);
          }
          if (ei.definition.hasPattern()) {
              checkFixedValue(errors,ei.path, ei.element, ei.definition.getPattern(), profile.getUrl(), ei.definition.getSliceName(), null, true);
          }
        }
        if (type.equals("Identifier")) {
          checkIdentifier(errors, ei.path, ei.element, ei.definition);
        } else if (type.equals("Coding")) {
          checkCoding(errors, ei.path, ei.element, profile, ei.definition, inCodeableConcept, checkDisplayInContext, stack);
        } else if (type.equals("CodeableConcept")) {
          checkDisplay = checkCodeableConcept(errors, ei.path, ei.element, profile, ei.definition, stack);
          thisIsCodeableConcept = true;
        } else if (type.equals("Reference")) {
          checkReference(hostContext, errors, ei.path, ei.element, profile, ei.definition, actualType, localStack);
        // We only check extensions if we're not in a complex extension or if the element we're dealing with is not defined as part of that complex extension
        } else if (type.equals("Extension")) {
          Element eurl = ei.element.getNamedChild("url");
          if (rule(errors, IssueType.INVALID, ei.path, eurl != null, "Extension.url is required")) {
            String url = eurl.primitiveValue();
            thisExtension = url;
            if (rule(errors, IssueType.INVALID, ei.path, !Utilities.noString(url), "Extension.url is required")) {
              if (rule(errors, IssueType.INVALID, ei.path, (extensionUrl != null) || Utilities.isAbsoluteUrl(url), "Extension.url must be an absolute URL")) {
                checkExtension(hostContext, errors, ei.path, resource, element, ei.element, ei.definition, profile, localStack, stack, extensionUrl);
              }
            }
          }
        } else if (type.equals("Resource")) {
          validateContains(hostContext, errors, ei.path, ei.definition, definition, resource, ei.element, localStack, idStatusForEntry(element, ei)); // if
          elementValidated = true;
        // (str.matches(".*([.,/])work\\1$"))
        } else if (Utilities.isAbsoluteUrl(type)) {
          StructureDefinition defn = context.fetchTypeDefinition(type);
          if (defn != null && hasMapping("http://hl7.org/fhir/terminology-pattern", defn, defn.getSnapshot().getElementFirstRep())) {
            List<String> txtype = getMapping("http://hl7.org/fhir/terminology-pattern", defn, defn.getSnapshot().getElementFirstRep());
            if (txtype.contains("CodeableConcept")) {
              checkTerminologyCodeableConcept(errors, ei.path, ei.element, profile, ei.definition, stack, defn);
              thisIsCodeableConcept = true;
            } else if (txtype.contains("Coding")) {
              checkTerminologyCoding(errors, ei.path, ei.element, profile, ei.definition, inCodeableConcept, checkDisplayInContext, stack, defn);
            }
          }
        }
      } else {
        if (rule(errors, IssueType.STRUCTURE, ei.line(), ei.col(), stack.getLiteralPath(), ei.definition != null, "Unrecognised Content " + ei.name))
          validateElement(hostContext, errors, profile, ei.definition, null, null, resource, ei.element, type, localStack, false, true, null);
      }
      StructureDefinition p = null;
      String tail = null;
      if (profiles.isEmpty()) {
        if (type != null) {
          p = getProfileForType(type, ei.definition.getType());

          // If dealing with a primitive type, then we need to check the current child against
          // the invariants (constraints) on the current element, because otherwise it only gets
          // checked against the primary type's invariants: LLoyd
          //if (p.getKind() == StructureDefinitionKind.PRIMITIVETYPE) {
          //  checkInvariants(hostContext, errors, ei.path, profile, ei.definition, null, null, resource, ei.element);
          //}

          rule(errors, IssueType.STRUCTURE, ei.line(), ei.col(), ei.path, p != null, "Unknown type " + type);
        }
      } else if (profiles.size()==1) {
        String url = profiles.get(0);
        if (url.contains("#")) {
          tail = url.substring(url.indexOf("#")+1);
          url = url.substring(0, url.indexOf("#"));
        }
        p = this.context.fetchResource(StructureDefinition.class, url);
        rule(errors, IssueType.STRUCTURE, ei.line(), ei.col(), ei.path, p != null, "Unknown profile " + profiles.get(0));
      } else {
        elementValidated = true;
        HashMap<String, List<ValidationMessage>> goodProfiles = new HashMap<String, List<ValidationMessage>>();
        HashMap<String, List<ValidationMessage>> badProfiles = new HashMap<String, List<ValidationMessage>>();
        for (String typeProfile : profiles) {
          String url = typeProfile;
          tail = null;
          if (url.contains("#")) {
            tail = url.substring(url.indexOf("#")+1);
            url = url.substring(0, url.indexOf("#"));
          }
          p = this.context.fetchResource(StructureDefinition.class, typeProfile);
          if (rule(errors, IssueType.STRUCTURE, ei.line(), ei.col(), ei.path, p != null, "Unknown profile " + typeProfile)) {
            List<ValidationMessage> profileErrors = new ArrayList<ValidationMessage>();
            validateElement(hostContext, profileErrors, p, getElementByTail(p, tail), profile, ei.definition, resource, ei.element, type, localStack, thisIsCodeableConcept, checkDisplay, thisExtension);
            if (hasErrors(profileErrors))
              badProfiles.put(typeProfile, profileErrors);
            else
              goodProfiles.put(typeProfile, profileErrors);
          }
        }
        if (goodProfiles.size()==1) {
          errors.addAll(goodProfiles.values().iterator().next());
        } else if (goodProfiles.size()==0) {
          rule(errors, IssueType.STRUCTURE, ei.line(), ei.col(), ei.path, false, "Unable to find matching profile among choices: " + StringUtils.join("; ", profiles));
          for (String m : badProfiles.keySet()) {
            p = this.context.fetchResource(StructureDefinition.class, m);
            for (ValidationMessage message : badProfiles.get(m)) {
              message.setMessage(message.getMessage()+" (validating against "+p.getUrl()+(p.hasVersion() ?"|"+p.getVersion(): "")+" ["+p.getName()+"])");
              errors.add(message);
            }
          }
        } else {
          warning(errors, IssueType.STRUCTURE, ei.line(), ei.col(), ei.path, false, "Found multiple matching profiles among choices: " + StringUtils.join("; ", goodProfiles.keySet()));
          for (String m : goodProfiles.keySet()) {
            p = this.context.fetchResource(StructureDefinition.class, m);
            for (ValidationMessage message : goodProfiles.get(m)) {
              message.setMessage(message.getMessage()+" (validating against "+p.getUrl()+(p.hasVersion() ?"|"+p.getVersion(): "")+" ["+p.getName()+"])");
              errors.add(message);
            }
          }
        }
      }
      if (p!=null) {
        trackUsage(p, hostContext, element);

        if (!elementValidated) {
          if (ei.element.getSpecial() == SpecialElement.BUNDLE_ENTRY || ei.element.getSpecial() == SpecialElement.BUNDLE_OUTCOME || ei.element.getSpecial() == SpecialElement.PARAMETER )
            validateElement(hostContext, errors, p, getElementByTail(p, tail), profile, ei.definition, ei.element, ei.element, type, localStack, thisIsCodeableConcept, checkDisplay, thisExtension);
          else
            validateElement(hostContext, errors, p, getElementByTail(p, tail), profile, ei.definition, resource, ei.element, type, localStack, thisIsCodeableConcept, checkDisplay, thisExtension);
        }
        int index = profile.getSnapshot().getElement().indexOf(ei.definition);
        if (index < profile.getSnapshot().getElement().size() - 1) {
          String nextPath = profile.getSnapshot().getElement().get(index+1).getPath();
          if (!nextPath.equals(ei.definition.getPath()) && nextPath.startsWith(ei.definition.getPath()))
            validateElement(hostContext, errors, profile, ei.definition, null, null, resource, ei.element, type, localStack, thisIsCodeableConcept, checkDisplay, thisExtension);
        }
      }
    }
  }

  private void trackUsage(StructureDefinition profile, ValidatorHostContext hostContext, Element element) {
    if (tracker != null) {
      tracker.recordProfileUsage(profile, hostContext.appContext, element);
    }    
  }

  private boolean hasMapping(String url, StructureDefinition defn, ElementDefinition elem) {
    String id = null;
    for (StructureDefinitionMappingComponent m : defn.getMapping()) {
      if (url.equals(m.getUri())) {
        id = m.getIdentity();
        break;
      }
    }
    if (id != null) {
      for (ElementDefinitionMappingComponent m : elem.getMapping()) {
        if (id.equals(m.getIdentity())) {
          return true;
        }
      }
      
    }
    return false;
  }

  private List<String> getMapping(String url, StructureDefinition defn, ElementDefinition elem) {
    List<String> res = new ArrayList<>();
    String id = null;
    for (StructureDefinitionMappingComponent m : defn.getMapping()) {
      if (url.equals(m.getUri())) {
        id = m.getIdentity();
        break;
      }
    }
    if (id != null) {
      for (ElementDefinitionMappingComponent m : elem.getMapping()) {
        if (id.equals(m.getIdentity())) {
          res.add(m.getMap());
        }
      }
    }
    return res;
  }

  public void checkMustSupport(StructureDefinition profile, ElementInfo ei) {
    String usesMustSupport = profile.getUserString("usesMustSupport");
    if (usesMustSupport == null) {
      usesMustSupport = "N";
      for (ElementDefinition pe: profile.getSnapshot().getElement()) {
        if (pe.getMustSupport()) {
          usesMustSupport = "Y";
          break;
        }
      }
      profile.setUserData("usesMustSupport", usesMustSupport);
    }
    if (usesMustSupport.equals("Y")) {
      String elementSupported = ei.element.getUserString("elementSupported");
      if (elementSupported==null || ei.definition.getMustSupport())
        if (ei.definition.getMustSupport()) {
          ei.element.setUserData("elementSupported", "Y");
        }
//        else
//          ei.element.setUserData("elementSupported", "N");
    }
  }

  public void checkCardinalities(List<ValidationMessage> errors, StructureDefinition profile, Element element, NodeStack stack,
      List<ElementDefinition> childDefinitions, List<ElementInfo> children, List<String> problematicPaths) throws DefinitionException {
    // 3. report any definitions that have a cardinality problem
    for (ElementDefinition ed : childDefinitions) {
      if (ed.getRepresentation().isEmpty()) { // ignore xml attributes
        int count = 0;
        List<ElementDefinition> slices = null;
        if (ed.hasSlicing())
          slices = ProfileUtilities.getSliceList(profile, ed);
        for (ElementInfo ei : children)
          if (ei.definition == ed)
            count++;
          else if (slices!=null) {
            for (ElementDefinition sed : slices) {
              if (ei.definition == sed) {
                count++;
                break;
              }
            }
          }
        String location = "Profile " + profile.getUrl() + ", Element '" + stack.getLiteralPath() + "." + tail(ed.getPath()) + (ed.hasSliceName()? "[" + ed.getSliceName() + (ed.hasLabel() ? " ("+ed.getLabel()+")" : "")+"]": "") + "'";
        if (ed.getMin() > 0) {
          if (problematicPaths.contains(ed.getPath()))
            hint(errors, IssueType.NOTSUPPORTED, element.line(), element.col(), stack.getLiteralPath(), count >= ed.getMin(), location + "': Unable to check minimum required (" + Integer.toString(ed.getMin()) + ") due to lack of slicing validation");
          else
            rule(errors, IssueType.STRUCTURE, element.line(), element.col(), stack.getLiteralPath(), count >= ed.getMin(), location + ": minimum required = " + Integer.toString(ed.getMin()) + ", but only found " + Integer.toString(count));
        }
        if (ed.hasMax() && !ed.getMax().equals("*")) {
          if (problematicPaths.contains(ed.getPath()))
            hint(errors, IssueType.NOTSUPPORTED, element.line(), element.col(), stack.getLiteralPath(), count <= Integer.parseInt(ed.getMax()), location + ": Unable to check max allowed (" + ed.getMax() + ") due to lack of slicing validation");
          else
            rule(errors, IssueType.STRUCTURE, element.line(), element.col(), stack.getLiteralPath(), count <= Integer.parseInt(ed.getMax()), location + ": max allowed = " + ed.getMax() + ", but found " + Integer.toString(count));
        }
      }
    }
  }

  public List<String> assignChildren(ValidatorHostContext hostContext, List<ValidationMessage> errors, StructureDefinition profile, Element resource,
      NodeStack stack, List<ElementDefinition> childDefinitions, List<ElementInfo> children) throws DefinitionException {
    // 2. assign children to a definition
    // for each definition, for each child, check whether it belongs in the slice
    ElementDefinition slicer = null;
    boolean unsupportedSlicing = false;
    List<String> problematicPaths = new ArrayList<String>();
    String slicingPath = null;
    int sliceOffset = 0;
    for (int i = 0; i < childDefinitions.size(); i++) {
      ElementDefinition ed = childDefinitions.get(i);
      boolean childUnsupportedSlicing = false;
      boolean process = true;
      if (ed.hasSlicing() && !ed.getSlicing().getOrdered())
        slicingPath = ed.getPath();
      else if (slicingPath!=null && ed.getPath().equals(slicingPath))
        ; // nothing
      else if (slicingPath != null && !ed.getPath().startsWith(slicingPath))
        slicingPath = null;
      // where are we with slicing
      if (ed.hasSlicing()) {
        if (slicer != null && slicer.getPath().equals(ed.getPath())) {
          String errorContext = "profile " + profile.getUrl();
          if (!resource.getChildValue("id").isEmpty())
              errorContext += "; instance " + resource.getChildValue("id");
          throw new DefinitionException("Slice encountered midway through set (path = " + slicer.getPath() + ", id = "+slicer.getId()+"); " + errorContext);
        }
        slicer = ed;
        process = false;
        sliceOffset = i;
      } else if (slicer != null && !slicer.getPath().equals(ed.getPath()))
        slicer = null;

//      if (process) {
        for (ElementInfo ei : children) {
          unsupportedSlicing = matchSlice(hostContext, errors, profile, stack, slicer, unsupportedSlicing, problematicPaths, sliceOffset, i, ed, childUnsupportedSlicing, ei);
        }
//      }
    }
    int last = -1;
    int lastSlice = -1;
    for (ElementInfo ei : children) {
      String sliceInfo = "";
      if (slicer != null)
        sliceInfo = " (slice: " + slicer.getPath()+")";
      if (!unsupportedSlicing)
        if (ei.additionalSlice && ei.definition != null) {
          if (ei.definition.getSlicing().getRules().equals(ElementDefinition.SlicingRules.OPEN) ||
              ei.definition.getSlicing().getRules().equals(ElementDefinition.SlicingRules.OPENATEND) && true /* TODO: replace "true" with condition to check that this element is at "end" */) {
            hint(errors, IssueType.INFORMATIONAL, ei.line(), ei.col(), ei.path, false, "This element does not match any known slice" + (profile == null ? "" : " for the profile " + profile.getUrl()));
          } else if (ei.definition.getSlicing().getRules().equals(ElementDefinition.SlicingRules.CLOSED)) {
            rule(errors, IssueType.INVALID, ei.line(), ei.col(), ei.path, false, "This element does not match any known slice" + (profile == null ? "" : " for profile " + profile.getUrl() + " and slicing is CLOSED"));
          }
        } else {
          // Don't raise this if we're in an abstract profile, like Resource
          if (!profile.getAbstract())
            hint(errors, IssueType.NOTSUPPORTED, ei.line(), ei.col(), ei.path, (ei.definition != null), "Could not verify slice for profile " + profile.getUrl());
        }
      // TODO: Should get the order of elements correct when parsing elements that are XML attributes vs. elements
      boolean isXmlAttr = false;
      if (ei.definition != null) {
        for (Enumeration<PropertyRepresentation> r : ei.definition.getRepresentation()) {
          if (r.getValue() == PropertyRepresentation.XMLATTR) {
            isXmlAttr = true;
            break;
          }
        }
      }
      
      if (!ToolingExtensions.readBoolExtension(profile, "http://hl7.org/fhir/StructureDefinition/structuredefinition-xml-no-order")) {
        boolean ok = (ei.definition == null) || (ei.index >= last) || isXmlAttr;
        rule(errors, IssueType.INVALID, ei.line(), ei.col(), ei.path, ok, "As specified by profile " + profile.getUrl() + ", Element '"+ei.name+"' is out of order");
      }
      if (ei.slice != null && ei.index == last && ei.slice.getSlicing().getOrdered())
        rule(errors, IssueType.INVALID, ei.line(), ei.col(), ei.path, (ei.definition == null) || (ei.sliceindex >= lastSlice) || isXmlAttr, "As specified by profile " + profile.getUrl() + ", Element '"+ei.name+"' is out of order in ordered slice");
      if (ei.definition == null || !isXmlAttr)
        last = ei.index;
      if (ei.slice != null)
        lastSlice = ei.sliceindex;
      else
        lastSlice = -1;
    }
    return problematicPaths;
  }

  public List<ElementInfo> listChildren(Element element, NodeStack stack) {
    // 1. List the children, and remember their exact path (convenience)
    List<ElementInfo> children = new ArrayList<InstanceValidator.ElementInfo>();
    ChildIterator iter = new ChildIterator(stack.getLiteralPath(), element);
    while (iter.next())
      children.add(new ElementInfo(iter.name(), iter.element(), iter.path(), iter.count()));
    return children;
  }

  public void checkInvariants(ValidatorHostContext hostContext, List<ValidationMessage> errors, StructureDefinition profile, ElementDefinition definition,   Element resource, Element element, NodeStack stack, boolean onlyNonInherited) throws FHIRException {
     checkInvariants(hostContext, errors, stack.getLiteralPath(), profile, definition, null, null, resource, element, onlyNonInherited);
  }

  public boolean matchSlice(ValidatorHostContext hostContext, List<ValidationMessage> errors, StructureDefinition profile, NodeStack stack,
      ElementDefinition slicer, boolean unsupportedSlicing, List<String> problematicPaths, int sliceOffset, int i, ElementDefinition ed,
      boolean childUnsupportedSlicing, ElementInfo ei) {
    boolean match = false;
    if (slicer == null || slicer == ed) {
      match = nameMatches(ei.name, tail(ed.getPath()));
    } else {
      if (nameMatches(ei.name, tail(ed.getPath())))
        try {
          match = sliceMatches(hostContext, ei.element, ei.path, slicer, ed, profile, errors, stack);
          if (match) {
            ei.slice = slicer;

            // Since a defined slice was found, this is not an additional (undefined) slice.
            ei.additionalSlice = false;
          } else if (ei.slice == null) {
            // if the specified slice is undefined, keep track of the fact this is an additional (undefined) slice, but only if a slice wasn't found previously
            ei.additionalSlice = true;
          }
        } catch (FHIRException e) {
          rule(errors, IssueType.PROCESSING, ei.line(), ei.col(), ei.path, false, e.getMessage());
          unsupportedSlicing = true;
          childUnsupportedSlicing = true;
        }
    }
    if (match) {
      boolean isOk = ei.definition == null || ei.definition == slicer || (ei.definition.getPath().endsWith("[x]") && ed.getPath().startsWith(ei.definition.getPath().replace("[x]", "")));
      if (rule(errors, IssueType.INVALID, ei.line(), ei.col(), ei.path, isOk, "Profile " + profile.getUrl() + ", Element matches more than one slice - " + (ei.definition==null || !ei.definition.hasSliceName() ? "" : ei.definition.getSliceName()) + ", " + (ed.hasSliceName() ? ed.getSliceName() : ""))) {
        ei.definition = ed;
        if (ei.slice == null) {
          ei.index = i;
        } else {
          ei.index = sliceOffset;
          ei.sliceindex = i - (sliceOffset + 1);
        }
      }
    } else if (childUnsupportedSlicing) {
      problematicPaths.add(ed.getPath());
    }
    return unsupportedSlicing;
  }

  private ElementDefinition getElementByTail(StructureDefinition p, String tail) throws DefinitionException {
    if (tail == null)
      return p.getSnapshot().getElement().get(0);
    for (ElementDefinition t : p.getSnapshot().getElement()) {
      if (tail.equals(t.getId()))
        return t;
    }
    throw new DefinitionException("Unable to find element with id '"+tail+"'");
  }

  private IdStatus idStatusForEntry(Element ep, ElementInfo ei) {
    if (isBundleEntry(ei.path)) {
      Element req = ep.getNamedChild("request");
      Element resp = ep.getNamedChild("response");
      Element fullUrl = ep.getNamedChild("fullUrl");
      Element method = null;
      Element url = null;
      if (req != null) {
        method = req.getNamedChild("method");
        url = req.getNamedChild("url");
      }
      if (resp != null) {
        return IdStatus.OPTIONAL;
      } if (method == null) {
        if (fullUrl == null)
          return IdStatus.REQUIRED;
        else if (fullUrl.primitiveValue().startsWith("urn:uuid:") || fullUrl.primitiveValue().startsWith("urn:oid:"))
          return IdStatus.OPTIONAL;
        else
          return IdStatus.REQUIRED;
      } else {
        String s = method.primitiveValue();
        if (s.equals("PUT")) {
          if (url == null)
            return IdStatus.REQUIRED;
          else
            return IdStatus.OPTIONAL; // or maybe prohibited? not clear
        } else if (s.equals("POST"))
          return IdStatus.OPTIONAL; // this should be prohibited, but see task 9102
        else // actually, we should never get to here; a bundle entry with method get/delete should not have a resource
          return IdStatus.OPTIONAL;					
      }
    } else if (isParametersEntry(ei.path) || isBundleOutcome(ei.path))
      return IdStatus.OPTIONAL; 
    else
      return IdStatus.REQUIRED; 
  }

  private void checkInvariants(ValidatorHostContext hostContext, List<ValidationMessage> errors, String path, StructureDefinition profile, ElementDefinition ed, String typename, String typeProfile, Element resource, Element element, boolean onlyNonInherited) throws FHIRException, FHIRException {
    if (noInvariantChecks)
      return;

    for (ElementDefinitionConstraintComponent inv : ed.getConstraint()) {
      if (inv.hasExpression() && (!onlyNonInherited || !inv.hasSource() || profile.getUrl().equals(inv.getSource()))) {
        @SuppressWarnings("unchecked")
        Set<String> invList = executionId.equals(element.getUserString(EXECUTION_ID)) ? (Set<String>) element.getUserData(EXECUTED_CONSTRAINT_LIST) : null;
        if (invList == null) {
          invList = new HashSet<>();
          element.setUserData(EXECUTED_CONSTRAINT_LIST, invList);
          element.setUserData(EXECUTION_ID, executionId);
        }     
        if (!invList.contains(inv.getKey())) {
          invList.add(inv.getKey());
          checkInvariant(hostContext, errors, path, profile, resource, element, inv);
        } else {
          //System.out.println("Skip "+inv.getKey()+" on "+path);
        }
      }
    }
  }

  public void checkInvariant(ValidatorHostContext hostContext, List<ValidationMessage> errors, String path, StructureDefinition profile, Element resource, Element element, ElementDefinitionConstraintComponent inv) throws FHIRException {
    ExpressionNode n = (ExpressionNode) inv.getUserData("validator.expression.cache");
    if (n == null) {
      long t = System.nanoTime();
      try {
        n = fpe.parse(fixExpr(inv.getExpression()));
      } catch (FHIRLexerException e) {
        throw new FHIRException("Problem processing expression "+inv.getExpression() +" in profile " + profile.getUrl() + " path " + path + ": " + e.getMessage());
      }
      fpeTime = fpeTime + (System.nanoTime() - t);
      inv.setUserData("validator.expression.cache", n);
    }

    String msg;
    boolean ok;
    try {
      long t = System.nanoTime();
      ok = fpe.evaluateToBoolean(hostContext, resource, hostContext.rootResource, element, n);
      fpeTime = fpeTime + (System.nanoTime() - t);
      msg = fpe.forLog();
    } catch (Exception ex) {
      ok = false;
      msg = ex.getMessage(); 
    }
    if (!ok) {
      if (!Utilities.noString(msg))
        msg = " ("+msg+")";
      if (inv.hasExtension("http://hl7.org/fhir/StructureDefinition/elementdefinition-bestpractice") &&
          ToolingExtensions.readBooleanExtension(inv, "http://hl7.org/fhir/StructureDefinition/elementdefinition-bestpractice")) {
          if (bpWarnings == BestPracticeWarningLevel.Hint) 
            hint(errors, IssueType.INVARIANT, element.line(), element.col(), path, ok, inv.getKey()+": "+inv.getHuman()+msg+" ["+n.toString()+"]");
          else if (bpWarnings == BestPracticeWarningLevel.Warning) 
            warning(errors, IssueType.INVARIANT, element.line(), element.col(), path, ok, inv.getKey()+": "+inv.getHuman()+msg+" ["+n.toString()+"]");
          else if (bpWarnings == BestPracticeWarningLevel.Error) 
            rule(errors, IssueType.INVARIANT, element.line(), element.col(), path, ok, inv.getKey()+": "+inv.getHuman()+msg+" ["+n.toString()+"]");
      } else if (inv.getSeverity() == ConstraintSeverity.ERROR) {
        rule(errors, IssueType.INVARIANT, element.line(), element.col(), path, ok, inv.getKey()+": "+inv.getHuman() + msg + " [" + n.toString() + "]");
      } else if (inv.getSeverity() == ConstraintSeverity.WARNING) {
        warning(errors, IssueType.INVARIANT, element.line(), element.line(), path, ok, inv.getKey()+": "+inv.getHuman() + msg + " [" + n.toString() + "]");
      }
    }
  }

  private void validateMessage(List<ValidationMessage> errors, List<Element> entries, Element messageHeader, NodeStack stack, String fullUrl, String id) {
    // first entry must be a messageheader
    if (rule(errors, IssueType.INVALID, messageHeader.line(), messageHeader.col(), stack.getLiteralPath(), messageHeader.getType().equals("MessageHeader"),
        "The first entry in a message must be a MessageHeader")) {
      List<Element> elements = messageHeader.getChildren("focus");
      for (Element elem: elements)
        validateBundleReference(errors, entries, elem, "MessageHeader Data", stack.push(elem, -1, null, null), fullUrl, "MessageHeader", id);
    }
  }

  private void validateObservation(List<ValidationMessage> errors, Element element, NodeStack stack) {
    // all observations should have a subject, a performer, and a time

    bpCheck(errors, IssueType.INVALID, element.line(), element.col(), stack.getLiteralPath(), element.getNamedChild("subject") != null, "All observations should have a subject");
	  List<Element> performers = new ArrayList<>();
	  element.getNamedChildren("performer", performers);
	  bpCheck(errors, IssueType.INVALID, element.line(), element.col(), stack.getLiteralPath(), performers.size() > 0, "All observations should have a performer");
    bpCheck(errors, IssueType.INVALID, element.line(), element.col(), stack.getLiteralPath(), element.getNamedChild("effectiveDateTime") != null || element.getNamedChild("effectivePeriod") != null,
        "All observations should have an effectiveDateTime or an effectivePeriod");
  }

  /*
   * The actual base entry point for internal use (re-entrant)
   */
  private void validateResource(ValidatorHostContext hostContext, List<ValidationMessage> errors, Element resource, Element element, StructureDefinition defn, IdStatus idstatus, NodeStack stack) throws FHIRException {
    assert stack != null;
    assert resource != null;
    boolean ok = true;
    String resourceName = element.getType(); // todo: consider namespace...?
    if (defn == null) {
      long t = System.nanoTime();
      defn = element.getProperty().getStructure();
      if (defn == null)
        defn = context.fetchResource(StructureDefinition.class, "http://hl7.org/fhir/StructureDefinition/" + resourceName);
      sdTime = sdTime + (System.nanoTime() - t);
      ok = rule(errors, IssueType.INVALID, element.line(), element.col(), stack.addToLiteralPath(resourceName), defn != null, "No definition found for resource type '" + resourceName + "'");
    }

    String type = defn.getKind() == StructureDefinitionKind.LOGICAL ? defn.getId() : defn.getType();
    // special case: we have a bundle, and the profile is not for a bundle. We'll try the first entry instead 
    if (!type.equals(resourceName) && resourceName.equals("Bundle")) {
      NodeStack first = getFirstEntry(stack);
      if (first != null && first.getElement().getType().equals(type)) {
        element = first.element;
        stack = first;
        resourceName = element.getType();
        idstatus = IdStatus.OPTIONAL; // why?
      }
      // todo: validate everything in this bundle.
    }
    ok = rule(errors, IssueType.INVALID, -1, -1, stack.getLiteralPath(), type.equals(resourceName), "Specified profile type was '" + type + "', but found type '" + resourceName + "'");

    if (ok) {
      if (idstatus == IdStatus.REQUIRED && (element.getNamedChild("id") == null))
        rule(errors, IssueType.INVALID, element.line(), element.col(), stack.getLiteralPath(), false, "Resource requires an id, but none is present");
      else if (idstatus == IdStatus.PROHIBITED && (element.getNamedChild("id") != null))
        rule(errors, IssueType.INVALID, element.line(), element.col(), stack.getLiteralPath(), false, "Resource has an id, but none is allowed");
      start(hostContext, errors, element, element, defn, stack); // root is both definition and type
    }
  }

  private NodeStack getFirstEntry(NodeStack bundle) {
    List<Element> list = new ArrayList<Element>();
    bundle.getElement().getNamedChildren("entry", list);
    if (list.isEmpty())
      return null;
    Element resource = list.get(0).getNamedChild("resource");
    if (resource == null)
      return null;
    else {
      NodeStack entry = bundle.push(list.get(0), 0, list.get(0).getProperty().getDefinition(), list.get(0).getProperty().getDefinition());
      return entry.push(resource, -1, resource.getProperty().getDefinition(), context.fetchTypeDefinition(resource.fhirType()).getSnapshot().getElementFirstRep());
    }
  }

  private void validateSections(List<ValidationMessage> errors, List<Element> entries, Element focus, NodeStack stack, String fullUrl, String id) {
    List<Element> sections = new ArrayList<Element>();
    focus.getNamedChildren("section", sections);
    int i = 1;
    for (Element section : sections) {
      NodeStack localStack = stack.push(section, i, null, null);

      // technically R4+, but there won't be matches from before that 
      validateDocumentReference(errors, entries, section, stack, fullUrl, id, false, "author", "Section");
      validateDocumentReference(errors, entries, section, stack, fullUrl, id, false, "focus", "Section");
      
      List<Element> sectionEntries = new ArrayList<Element>();
      section.getNamedChildren("entry", sectionEntries);
      int j = 1;
      for (Element sectionEntry : sectionEntries) {
        NodeStack localStack2 = localStack.push(sectionEntry, j, null, null);
        validateBundleReference(errors, entries, sectionEntry, "Section Entry", localStack2, fullUrl, "Composition", id);
        j++;
      }
      validateSections(errors, entries, section, localStack, fullUrl, id);
      i++;
    }
  }

  private boolean valueMatchesCriteria(Element value, ElementDefinition criteria, StructureDefinition profile) throws FHIRException {
    if (criteria.hasFixed()) {
      List<ValidationMessage> msgs = new ArrayList<ValidationMessage>();
      checkFixedValue(msgs, "{virtual}", value, criteria.getFixed(), profile.getUrl(), "value", null);
      return msgs.size() == 0;
    } else if (criteria.hasBinding() && criteria.getBinding().getStrength() == BindingStrength.REQUIRED && criteria.getBinding().hasValueSet()) {
      throw new FHIRException("Unable to resolve slice matching - slice matching by value set not done");      
    } else {
      throw new FHIRException("Unable to resolve slice matching - no fixed value or required value set");
    }
  }

  private boolean yearIsValid(String v) {
    if (v == null) {
      return false;
    }
    try {
      int i = Integer.parseInt(v.substring(0, Math.min(4, v.length())));
      return i >= 1800 && i <= thisYear() + 80;
    } catch (NumberFormatException e) {
      return false;
    }
  }

  private int thisYear() {
    return Calendar.getInstance().get(Calendar.YEAR);
  }

  public class ChildIterator {
    private String basePath;
    private Element parent;
    private int cursor;
    private int lastCount;

    public ChildIterator(String path, Element element) {
      parent = element;
      basePath = path;
      cursor = -1;
    }

    public int count() {
      String nb = cursor == 0 ? "--" : parent.getChildren().get(cursor-1).getName();
      String na = cursor >= parent.getChildren().size() - 1 ? "--" : parent.getChildren().get(cursor+1).getName();
      if (name().equals(nb) || name().equals(na) ) {
        return lastCount;
      } else
        return -1;
    }

    public Element element() {
      return parent.getChildren().get(cursor);
    }

    public String name() {
      return element().getName();
    }

    public boolean next() {
      if (cursor == -1) {
        cursor++;
        lastCount = 0;
      } else {
        String lastName = name();
        cursor++;
        if (cursor < parent.getChildren().size() && name().equals(lastName))
          lastCount++;
        else
          lastCount = 0;
      }
      return cursor < parent.getChildren().size();
    }

    public String path() {
      int i = count();
      String sfx = "";
      String n = name();
      String fn = "";
      if (element().getProperty().isChoice()) {
        String en = element().getProperty().getName();
        en = en.substring(0, en.length()-3);
        String t = n.substring(en.length());
        if (isPrimitiveType(Utilities.uncapitalize(t)))
          t = Utilities.uncapitalize(t);
        n = en;
        fn = ".ofType("+t+")";       
      }
      if (i > -1 || (element().getSpecial() == null && element().isList())) {
        sfx = "[" + Integer.toString(lastCount) + "]";
      }
      return basePath + "." + n + sfx+fn;
    }
  }

  public class NodeStack {
    private ElementDefinition definition;
    private Element element;
    private ElementDefinition extension;
    private String literalPath; // xpath format
    private List<String> logicalPaths; // dotted format, various entry points
    private NodeStack parent;
    private ElementDefinition type;
    private String workingLang;

    public NodeStack() {
      workingLang = validationLanguage;
    }	  

    public NodeStack(Element element) {
      this.element = element;
      literalPath = element.getName();
      workingLang = validationLanguage;
      if (!element.getName().equals(element.fhirType())) {
        logicalPaths = new ArrayList<>();
        logicalPaths.add(element.fhirType());
      }
    }	  

    public NodeStack(Element element, String refPath) {
      this.element = element;
      literalPath = refPath+"->"+element.getName();
      workingLang = validationLanguage;
    }   

    public String addToLiteralPath(String... path) {
      StringBuilder b = new StringBuilder();
      b.append(getLiteralPath());
      for (String p : path) {
        if (p.startsWith(":")) {
          b.append("[");
          b.append(p.substring(1));
          b.append("]");
        } else {
          b.append(".");
          b.append(p);
        }	  
      }	  
      return b.toString();
    }

    private ElementDefinition getDefinition() {
      return definition;
    }

    private Element getElement() {
      return element;
    }

    protected String getLiteralPath() {
      return literalPath == null ? "" : literalPath;
    }

    private List<String> getLogicalPaths() {
      return logicalPaths == null ? new ArrayList<String>() : logicalPaths;
    }

    private ElementDefinition getType() {
      return type;
    }

    private NodeStack pushTarget(Element element, int count, ElementDefinition definition, ElementDefinition type) {
      return pushInternal(element, count, definition, type, "->");
    }
    private NodeStack push(Element element, int count, ElementDefinition definition, ElementDefinition type) {
      return pushInternal(element, count, definition, type, ".");
    }
    private NodeStack pushInternal(Element element, int count, ElementDefinition definition, ElementDefinition type, String sep) {
      NodeStack res = new NodeStack();
      res.parent = this;
      res.workingLang = this.workingLang;
      res.element = element;
      res.definition = definition;
      res.literalPath = getLiteralPath() + sep + element.getName();
      if (count > -1)
        res.literalPath = res.literalPath + "[" + Integer.toString(count) + "]";
      else if (element.getSpecial() == null && element.getProperty().isList())
        res.literalPath = res.literalPath + "[0]";
      else if (element.getProperty().isChoice()) {
        String n = res.literalPath.substring(res.literalPath.lastIndexOf(".")+1);
        String en = element.getProperty().getName();
        en = en.substring(0, en.length()-3);
        String t = n.substring(en.length());
        if (isPrimitiveType(Utilities.uncapitalize(t)))
          t = Utilities.uncapitalize(t);
        res.literalPath = res.literalPath.substring(0, res.literalPath.lastIndexOf("."))+"."+en+".ofType("+t+")";
      }
      res.logicalPaths = new ArrayList<String>();
      if (type != null) {
        // type will be bull if we on a stitching point of a contained resource, or if....
        res.type = type;
        String tn = res.type.getPath();
        String t = tail(definition.getPath());
        if ("Resource".equals(tn)) {
          tn = element.fhirType();
        }
        for (String lp : getLogicalPaths()) {
          res.logicalPaths.add(lp + "." + t);
          if (t.endsWith("[x]"))
            res.logicalPaths.add(lp + "." + t.substring(0, t.length() - 3) + type.getPath());
        }
        res.logicalPaths.add(tn);
      } else if (definition != null) {
        for (String lp : getLogicalPaths()) {
          res.logicalPaths.add(lp + "." + element.getName());
        }
        res.logicalPaths.add(definition.typeSummary());
      } else
        res.logicalPaths.addAll(getLogicalPaths());
      // CommaSeparatedStringBuilder b = new CommaSeparatedStringBuilder();
      // for (String lp : res.logicalPaths)
      // b.append(lp);
      // System.out.println(res.literalPath+" : "+b.toString());
      return res;
    }

    private void setType(ElementDefinition type) {
      this.type = type;
    }
  }

  public class ElementInfo {

    public int index; // order of definition in overall order. all slices get the index of the slicing definition
    public int sliceindex; // order of the definition in the slices (if slice != null)
    public int count;
    public ElementDefinition definition;
    public ElementDefinition slice;
    public boolean additionalSlice; // If true, indicates that this element is an additional slice
    private Element element;
    private String name;
    private String path;

    public ElementInfo(String name, Element element, String path, int count) {
      this.name = name;
      this.element = element;
      this.path = path;
      this.count = count;
    }

    public int col() {
      return element.col();
    }

    public int line() {
      return element.line();
    }

    @Override
    public String toString() {
      return path;
    }
  }

  public String reportTimes() {
    String s = String.format("Times (ms): overall = %d, tx = %d, sd = %d, load = %d, fpe = %d", overall / 1000000, txTime / 1000000, sdTime / 1000000, loadTime / 1000000, fpeTime / 1000000);
    overall = 0;
    txTime = 0;
    sdTime = 0;
    loadTime = 0;
    fpeTime = 0;
    return s;
  }

  public boolean isNoBindingMsgSuppressed() {
    return noBindingMsgSuppressed;
  }

  public IResourceValidator setNoBindingMsgSuppressed(boolean noBindingMsgSuppressed) {
    this.noBindingMsgSuppressed = noBindingMsgSuppressed;
    return this;
  }

  
  public boolean isNoTerminologyChecks() {
    return noTerminologyChecks;
  }

  public IResourceValidator setNoTerminologyChecks(boolean noTerminologyChecks) {
    this.noTerminologyChecks = noTerminologyChecks;
    return this;
  }

  public void checkAllInvariants(){
    for (StructureDefinition sd : context.allStructures()) {
      if (sd.getDerivation() == TypeDerivationRule.SPECIALIZATION) {
        for (ElementDefinition ed : sd.getSnapshot().getElement()) {
          for (ElementDefinitionConstraintComponent inv : ed.getConstraint()) {
            if (inv.hasExpression()) {
              try {
                ExpressionNode n = (ExpressionNode) inv.getUserData("validator.expression.cache");
                if (n == null) {
                  n = fpe.parse(fixExpr(inv.getExpression()));
                  inv.setUserData("validator.expression.cache", n);
                }
                fpe.check(null, sd.getKind() == StructureDefinitionKind.RESOURCE ?  sd.getType() : "DomainResource", ed.getPath(), n);
              } catch (Exception e) {
                System.out.println("Error processing structure ["+sd.getId()+"] path "+ed.getPath()+":"+inv.getKey()+" (\""+inv.getExpression()+"\"): "+e.getMessage());
              }
            }
          }
        }
      }
    }
  }

  private String fixExpr(String expr) {
    // this is a hack work around for past publication of wrong FHIRPath expressions
    // R4
    // waiting for 4.0.2
    if ("probability is decimal implies (probability as decimal) <= 100".equals(expr)) {
      return "probablility.empty() or ((probability is decimal) implies ((probability as decimal) <= 100))";
    }

    // handled in 4.0.1
    if ("(component.empty() and hasMember.empty()) implies (dataAbsentReason or value)".equals(expr))
      return "(component.empty() and hasMember.empty()) implies (dataAbsentReason.exists() or value.exists())";
    if ("isModifier implies isModifierReason.exists()".equals(expr))
      return "(isModifier.exists() and isModifier) implies isModifierReason.exists()";
    if ("(%resource.kind = 'logical' or element.first().path.startsWith(%resource.type)) and (element.tail().not() or  element.tail().all(path.startsWith(%resource.differential.element.first().path.replaceMatches('\\\\..*','')&'.')))".equals(expr))
      return "(%resource.kind = 'logical' or element.first().path.startsWith(%resource.type)) and (element.tail().empty() or  element.tail().all(path.startsWith(%resource.differential.element.first().path.replaceMatches('\\\\..*','')&'.')))";
    if ("differential.element.all(id) and differential.element.id.trace('ids').isDistinct()".equals(expr))
      return "differential.element.all(id.exists()) and differential.element.id.trace('ids').isDistinct()";
    if ("snapshot.element.all(id) and snapshot.element.id.trace('ids').isDistinct()".equals(expr))
      return "snapshot.element.all(id.exists()) and snapshot.element.id.trace('ids').isDistinct()";
    
    // R3
    if ("(code or value.empty()) and (system.empty() or system = 'urn:iso:std:iso:4217')".equals(expr))
      return "(code.exists() or value.empty()) and (system.empty() or system = 'urn:iso:std:iso:4217')";
    if ("value.empty() or code!=component.code".equals(expr)) 
      return "value.empty() or (code in component.code).not()";
    if ("(code or value.empty()) and (system.empty() or system = %ucum) and (value.empty() or value > 0)".equals(expr))
      return "(code.exists() or value.empty()) and (system.empty() or system = %ucum) and (value.empty() or value > 0)";
    if ("element.all(definition and min and max)".equals(expr))
      return "element.all(definition.exists() and min.exists() and max.exists())";
    if ("telecom or endpoint".equals(expr))
      return "telecom.exists() or endpoint.exists()";
    if ("(code or value.empty()) and (system.empty() or system = %ucum) and (value.empty() or value > 0)".equals(expr))
      return "(code.exists() or value.empty()) and (system.empty() or system = %ucum) and (value.empty() or value > 0)";
    if ("searchType implies type = 'string'".equals(expr))
      return "searchType.exists() implies type = 'string'";
    if ("abatement.empty() or (abatement as boolean).not()  or clinicalStatus='resolved' or clinicalStatus='remission' or clinicalStatus='inactive'".equals(expr))
      return "abatement.empty() or (abatement is boolean).not() or (abatement as boolean).not() or (clinicalStatus = 'resolved') or (clinicalStatus = 'remission') or (clinicalStatus = 'inactive')";    
    if ("(component.empty() and related.empty()) implies (dataAbsentReason or value)".equals(expr))
      return "(component.empty() and related.empty()) implies (dataAbsentReason.exists() or value.exists())";
    
    if ("".equals(expr))
      return "";
    return expr;
  }

  public IEvaluationContext getExternalHostServices() {
    return externalHostServices;
  }

  public String getValidationLanguage() {
    return validationLanguage;
  }

  public void setValidationLanguage(String validationLanguage) {
    this.validationLanguage = validationLanguage;
  }

  public boolean isDebug() {
    return debug;
  }

  public void setDebug(boolean debug) {
    this.debug = debug;
  }


}<|MERGE_RESOLUTION|>--- conflicted
+++ resolved
@@ -1911,23 +1911,14 @@
       rule(errors, IssueType.INVALID, e.line(), e.col(), path, "true".equals(e.primitiveValue()) || "false".equals(e.primitiveValue()), "boolean values must be 'true' or 'false'");
     }
     if (type.equals("uri") || type.equals("oid") || type.equals("uuid")  || type.equals("url") || type.equals("canonical")) {
-<<<<<<< HEAD
       String url = e.primitiveValue();
       rule(errors, IssueType.INVALID, e.line(), e.col(), path, !url.startsWith("oid:"), "URI values cannot start with oid:");
       rule(errors, IssueType.INVALID, e.line(), e.col(), path, !url.startsWith("uuid:"), "URI values cannot start with uuid:");
       rule(errors, IssueType.INVALID, e.line(), e.col(), path, url.equals(url.trim().replace(" ", ""))
           // work around an old invalid example in a core package
-           && !"http://www.acme.com/identifiers/patient or urn:ietf:rfc:3986 if the Identifier.value itself is a full uri".equals(url), "URI values cannot have whitespace('"+url+"')");
+           || "http://www.acme.com/identifiers/patient or urn:ietf:rfc:3986 if the Identifier.value itself is a full uri".equals(url), "URI values cannot have whitespace('"+url+"')");
       rule(errors, IssueType.INVALID, e.line(), e.col(), path, !context.hasMaxLength() || context.getMaxLength()==0 ||  url.length() <= context.getMaxLength(), "value is longer than permitted maximum length of " + context.getMaxLength());
-=======
-      rule(errors, IssueType.INVALID, e.line(), e.col(), path, !e.primitiveValue().startsWith("oid:"), "URI values cannot start with oid:");
-      rule(errors, IssueType.INVALID, e.line(), e.col(), path, !e.primitiveValue().startsWith("uuid:"), "URI values cannot start with uuid:");
-      rule(errors, IssueType.INVALID, e.line(), e.col(), path, (e.primitiveValue().equals(e.primitiveValue().trim().replace(" ", ""))
-          // work around an old invalid example in a core package
-           || "http://www.acme.com/identifiers/patient or urn:ietf:rfc:3986 if the Identifier.value itself is a full uri".equals(e.primitiveValue())), "URI values cannot have whitespace('"+e.primitiveValue()+"')");
       rule(errors, IssueType.INVALID, e.line(), e.col(), path, !context.hasMaxLength() || context.getMaxLength()==0 ||  e.primitiveValue().length() <= context.getMaxLength(), "value is longer than permitted maximum length of " + context.getMaxLength());
->>>>>>> a72c5567
-
 
       if (type.equals("oid")) {
         if (rule(errors, IssueType.INVALID, e.line(), e.col(), path, url.startsWith("urn:oid:"), "OIDs must start with urn:oid:"))
