package org.hl7.fhir.r5.model;

import org.junit.Test;

import java.util.Date;
import java.util.TimeZone;

import static org.junit.Assert.*;

public class BaseDateTimeTypeTest {

    /**
     * <ul>
     *     <li>true if the given datetimes represent the exact same instant with the same precision (irrespective of the timezone)</li>
     *     <li>true if the given datetimes represent the exact same instant but one includes milliseconds of <code>.[0]+</code> while the other includes only SECONDS precision (irrespecitve of the timezone)</li>
     *     <li>true if the given datetimes represent the exact same year/year-month/year-month-date (if both operands have the same precision)</li>
     *     <li>false if the given datetimes have the same precision but do not represent the same instant (irrespective of timezone)</li>
     *     <li>null otherwise (since these datetimes are not comparable)</li>
     * </ul>
     */
    @Test
    public void equalsUsingFhirPathRulesInSpec() {
      
      // from the spec
      assertTrue( compareDateTimes("2012", "2012"));
      assertFalse(compareDateTimes("2012", "2013"));
      assertNull( compareDateTimes("2012-01", "2012"));
      assertNull( compareDateTimes("2012-01-01", "2012-01-01T00:00:00"));
      assertTrue( compareDateTimes("2012-01-01T10:30:00", "2012-01-01T10:30:00"));
      assertFalse(compareDateTimes("2012-01-01T10:30:00", "2012-01-01T10:31:00"));
      assertTrue( compareDateTimes("2012-01-01T10:30:31.0", "2012-01-01T10:30:31"));
      assertFalse(compareDateTimes("2012-01-01T10:30:31.1", "2012-01-01T10:30:31"));
      assertFalse(compareDateTimes("2017-11-05T01:30:00.0-04:00", "2017-11-05T01:15:00.0-05:00"));
      assertTrue(compareDateTimes("2017-11-05T01:30:00.0-04:00", "2017-11-05T00:30:00.0-05:00"));
    }
    
    @Test
    public void equalsUsingFhirPathRulesOther() {
        // Setting timezone for this test. Grahame is in UTC+11, Travis is in GMT, and I'm here in Toronto, Canada with
        // all my time based tests failing locally...
<<<<<<< HEAD
        TimeZone.setDefault(TimeZone.getTimeZone("UTC+1100")); // "Grahame Time"
=======
        TimeZone.setDefault(TimeZone.getTimeZone("UTC+1100"));
>>>>>>> 3c614058

        // Exact same - Same timezone
        assertTrue( compareDateTimes("2001-01-02T11:22:33.444Z", "2001-01-02T11:22:33.444Z"));
        // Exact same - Different timezone
        assertTrue( compareDateTimes("2001-01-02T11:22:33.444-03:00", "2001-01-02T10:22:33.444-04:00"));
        // Exact same - Dates
        assertTrue( compareDateTimes("2001", "2001"));
        assertTrue( compareDateTimes("2001-01", "2001-01"));
        assertTrue( compareDateTimes("2001-01-02", "2001-01-02"));
        // Same precision but different values - Dates
        assertFalse(compareDateTimes("2001", "2002"));
        assertFalse(compareDateTimes("2001-01", "2001-02"));
        assertFalse(compareDateTimes("2001-01-02", "2001-01-03"));
        // Different instant - Same timezone
        assertFalse(compareDateTimes("2001-01-02T11:22:33.444Z", "2001-01-02T11:22:33.445Z"));
        assertFalse(compareDateTimes("2001-01-02T11:22:33.445Z", "2001-01-02T11:22:33.444Z"));

        // FHIRPath tests:
        assertNull( compareDateTimes("1974-12-25", "1974-12-25T12:34:00+10:00"));
        assertNull( compareDateTimes("1974-12-25T12:34:00+10:00", "1974-12-25"));
        assertFalse(compareDateTimes("1974-12-25", "1974-12-23T12:34:00+10:00")); // false because they can't be the same date irrespective of precision
        assertFalse(compareDateTimes("1974-12-23T12:34:00+10:00", "1974-12-25"));
        assertNull( compareDateTimes("1974-12-25", "1974-12-25T12:34:00Z"));
        assertNull( compareDateTimes("1974-12-25T12:34:00Z", "1974-12-25"));
        assertFalse(compareDateTimes("2012-04-15", "2012-04-16"));
        assertFalse(compareDateTimes("2012-04-16", "2012-04-15"));
        assertFalse(compareDateTimes("2012-04-15T15:00:00", "2012-04-15T10:00:00"));
        assertFalse(compareDateTimes("2012-04-15T10:00:00", "2012-04-15T15:00:00"));
        assertFalse(compareDateTimes("2017-11-05T01:30:00.0-04:00", "2017-11-05T01:15:00.0-05:00"));
        assertFalse(compareDateTimes("2017-11-05T01:15:00.0-05:00", "2017-11-05T01:30:00.0-04:00"));
        assertNull(compareDateTimes("1974-12-25", "1974-12-25T12:34:00"));
        assertNull(compareDateTimes("1974-12-25T12:34:00", "1974-12-25"));
        assertNull(compareDateTimes("2012-04-15T10:00:00", "2012-04-15"));
        assertFalse(compareDateTimes("2012-04-15T15:00:00Z", "2012-04-15T10:00:00"));
        assertFalse(compareDateTimes("2012-04-15T10:00:00", "2012-04-15T15:00:00Z"));
        assertTrue(compareDateTimes("1974-12-25", "1974-12-25"));
        assertTrue(compareDateTimes("2012-04-15", "2012-04-15"));
        assertTrue(compareDateTimes("2012-04-15T15:00:00+02:00", "2012-04-15T16:00:00+03:00"));
        assertTrue(compareDateTimes("2012-04-15T16:00:00+03:00", "2012-04-15T15:00:00+02:00"));
        assertTrue(compareDateTimes("2017-11-05T01:30:00.0-04:00", "2017-11-05T00:30:00.0-05:00"));
        assertTrue(compareDateTimes("2017-11-05T00:30:00.0-05:00", "2017-11-05T01:30:00.0-04:00"));

        assertFalse(compareDateTimes("2016-12-02T13:00:00Z", "2016-11-02T10:00:00")); // no timezone, but cannot be the same time
        assertFalse(compareDateTimes("2016-12-02T13:00:00Z", "2016-12-02T10:00:00")); // no timezone, might be the same time
    }

    @Test
    public void testToHumanDisplayForDateOnlyPrecisions() {
      assertEquals("2019-01-02", new DateTimeType("2019-01-02").toHumanDisplay());
      assertEquals("2019-01", new DateTimeType("2019-01").toHumanDisplay());
      assertEquals("2019", new DateTimeType("2019").toHumanDisplay());
    }

  @Test
  public void testToHumanDisplayLocalTimezoneForDateOnlyPrecisions() {
    assertEquals("2019-01-02", new DateTimeType("2019-01-02").toHumanDisplayLocalTimezone());
    assertEquals("2019-01", new DateTimeType("2019-01").toHumanDisplayLocalTimezone());
    assertEquals("2019", new DateTimeType("2019").toHumanDisplayLocalTimezone());
  }


    private Boolean compareDateTimes(String theLeft, String theRight) {
      System.out.println("Compare "+theLeft+" to "+theRight);
      DateTimeType leftDt = new DateTimeType(theLeft);
      DateTimeType rightDt = new DateTimeType(theRight);
      return leftDt.equalsUsingFhirPathRules(rightDt);
    }

}<|MERGE_RESOLUTION|>--- conflicted
+++ resolved
@@ -38,11 +38,7 @@
     public void equalsUsingFhirPathRulesOther() {
         // Setting timezone for this test. Grahame is in UTC+11, Travis is in GMT, and I'm here in Toronto, Canada with
         // all my time based tests failing locally...
-<<<<<<< HEAD
-        TimeZone.setDefault(TimeZone.getTimeZone("UTC+1100")); // "Grahame Time"
-=======
         TimeZone.setDefault(TimeZone.getTimeZone("UTC+1100"));
->>>>>>> 3c614058
 
         // Exact same - Same timezone
         assertTrue( compareDateTimes("2001-01-02T11:22:33.444Z", "2001-01-02T11:22:33.444Z"));
