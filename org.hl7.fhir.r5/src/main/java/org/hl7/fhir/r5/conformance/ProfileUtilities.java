package org.hl7.fhir.r5.conformance;

/*
  Copyright (c) 2011+, HL7, Inc.
  All rights reserved.
  
  Redistribution and use in source and binary forms, with or without modification, 
  are permitted provided that the following conditions are met:
    
   * Redistributions of source code must retain the above copyright notice, this 
     list of conditions and the following disclaimer.
   * Redistributions in binary form must reproduce the above copyright notice, 
     this list of conditions and the following disclaimer in the documentation 
     and/or other materials provided with the distribution.
   * Neither the name of HL7 nor the names of its contributors may be used to 
     endorse or promote products derived from this software without specific 
     prior written permission.
  
  THIS SOFTWARE IS PROVIDED BY THE COPYRIGHT HOLDERS AND CONTRIBUTORS "AS IS" AND 
  ANY EXPRESS OR IMPLIED WARRANTIES, INCLUDING, BUT NOT LIMITED TO, THE IMPLIED 
  WARRANTIES OF MERCHANTABILITY AND FITNESS FOR A PARTICULAR PURPOSE ARE DISCLAIMED. 
  IN NO EVENT SHALL THE COPYRIGHT HOLDER OR CONTRIBUTORS BE LIABLE FOR ANY DIRECT, 
  INDIRECT, INCIDENTAL, SPECIAL, EXEMPLARY, OR CONSEQUENTIAL DAMAGES (INCLUDING, BUT 
  NOT LIMITED TO, PROCUREMENT OF SUBSTITUTE GOODS OR SERVICES; LOSS OF USE, DATA, OR 
  PROFITS; OR BUSINESS INTERRUPTION) HOWEVER CAUSED AND ON ANY THEORY OF LIABILITY, 
  WHETHER IN CONTRACT, STRICT LIABILITY, OR TORT (INCLUDING NEGLIGENCE OR OTHERWISE) 
  ARISING IN ANY WAY OUT OF THE USE OF THIS SOFTWARE, EVEN IF ADVISED OF THE 
  POSSIBILITY OF SUCH DAMAGE.
  
 */


import java.io.IOException;
import java.io.OutputStream;
import java.util.ArrayList;
import java.util.Collections;
import java.util.Comparator;
import java.util.Date;
import java.util.HashMap;
import java.util.HashSet;
import java.util.Iterator;
import java.util.List;
import java.util.Map;
import java.util.Set;

import org.apache.commons.lang3.StringUtils;
import org.hl7.fhir.exceptions.DefinitionException;
import org.hl7.fhir.exceptions.FHIRException;
import org.hl7.fhir.exceptions.FHIRFormatError;
import org.hl7.fhir.r5.conformance.ProfileUtilities.ProfileKnowledgeProvider.BindingResolution;
import org.hl7.fhir.r5.context.IWorkerContext;
import org.hl7.fhir.r5.context.IWorkerContext.ValidationResult;
import org.hl7.fhir.r5.elementmodel.ObjectConverter;
import org.hl7.fhir.r5.elementmodel.Property;
import org.hl7.fhir.r5.formats.IParser;
import org.hl7.fhir.r5.model.Base;
import org.hl7.fhir.r5.model.BooleanType;
import org.hl7.fhir.r5.model.CanonicalType;
import org.hl7.fhir.r5.model.CodeType;
import org.hl7.fhir.r5.model.CodeableConcept;
import org.hl7.fhir.r5.model.Coding;
import org.hl7.fhir.r5.model.DataType;
import org.hl7.fhir.r5.model.Element;
import org.hl7.fhir.r5.model.ElementDefinition;
import org.hl7.fhir.r5.model.ElementDefinition.AggregationMode;
import org.hl7.fhir.r5.model.ElementDefinition.DiscriminatorType;
import org.hl7.fhir.r5.model.ElementDefinition.ElementDefinitionBaseComponent;
import org.hl7.fhir.r5.model.ElementDefinition.ElementDefinitionBindingComponent;
import org.hl7.fhir.r5.model.ElementDefinition.ElementDefinitionConstraintComponent;
import org.hl7.fhir.r5.model.ElementDefinition.ElementDefinitionExampleComponent;
import org.hl7.fhir.r5.model.ElementDefinition.ElementDefinitionMappingComponent;
import org.hl7.fhir.r5.model.ElementDefinition.ElementDefinitionSlicingComponent;
import org.hl7.fhir.r5.model.ElementDefinition.ElementDefinitionSlicingDiscriminatorComponent;
import org.hl7.fhir.r5.model.ElementDefinition.PropertyRepresentation;
import org.hl7.fhir.r5.model.ElementDefinition.SlicingRules;
import org.hl7.fhir.r5.model.ElementDefinition.TypeRefComponent;
import org.hl7.fhir.r5.model.Enumeration;
import org.hl7.fhir.r5.model.Enumerations.BindingStrength;
import org.hl7.fhir.r5.model.Enumerations.FHIRVersion;
import org.hl7.fhir.r5.model.Enumerations.PublicationStatus;
import org.hl7.fhir.r5.model.ExpressionNode;
import org.hl7.fhir.r5.model.ExpressionNode.Kind;
import org.hl7.fhir.r5.model.ExpressionNode.Operation;
import org.hl7.fhir.r5.model.Extension;
import org.hl7.fhir.r5.model.IdType;
import org.hl7.fhir.r5.model.IntegerType;
import org.hl7.fhir.r5.model.PrimitiveType;
import org.hl7.fhir.r5.model.Quantity;
import org.hl7.fhir.r5.model.Resource;
import org.hl7.fhir.r5.model.StringType;
import org.hl7.fhir.r5.model.StructureDefinition;
import org.hl7.fhir.r5.model.StructureDefinition.ExtensionContextType;
import org.hl7.fhir.r5.model.StructureDefinition.StructureDefinitionContextComponent;
import org.hl7.fhir.r5.model.StructureDefinition.StructureDefinitionDifferentialComponent;
import org.hl7.fhir.r5.model.StructureDefinition.StructureDefinitionKind;
import org.hl7.fhir.r5.model.StructureDefinition.StructureDefinitionMappingComponent;
import org.hl7.fhir.r5.model.StructureDefinition.StructureDefinitionSnapshotComponent;
import org.hl7.fhir.r5.model.StructureDefinition.TypeDerivationRule;
import org.hl7.fhir.r5.model.UriType;
import org.hl7.fhir.r5.model.ValueSet;
import org.hl7.fhir.r5.model.ValueSet.ValueSetExpansionComponent;
import org.hl7.fhir.r5.model.ValueSet.ValueSetExpansionContainsComponent;
import org.hl7.fhir.r5.renderers.TerminologyRenderer;
import org.hl7.fhir.r5.terminologies.ValueSetExpander.ValueSetExpansionOutcome;
import org.hl7.fhir.r5.utils.FHIRLexer;
import org.hl7.fhir.r5.utils.FHIRPathEngine;
import org.hl7.fhir.r5.utils.ToolingExtensions;
import org.hl7.fhir.r5.utils.TranslatingUtilities;
import org.hl7.fhir.r5.utils.XVerExtensionManager;
import org.hl7.fhir.r5.utils.XVerExtensionManager.XVerExtensionStatus;
import org.hl7.fhir.r5.utils.formats.CSVWriter;
import org.hl7.fhir.r5.utils.formats.XLSXWriter;
import org.hl7.fhir.utilities.CommaSeparatedStringBuilder;
import org.hl7.fhir.utilities.MarkDownProcessor;
import org.hl7.fhir.utilities.Utilities;
import org.hl7.fhir.utilities.VersionUtilities;
import org.hl7.fhir.utilities.i18n.I18nConstants;
import org.hl7.fhir.utilities.validation.ValidationMessage;
import org.hl7.fhir.utilities.validation.ValidationMessage.IssueSeverity;
import org.hl7.fhir.utilities.validation.ValidationMessage.IssueType;
import org.hl7.fhir.utilities.validation.ValidationMessage.Source;
import org.hl7.fhir.utilities.validation.ValidationOptions;
import org.hl7.fhir.utilities.xhtml.HierarchicalTableGenerator;
import org.hl7.fhir.utilities.xhtml.HierarchicalTableGenerator.Cell;
import org.hl7.fhir.utilities.xhtml.HierarchicalTableGenerator.Piece;
import org.hl7.fhir.utilities.xhtml.HierarchicalTableGenerator.Row;
import org.hl7.fhir.utilities.xhtml.HierarchicalTableGenerator.TableModel;
import org.hl7.fhir.utilities.xhtml.XhtmlNode;
import org.hl7.fhir.utilities.xml.SchematronWriter;
import org.hl7.fhir.utilities.xml.SchematronWriter.Rule;
import org.hl7.fhir.utilities.xml.SchematronWriter.SchematronType;
import org.hl7.fhir.utilities.xml.SchematronWriter.Section;

/** 
 * This class provides a set of utility operations for working with Profiles.
 * Key functionality:
 *  * getChildMap --?
 *  * getChildList
 *  * generateSnapshot: Given a base (snapshot) profile structure, and a differential profile, generate a new snapshot profile
 *  * closeDifferential: fill out a differential by excluding anything not mentioned
 *  * generateExtensionsTable: generate the HTML for a hierarchical table presentation of the extensions
 *  * generateTable: generate  the HTML for a hierarchical table presentation of a structure
 *  * generateSpanningTable: generate the HTML for a table presentation of a network of structures, starting at a nominated point
 *  * summarize: describe the contents of a profile
 *  
 * note to maintainers: Do not make modifications to the snapshot generation without first changing the snapshot generation test cases to demonstrate the grounds for your change
 *  
 * @author Grahame
 *
 */
public class ProfileUtilities extends TranslatingUtilities {

  public class ElementDefinitionResolution {

    private StructureDefinition source;
    private ElementDefinition element;

    public ElementDefinitionResolution(StructureDefinition source, ElementDefinition element) {
      this.source = source;
      this.element = element;
    }

    public StructureDefinition getSource() {
      return source;
    }

    public ElementDefinition getElement() {
      return element;
    }

  }

  public class ElementRedirection {

    private String path;
    private ElementDefinition element;

    public ElementRedirection(ElementDefinition element, String path) {
      this.path = path;
      this.element = element;
    }

    public ElementDefinition getElement() {
      return element;
    }

    @Override
    public String toString() {
      return element.toString() + " : "+path;
    }

    public String getPath() {
      return path;
    }

  }
  
  public class TypeSlice {
    private ElementDefinition defn;
    private String type;
    public TypeSlice(ElementDefinition defn, String type) {
      super();
      this.defn = defn;
      this.type = type;
    }
    public ElementDefinition getDefn() {
      return defn;
    }
    public String getType() {
      return type;
    }
    
  }
  public class BaseTypeSlice {
    private ElementDefinition defn;
    private String type;
    private int start;
    private int end;
    public boolean handled;
    public BaseTypeSlice(ElementDefinition defn, String type, int start, int end) {
      super();
      this.defn = defn;
      this.type = type;
      this.start = start;
      this.end = end;
    }
  }

  public static class ElementChoiceGroup {
    private Row row;
    private String name;
    private boolean mandatory;
    private List<String> elements = new ArrayList<>();
    
    public ElementChoiceGroup(String name, boolean mandatory) {
      super();
      this.name = name;
      this.mandatory = mandatory;
    }
    public Row getRow() {
      return row;
    }
    public List<String> getElements() {
      return elements;
    }
    public void setRow(Row row) {
      this.row = row;      
    }
    public String getName() {
      return name;
    }
  }
  
  private static final int MAX_RECURSION_LIMIT = 10;
  
  public class ExtensionContext {

    private ElementDefinition element;
    private StructureDefinition defn;

    public ExtensionContext(StructureDefinition ext, ElementDefinition ed) {
      this.defn = ext;
      this.element = ed;
    }

    public ElementDefinition getElement() {
      return element;
    }

    public StructureDefinition getDefn() {
      return defn;
    }

    public String getUrl() {
      if (element == defn.getSnapshot().getElement().get(0))
        return defn.getUrl();
      else
        return element.getSliceName();
    }

    public ElementDefinition getExtensionValueDefinition() {
      int i = defn.getSnapshot().getElement().indexOf(element)+1;
      while (i < defn.getSnapshot().getElement().size()) {
        ElementDefinition ed = defn.getSnapshot().getElement().get(i);
        if (ed.getPath().equals(element.getPath()))
          return null;
        if (ed.getPath().startsWith(element.getPath()+".value") && !ed.hasSlicing())
          return ed;
        i++;
      }
      return null;
    }
  }

  private static final String ROW_COLOR_ERROR = "#ffcccc";
  private static final String ROW_COLOR_FATAL = "#ff9999";
  private static final String ROW_COLOR_WARNING = "#ffebcc";
  private static final String ROW_COLOR_HINT = "#ebf5ff";
  private static final String ROW_COLOR_NOT_MUST_SUPPORT = "#d6eaf8";
  public static final int STATUS_OK = 0;
  public static final int STATUS_HINT = 1;
  public static final int STATUS_WARNING = 2;
  public static final int STATUS_ERROR = 3;
  public static final int STATUS_FATAL = 4;


  private static final String DERIVATION_EQUALS = "derivation.equals";
  public static final String DERIVATION_POINTER = "derived.pointer";
  public static final String IS_DERIVED = "derived.fact";
  public static final String UD_ERROR_STATUS = "error-status";
  private static final String GENERATED_IN_SNAPSHOT = "profileutilities.snapshot.processed";
  private static final boolean COPY_BINDING_EXTENSIONS = false;
  private static final boolean DONT_DO_THIS = false;
  private final boolean ADD_REFERENCE_TO_TABLE = true;

  private boolean useTableForFixedValues = true;
  private boolean debug;

  // note that ProfileUtilities are used re-entrantly internally, so nothing with process state can be here
  private final IWorkerContext context;
  private FHIRPathEngine fpe;
  private List<ValidationMessage> messages;
  private List<String> snapshotStack = new ArrayList<String>();
  private ProfileKnowledgeProvider pkp;
  private boolean igmode;
  private boolean exception;
  private ValidationOptions terminologyServiceOptions = new ValidationOptions();
  private boolean newSlicingProcessing;
  private String defWebRoot;
  private boolean autoFixSliceNames;
  private XVerExtensionManager xver;

  public ProfileUtilities(IWorkerContext context, List<ValidationMessage> messages, ProfileKnowledgeProvider pkp, FHIRPathEngine fpe) {
    super();
    this.context = context;
    this.messages = messages;
    this.pkp = pkp;

    this.fpe = fpe;
    if (context != null && this.fpe == null) {
      this.fpe = new FHIRPathEngine(context, this);
    }
  }

  public ProfileUtilities(IWorkerContext context, List<ValidationMessage> messages, ProfileKnowledgeProvider pkp) {
    super();
    this.context = context;
    this.messages = messages;
    this.pkp = pkp;
    if (context != null) {
      this.fpe = new FHIRPathEngine(context, this);
    }
  }
  
  public static class UnusedTracker {
    private boolean used;
  }

  public boolean isIgmode() {
    return igmode;
  }

  public void setIgmode(boolean igmode) {
    this.igmode = igmode;
  }

  
  
  public boolean isAutoFixSliceNames() {
    return autoFixSliceNames;
  }

  public ProfileUtilities setAutoFixSliceNames(boolean autoFixSliceNames) {
    this.autoFixSliceNames = autoFixSliceNames;
    return this;
  }

  public interface ProfileKnowledgeProvider {
    class BindingResolution {
      public String display;
      public String url;
    }
    boolean isDatatype(String typeSimple);
    boolean isResource(String typeSimple);
    boolean hasLinkFor(String typeSimple);
    String getLinkFor(String corePath, String typeSimple);
    BindingResolution resolveBinding(StructureDefinition def,
      ElementDefinitionBindingComponent binding, String path) throws FHIRException;
    BindingResolution resolveBinding(StructureDefinition def, String url, String path) throws FHIRException;
    String getLinkForProfile(StructureDefinition profile, String url);
    boolean prependLinks();
    String getLinkForUrl(String corePath, String s);
  }



  public List<ElementDefinition> getChildMap(StructureDefinition profile, ElementDefinition element) throws DefinitionException {
    if (element.getContentReference() != null) {
      List<ElementDefinition> list = null;
      String id = null;
      if (element.getContentReference().startsWith("#")) {
        // internal reference
        id = element.getContentReference().substring(1);
        list = profile.getSnapshot().getElement();
      } else if (element.getContentReference().contains("#")) {
        // external reference
        String ref = element.getContentReference();
        StructureDefinition sd = context.fetchResource(StructureDefinition.class, ref.substring(0, ref.indexOf("#")));
        if (sd == null) {
          throw new DefinitionException("unable to process contentReference '"+element.getContentReference()+"' on element '"+element.getId()+"'");
        }
        list = sd.getSnapshot().getElement();
        id = ref.substring(ref.indexOf("#")+1);        
      } else {
        throw new DefinitionException("unable to process contentReference '"+element.getContentReference()+"' on element '"+element.getId()+"'");
      }
        
      for (ElementDefinition e : list) {
        if (id.equals(e.getId()))
          return getChildMap(profile, e);
      }
      throw new DefinitionException(context.formatMessage(I18nConstants.UNABLE_TO_RESOLVE_NAME_REFERENCE__AT_PATH_, element.getContentReference(), element.getPath()));

    } else {
      List<ElementDefinition> res = new ArrayList<ElementDefinition>();
      List<ElementDefinition> elements = profile.getSnapshot().getElement();
      String path = element.getPath();
      for (int index = elements.indexOf(element) + 1; index < elements.size(); index++) {
        ElementDefinition e = elements.get(index);
        if (e.getPath().startsWith(path + ".")) {
          // We only want direct children, not all descendants
          if (!e.getPath().substring(path.length()+1).contains("."))
            res.add(e);
        } else
          break;
      }
      return res;
    }
  }


  public List<ElementDefinition> getSliceList(StructureDefinition profile, ElementDefinition element) throws DefinitionException {
    if (!element.hasSlicing())
      throw new Error(context.formatMessage(I18nConstants.GETSLICELIST_SHOULD_ONLY_BE_CALLED_WHEN_THE_ELEMENT_HAS_SLICING));

    List<ElementDefinition> res = new ArrayList<ElementDefinition>();
    List<ElementDefinition> elements = profile.getSnapshot().getElement();
    String path = element.getPath();
    for (int index = elements.indexOf(element) + 1; index < elements.size(); index++) {
      ElementDefinition e = elements.get(index);
      if (e.getPath().startsWith(path + ".") || e.getPath().equals(path)) {
        // We want elements with the same path (until we hit an element that doesn't start with the same path)
        if (e.getPath().equals(element.getPath()))
          res.add(e);
      } else
        break;
    }
    return res;
  }


  /**
   * Given a Structure, navigate to the element given by the path and return the direct children of that element
   *
   * @param structure The structure to navigate into
   * @param path The path of the element within the structure to get the children for
   * @return A List containing the element children (all of them are Elements)
   */
  public List<ElementDefinition> getChildList(StructureDefinition profile, String path, String id) {
    return getChildList(profile, path, id, false);
  }
  
  public List<ElementDefinition> getChildList(StructureDefinition profile, String path, String id, boolean diff) {
    return getChildList(profile, path, id, diff, false);
  }
  
  public List<ElementDefinition> getChildList(StructureDefinition profile, String path, String id, boolean diff, boolean refs) {
    List<ElementDefinition> res = new ArrayList<ElementDefinition>();

    boolean capturing = id==null;
    if (id==null && !path.contains("."))
      capturing = true;
  
    List<ElementDefinition> list = diff ? profile.getDifferential().getElement() : profile.getSnapshot().getElement();
    for (ElementDefinition e : list) {
      if (e == null)
        throw new Error(context.formatMessage(I18nConstants.ELEMENT__NULL_, profile.getUrl()));
      if (e.getId() == null)
        throw new Error(context.formatMessage(I18nConstants.ELEMENT_ID__NULL__ON_, e.toString(), profile.getUrl()));
      
      if (!capturing && id!=null && e.getId().equals(id)) {
        capturing = true;
      }
      
      // If our element is a slice, stop capturing children as soon as we see the next slice
      if (capturing && e.hasId() && id!= null && !e.getId().equals(id) && e.getPath().equals(path))
        break;
      
      if (capturing) {
        String p = e.getPath();
  
        if (refs && !Utilities.noString(e.getContentReference()) && path.startsWith(p)) {
          if (path.length() > p.length()) {
            return getChildList(profile, e.getContentReference()+"."+path.substring(p.length()+1), null, diff);
          } else if (e.getContentReference().startsWith("#")) {
            return getChildList(profile, e.getContentReference().substring(1), null, diff);            
          } else {
            return getChildList(profile, e.getContentReference(), null, diff);
          }
          
        } else if (p.startsWith(path+".") && !p.equals(path)) {
          String tail = p.substring(path.length()+1);
          if (!tail.contains(".")) {
            res.add(e);
          }
        }
      }
    }

    return res;
  }

  public List<ElementDefinition> getChildList(StructureDefinition structure, ElementDefinition element, boolean diff, boolean refs) {
    return getChildList(structure, element.getPath(), element.getId(), diff, refs);
  }

  public List<ElementDefinition> getChildList(StructureDefinition structure, ElementDefinition element, boolean diff) {
    return getChildList(structure, element.getPath(), element.getId(), diff);
  }

  public List<ElementDefinition> getChildList(StructureDefinition structure, ElementDefinition element) {
    return getChildList(structure, element.getPath(), element.getId(), false);
	}

  public void updateMaps(StructureDefinition base, StructureDefinition derived) throws DefinitionException {
    if (base == null)
      throw new DefinitionException(context.formatMessage(I18nConstants.NO_BASE_PROFILE_PROVIDED));
    if (derived == null)
      throw new DefinitionException(context.formatMessage(I18nConstants.NO_DERIVED_STRUCTURE_PROVIDED));
    
    for (StructureDefinitionMappingComponent baseMap : base.getMapping()) {
      boolean found = false;
      for (StructureDefinitionMappingComponent derivedMap : derived.getMapping()) {
        if (derivedMap.getUri() != null && derivedMap.getUri().equals(baseMap.getUri())) {
          found = true;
          break;
        }
      }
      if (!found) {
        derived.getMapping().add(baseMap);
      }
    }
  }
  
  /**
   * Given a base (snapshot) profile structure, and a differential profile, generate a new snapshot profile
   *
   * @param base - the base structure on which the differential will be applied
   * @param differential - the differential to apply to the base
   * @param url - where the base has relative urls for profile references, these need to be converted to absolutes by prepending this URL (e.g. the canonical URL)
   * @param webUrl - where the base has relative urls in markdown, these need to be converted to absolutes by prepending this URL (this is not the same as the canonical URL)
   * @param trimDifferential - if this is true, then the snap short generator will remove any material in the element definitions that is not different to the base
   * @return
   * @throws FHIRException 
   * @throws DefinitionException 
   * @throws Exception
   */
  public void generateSnapshot(StructureDefinition base, StructureDefinition derived, String url, String webUrl, String profileName) throws DefinitionException, FHIRException {
    if (base == null) {
      throw new DefinitionException(context.formatMessage(I18nConstants.NO_BASE_PROFILE_PROVIDED));
    }
    if (derived == null) {
      throw new DefinitionException(context.formatMessage(I18nConstants.NO_DERIVED_STRUCTURE_PROVIDED));
    }
    checkNotGenerating(base, "Base for generating a snapshot for the profile "+derived.getUrl());
    checkNotGenerating(derived, "Focus for generating a snapshot");

    if (!base.hasType()) {
      throw new DefinitionException(context.formatMessage(I18nConstants.BASE_PROFILE__HAS_NO_TYPE, base.getUrl()));
    }
    if (!derived.hasType()) {
      throw new DefinitionException(context.formatMessage(I18nConstants.DERIVED_PROFILE__HAS_NO_TYPE, derived.getUrl()));
    }
    if (!derived.hasDerivation()) {
      throw new DefinitionException(context.formatMessage(I18nConstants.DERIVED_PROFILE__HAS_NO_DERIVATION_VALUE_AND_SO_CANT_BE_PROCESSED, derived.getUrl()));
    }
    if (!base.getType().equals(derived.getType()) && derived.getDerivation() == TypeDerivationRule.CONSTRAINT) {
      throw new DefinitionException(context.formatMessage(I18nConstants.BASE__DERIVED_PROFILES_HAVE_DIFFERENT_TYPES____VS___, base.getUrl(), base.getType(), derived.getUrl(), derived.getType()));
    }
    
    if (snapshotStack.contains(derived.getUrl())) {
      throw new DefinitionException(context.formatMessage(I18nConstants.CIRCULAR_SNAPSHOT_REFERENCES_DETECTED_CANNOT_GENERATE_SNAPSHOT_STACK__, snapshotStack.toString()));
    }
    derived.setUserData("profileutils.snapshot.generating", true);
    snapshotStack.add(derived.getUrl());

    if (!Utilities.noString(webUrl) && !webUrl.endsWith("/"))
      webUrl = webUrl + '/';

    if (defWebRoot == null)
      defWebRoot = webUrl;
    derived.setSnapshot(new StructureDefinitionSnapshotComponent());

    try {
      checkDifferential(derived.getDifferential().getElement(), derived.getType(), derived.getUrl());
      
      // so we have two lists - the base list, and the differential list
      // the differential list is only allowed to include things that are in the base list, but
      // is allowed to include them multiple times - thereby slicing them

      // our approach is to walk through the base list, and see whether the differential
      // says anything about them.
      int baseCursor = 0;
      int diffCursor = 0; // we need a diff cursor because we can only look ahead, in the bound scoped by longer paths

      if (derived.hasDifferential() && !derived.getDifferential().getElementFirstRep().getPath().contains(".") && !derived.getDifferential().getElementFirstRep().getType().isEmpty())
        throw new Error(context.formatMessage(I18nConstants.TYPE_ON_FIRST_DIFFERENTIAL_ELEMENT));

      for (ElementDefinition e : derived.getDifferential().getElement()) 
        e.clearUserData(GENERATED_IN_SNAPSHOT);

      // we actually delegate the work to a subroutine so we can re-enter it with a different cursors
      StructureDefinitionDifferentialComponent diff = cloneDiff(derived.getDifferential()); // we make a copy here because we're sometimes going to hack the differential while processing it. Have to migrate user data back afterwards
      StructureDefinitionSnapshotComponent baseSnapshot  = base.getSnapshot(); 
      if (derived.getDerivation() == TypeDerivationRule.SPECIALIZATION) {
        String derivedType = derived.getType();
        if (StructureDefinitionKind.LOGICAL.equals(derived.getKind()) && derived.getType().contains("/")) {
          derivedType = derivedType.substring(derivedType.lastIndexOf("/")+1);
        }
        baseSnapshot = cloneSnapshot(baseSnapshot, base.getType(), derivedType);
      }
      processPaths("", derived.getSnapshot(), baseSnapshot, diff, baseCursor, diffCursor, baseSnapshot.getElement().size()-1, 
          derived.getDifferential().hasElement() ? derived.getDifferential().getElement().size()-1 : -1, url, webUrl, derived.present(), null, null, false, base.getUrl(), null, false, null, null, new ArrayList<ElementRedirection>(), base);
      checkGroupConstraints(derived);
      if (derived.getDerivation() == TypeDerivationRule.SPECIALIZATION) {
        for (ElementDefinition e : diff.getElement()) {
          if (!e.hasUserData(GENERATED_IN_SNAPSHOT)) {
            ElementDefinition outcome = updateURLs(url, webUrl, e.copy());
            e.setUserData(GENERATED_IN_SNAPSHOT, outcome);
            derived.getSnapshot().addElement(outcome);
          }
        }
      }
      
      if (!derived.getSnapshot().getElementFirstRep().getType().isEmpty())
        throw new Error(context.formatMessage(I18nConstants.TYPE_ON_FIRST_SNAPSHOT_ELEMENT_FOR__IN__FROM_, derived.getSnapshot().getElementFirstRep().getPath(), derived.getUrl(), base.getUrl()));
      updateMaps(base, derived);

      if (debug) {
        System.out.println("Differential: ");
        for (ElementDefinition ed : derived.getDifferential().getElement())
          System.out.println("  "+ed.getId()+" : "+typeSummaryWithProfile(ed)+"["+ed.getMin()+".."+ed.getMax()+"]"+sliceSummary(ed)+"  "+constraintSummary(ed));
        System.out.println("Snapshot: ");
        for (ElementDefinition ed : derived.getSnapshot().getElement())
          System.out.println("  "+ed.getId()+" : "+typeSummaryWithProfile(ed)+"["+ed.getMin()+".."+ed.getMax()+"]"+sliceSummary(ed)+"  "+constraintSummary(ed));
      }
      setIds(derived, false);
      CommaSeparatedStringBuilder b = new CommaSeparatedStringBuilder();
      //Check that all differential elements have a corresponding snapshot element
      int ce = 0;
      for (ElementDefinition e : diff.getElement()) {
        if (!e.hasUserData("diff-source"))
          throw new Error(context.formatMessage(I18nConstants.UNXPECTED_INTERNAL_CONDITION__NO_SOURCE_ON_DIFF_ELEMENT));
        else {
          if (e.hasUserData(DERIVATION_EQUALS))
            ((Base) e.getUserData("diff-source")).setUserData(DERIVATION_EQUALS, e.getUserData(DERIVATION_EQUALS));
          if (e.hasUserData(DERIVATION_POINTER))
            ((Base) e.getUserData("diff-source")).setUserData(DERIVATION_POINTER, e.getUserData(DERIVATION_POINTER));
        }
        if (!e.hasUserData(GENERATED_IN_SNAPSHOT)) {
          b.append(e.hasId() ? "id: "+e.getId() : "path: "+e.getPath());
          if (e.hasId()) {
            ce++;
            String msg = "No match found in the generated snapshot: check that the path and definitions are legal in the differential (including order)";
            messages.add(new ValidationMessage(Source.ProfileValidator, ValidationMessage.IssueType.VALUE, url+"#"+e.getId(), msg, ValidationMessage.IssueSeverity.ERROR));
          }
        }
      }
      if (!Utilities.noString(b.toString())) {
        String msg = "The profile "+derived.getUrl()+" has "+ce+" "+Utilities.pluralize("element", ce)+" in the differential ("+b.toString()+") that don't have a matching element in the snapshot: check that the path and definitions are legal in the differential (including order)";
        System.out.println("Error in snapshot generation: "+msg);
        if (!debug) {
          System.out.println("Differential: ");
          for (ElementDefinition ed : derived.getDifferential().getElement())
            System.out.println("  "+ed.getId()+" : "+typeSummaryWithProfile(ed)+"["+ed.getMin()+".."+ed.getMax()+"]"+sliceSummary(ed)+"  "+constraintSummary(ed));
          System.out.println("Snapshot: ");
          for (ElementDefinition ed : derived.getSnapshot().getElement())
            System.out.println("  "+ed.getId()+" : "+typeSummaryWithProfile(ed)+"["+ed.getMin()+".."+ed.getMax()+"]"+sliceSummary(ed)+"  "+constraintSummary(ed));
        }
        if (exception)
          throw new DefinitionException(msg);
        else
          messages.add(new ValidationMessage(Source.ProfileValidator, ValidationMessage.IssueType.VALUE, url, msg, ValidationMessage.IssueSeverity.ERROR));
      }
      // hack around a problem in R4 definitions (somewhere?)
      for (ElementDefinition ed : derived.getSnapshot().getElement()) {
        for (ElementDefinitionMappingComponent mm : ed.getMapping()) {
          if (mm.hasMap()) {
            mm.setMap(mm.getMap().trim());
          }
        }
        for (ElementDefinitionConstraintComponent s : ed.getConstraint()) {
          if (s.hasSource()) {
            String ref = s.getSource();
            if (!Utilities.isAbsoluteUrl(ref)) {
              if (ref.contains(".")) {
                s.setSource("http://hl7.org/fhir/StructureDefinition/"+ref.substring(0, ref.indexOf("."))+"#"+ref);
              } else {
                s.setSource("http://hl7.org/fhir/StructureDefinition/"+ref);
              }
            }  
          }
        }
      }
      if (derived.getDerivation() == TypeDerivationRule.SPECIALIZATION) {
        for (ElementDefinition ed : derived.getSnapshot().getElement()) {
          if (!ed.hasBase()) {
            ed.getBase().setPath(ed.getPath()).setMin(ed.getMin()).setMax(ed.getMax());
          }
        }
      }
      // last, check for wrong profiles or target profiles
      for (ElementDefinition ed : derived.getSnapshot().getElement()) {
        for (TypeRefComponent t : ed.getType()) {
          for (UriType u : t.getProfile()) {
            StructureDefinition sd = context.fetchResource(StructureDefinition.class, u.getValue());
            if (sd == null) {
              if (xver != null && xver.matchingUrl(u.getValue()) && xver.status(u.getValue()) == XVerExtensionStatus.Valid) {
                sd = xver.makeDefinition(u.getValue());              
              }
            }
            if (sd == null) {
              if (messages != null) {
                messages.add(new ValidationMessage(Source.ProfileValidator, ValidationMessage.IssueType.VALUE, url+"#"+ed.getId(), "The type of profile "+u.getValue()+" cannot be checked as the profile is not known", IssueSeverity.WARNING));
              }
            } else {
              String wt = t.getWorkingCode();
              if (ed.getPath().equals("Bundle.entry.response.outcome")) {
                wt = "OperationOutcome";
              }
              if (!sd.getType().equals(wt)) {
                boolean ok = isCompatibleType(wt, sd);
                if (!ok) {
                  String smsg = "The profile "+u.getValue()+" has type "+sd.getType()+" which is not consistent with the stated type "+wt;
                  if (exception)
                    throw new DefinitionException(smsg);
                  else
                    messages.add(new ValidationMessage(Source.ProfileValidator, ValidationMessage.IssueType.VALUE, url+"#"+ed.getId(), smsg, IssueSeverity.ERROR));
                }
              }
            }
          }
        }
      }
    } catch (Exception e) {
      // if we had an exception generating the snapshot, make sure we don't leave any half generated snapshot behind
      derived.setSnapshot(null);
      derived.clearUserData("profileutils.snapshot.generating");
      throw e;
    }
    derived.clearUserData("profileutils.snapshot.generating");
  }

  private void checkGroupConstraints(StructureDefinition derived) {
    List<ElementDefinition> toRemove = new ArrayList<>();
//    List<ElementDefinition> processed = new ArrayList<>();
    for (ElementDefinition element : derived.getSnapshot().getElement()) {
      if (!toRemove.contains(element) && !element.hasSlicing() && !"0".equals(element.getMax())) {
        checkForChildrenInGroup(derived, toRemove, element);
      }
    }
    derived.getSnapshot().getElement().removeAll(toRemove);
  }

  public void checkForChildrenInGroup(StructureDefinition derived, List<ElementDefinition> toRemove, ElementDefinition element) throws Error {
    List<ElementDefinition> children = getChildren(derived, element);
    List<ElementChoiceGroup> groups = readChoices(element, children);
    for (ElementChoiceGroup group : groups) {
      System.out.println(children);
      String mandated = null;
      Set<String> names = new HashSet<>();
      for (ElementDefinition ed : children) {
        String name = tail(ed.getPath());
        if (names.contains(name)) {
          throw new Error("huh?");
        } else {
          names.add(name);
        }
        if (group.getElements().contains(name)) {
          if (ed.getMin() == 1) {
            if (mandated == null) {
              mandated = name;
            } else {
              throw new Error("Error: there are two mandatory elements in "+derived.getUrl()+" when there can only be one: "+mandated+" and "+name);
            }
          }
        }
      }
      if (mandated != null) {
        for (ElementDefinition ed : children) {
          String name = tail(ed.getPath());
          if (group.getElements().contains(name) && !mandated.equals(name)) {
            ed.setMax("0");
            addAllChildren(derived, ed, toRemove);
          }
        }
      }
    }
  }

  private List<ElementDefinition> getChildren(StructureDefinition derived, ElementDefinition element) {
    List<ElementDefinition> elements = derived.getSnapshot().getElement();
    int index = elements.indexOf(element) + 1;
    String path = element.getPath()+".";
    List<ElementDefinition> list = new ArrayList<>();
    while (index < elements.size()) {
      ElementDefinition e = elements.get(index);
      String p = e.getPath();
      if (p.startsWith(path) && !e.hasSliceName()) {
        if (!p.substring(path.length()).contains(".")) {
          list.add(e);
        }
        index++;
      } else  {
        break;
      }
    }
    return list;
  }

  private void addAllChildren(StructureDefinition derived, ElementDefinition element, List<ElementDefinition> toRemove) {
    List<ElementDefinition> children = getChildList(derived, element);
    for (ElementDefinition child : children) {
      toRemove.add(child);
      addAllChildren(derived, child, toRemove);
    }
  }

  private void checkDifferential(List<ElementDefinition> elements, String type, String url) {
    boolean first = true;
    for (ElementDefinition ed : elements) {
      if (!ed.hasPath()) {
        throw new FHIRException(context.formatMessage(I18nConstants.NO_PATH_ON_ELEMENT_IN_DIFFERENTIAL_IN_, url));
      }
      String p = ed.getPath();
      if (p == null) {
        throw new FHIRException(context.formatMessage(I18nConstants.NO_PATH_VALUE_ON_ELEMENT_IN_DIFFERENTIAL_IN_, url));
      }
      if (!((first && type.equals(p)) || p.startsWith(type+"."))) {
        throw new FHIRException(context.formatMessage(I18nConstants.ILLEGAL_PATH__IN_DIFFERENTIAL_IN__MUST_START_WITH_, p, url, type, (first ? " (or be '"+type+"')" : "")));
      }
      if (p.contains(".")) {
        // Element names (the parts of a path delineated by the '.' character) SHALL NOT contain whitespace (i.e. Unicode characters marked as whitespace)
        // Element names SHALL NOT contain the characters ,:;'"/|?!@#$%^&*()[]{}
        // Element names SHOULD not contain non-ASCII characters
        // Element names SHALL NOT exceed 64 characters in length
        String[] pl = p.split("\\.");
        for (String pp : pl) {
          if (pp.length() < 1) {
            throw new FHIRException(context.formatMessage(I18nConstants.ILLEGAL_PATH__IN_DIFFERENTIAL_IN__NAME_PORTION_MISING_, p, url));
          }
          if (pp.length() > 64) {
            throw new FHIRException(context.formatMessage(I18nConstants.ILLEGAL_PATH__IN_DIFFERENTIAL_IN__NAME_PORTION_EXCEEDS_64_CHARS_IN_LENGTH, p, url));
          }
          for (char ch : pp.toCharArray()) {
            if (Character.isWhitespace(ch)) {
              throw new FHIRException(context.formatMessage(I18nConstants.ILLEGAL_PATH__IN_DIFFERENTIAL_IN__NO_UNICODE_WHITESPACE, p, url));
            }
            if (Utilities.existsInList(ch, ',', ':', ';', '\'', '"', '/', '|', '?', '!', '@', '#', '$', '%', '^', '&', '*', '(', ')', '{', '}')) {
              throw new FHIRException(context.formatMessage(I18nConstants.ILLEGAL_PATH__IN_DIFFERENTIAL_IN__ILLEGAL_CHARACTER_, p, url, ch));
            }
            if (ch < ' ' || ch > 'z') {
              throw new FHIRException(context.formatMessage(I18nConstants.ILLEGAL_PATH__IN_DIFFERENTIAL_IN__ILLEGAL_CHARACTER_, p, url, ch));
            }
          }
          if (pp.contains("[") || pp.contains("]")) {
            if (!pp.endsWith("[x]") || (pp.substring(0, pp.length()-3).contains("[") || (pp.substring(0, pp.length()-3).contains("]")))) {
              throw new FHIRException(context.formatMessage(I18nConstants.ILLEGAL_PATH__IN_DIFFERENTIAL_IN__ILLEGAL_CHARACTERS_, p, url));
            }
          }
        }
      }
    }    
  }


  private boolean isCompatibleType(String base, StructureDefinition sdt) {
    StructureDefinition sdb = context.fetchTypeDefinition(base);
    if (sdb.getType().equals(sdt.getType())) {
      return true;
    }
    StructureDefinition sd = context.fetchTypeDefinition(sdt.getType());
    while (sd != null) {
      if (sd.getType().equals(sdb.getType())) {
        return true;
      }
      if (sd.getUrl().equals(sdb.getUrl())) {
        return true;
      }
      sd = context.fetchResource(StructureDefinition.class, sd.getBaseDefinition()); 
    }
    return false;
  }


  private StructureDefinitionDifferentialComponent cloneDiff(StructureDefinitionDifferentialComponent source) {
    StructureDefinitionDifferentialComponent diff = new StructureDefinitionDifferentialComponent();
    for (ElementDefinition sed : source.getElement()) {
      ElementDefinition ted = sed.copy();
      diff.getElement().add(ted);
      ted.setUserData("diff-source", sed);
    }
    return diff;
  }

  private StructureDefinitionSnapshotComponent cloneSnapshot(StructureDefinitionSnapshotComponent source, String baseType, String derivedType) {
  	StructureDefinitionSnapshotComponent diff = new StructureDefinitionSnapshotComponent();
    for (ElementDefinition sed : source.getElement()) {
      ElementDefinition ted = sed.copy();
      ted.setId(ted.getId().replaceFirst(baseType,derivedType));
      ted.setPath(ted.getPath().replaceFirst(baseType,derivedType));
      diff.getElement().add(ted);
    }
    return diff;
  }

  private String constraintSummary(ElementDefinition ed) {
    CommaSeparatedStringBuilder b = new CommaSeparatedStringBuilder();
    if (ed.hasPattern())
      b.append("pattern="+ed.getPattern().fhirType());
    if (ed.hasFixed())
      b.append("fixed="+ed.getFixed().fhirType());
    if (ed.hasConstraint())
      b.append("constraints="+ed.getConstraint().size());
    return b.toString();
  }


  private String sliceSummary(ElementDefinition ed) {
    if (!ed.hasSlicing() && !ed.hasSliceName())
      return "";
    if (ed.hasSliceName())
      return " (slicename = "+ed.getSliceName()+")";
    
    StringBuilder b = new StringBuilder();
    boolean first = true;
    for (ElementDefinitionSlicingDiscriminatorComponent d : ed.getSlicing().getDiscriminator()) {
      if (first) 
        first = false;
      else
        b.append("|");
      b.append(d.getPath());
    }
    return " (slicing by "+b.toString()+")";
  }


  private String typeSummary(ElementDefinition ed) {
    StringBuilder b = new StringBuilder();
    boolean first = true;
    for (TypeRefComponent tr : ed.getType()) {
      if (first) 
        first = false;
      else
        b.append("|");
      b.append(tr.getWorkingCode());
    }
    return b.toString();
  }

  private String typeSummaryWithProfile(ElementDefinition ed) {
    StringBuilder b = new StringBuilder();
    boolean first = true;
    for (TypeRefComponent tr : ed.getType()) {
      if (first) 
        first = false;
      else
        b.append("|");
      b.append(tr.getWorkingCode());
      if (tr.hasProfile()) {
        b.append("(");
        b.append(tr.getProfile());
        b.append(")");
        
      }
    }
    return b.toString();
  }


  private boolean findMatchingElement(String id, List<ElementDefinition> list) {
    for (ElementDefinition ed : list) {
      if (ed.getId().equals(id))
        return true;
      if (id.endsWith("[x]")) {
        if (ed.getId().startsWith(id.substring(0, id.length()-3)) && !ed.getId().substring(id.length()-3).contains("."))
          return true;
      }
    }
    return false;
  }


  /**
   * @param trimDifferential
   * @param srcSD 
   * @throws DefinitionException, FHIRException 
   * @throws Exception
   */
  private ElementDefinition processPaths(String indent, StructureDefinitionSnapshotComponent result, StructureDefinitionSnapshotComponent base, StructureDefinitionDifferentialComponent differential, int baseCursor, int diffCursor, int baseLimit,
      int diffLimit, String url, String webUrl, String profileName, String contextPathSrc, String contextPathDst, boolean trimDifferential, String contextName, String resultPathBase, boolean slicingDone, ElementDefinition slicer, String typeSlicingPath, List<ElementRedirection> redirector, StructureDefinition srcSD) throws DefinitionException, FHIRException {
    if (debug) {
      System.out.println(indent+"PP @ "+resultPathBase+" / "+contextPathSrc+" : base = "+baseCursor+" to "+baseLimit+", diff = "+diffCursor+" to "+diffLimit+" (slicing = "+slicingDone+", redirector = "+(redirector == null ? "null" : redirector.toString())+")");
    }
    ElementDefinition res = null; 
    List<TypeSlice> typeList = new ArrayList<>();
    // just repeat processing entries until we run out of our allowed scope (1st entry, the allowed scope is all the entries)
    while (baseCursor <= baseLimit) {
      // get the current focus of the base, and decide what to do
      ElementDefinition currentBase = base.getElement().get(baseCursor);
      String cpath = fixedPathSource(contextPathSrc, currentBase.getPath(), redirector);
      if (debug) {
        System.out.println(indent+" - "+cpath+": base = "+baseCursor+" ("+descED(base.getElement(),baseCursor)+") to "+baseLimit+" ("+descED(base.getElement(),baseLimit)+"), diff = "+diffCursor+" ("+descED(differential.getElement(),diffCursor)+") to "+diffLimit+" ("+descED(differential.getElement(),diffLimit)+") "+
           "(slicingDone = "+slicingDone+") (diffpath= "+(differential.getElement().size() > diffCursor ? differential.getElement().get(diffCursor).getPath() : "n/a")+")");
      }
      List<ElementDefinition> diffMatches = getDiffMatches(differential, cpath, diffCursor, diffLimit, profileName); // get a list of matching elements in scope

      // in the simple case, source is not sliced.
      if (!currentBase.hasSlicing() || cpath.equals(typeSlicingPath)) {
        if (diffMatches.isEmpty()) { // the differential doesn't say anything about this item
          // so we just copy it in
          ElementDefinition outcome = updateURLs(url, webUrl, currentBase.copy());
          outcome.setPath(fixedPathDest(contextPathDst, outcome.getPath(), redirector, contextPathSrc));
          updateFromBase(outcome, currentBase);
          markDerived(outcome);
          if (resultPathBase == null)
            resultPathBase = outcome.getPath();
          else if (!outcome.getPath().startsWith(resultPathBase))
            throw new DefinitionException(context.formatMessage(I18nConstants.ADDING_WRONG_PATH__OUTCOMEGETPATH___RESULTPATHBASE__, outcome.getPath(), resultPathBase));
          result.getElement().add(outcome);
          if (hasInnerDiffMatches(differential, cpath, diffCursor, diffLimit, base.getElement(), true)) {
            // well, the profile walks into this, so we need to as well
            // did we implicitly step into a new type?
            if (baseHasChildren(base, currentBase)) { // not a new type here
              processPaths(indent+"  ", result, base, differential, baseCursor+1, diffCursor, baseLimit, diffLimit, url, webUrl, profileName, contextPathSrc, contextPathDst, trimDifferential, contextName, resultPathBase, false, null, null, redirector, srcSD);
              baseCursor = indexOfFirstNonChild(base, currentBase, baseCursor+1, baseLimit);
            } else {
              if (outcome.getType().size() == 0) {
                throw new DefinitionException(context.formatMessage(I18nConstants._HAS_NO_CHILDREN__AND_NO_TYPES_IN_PROFILE_, diffMatches.get(0).getPath(), differential.getElement().get(diffCursor).getPath(), profileName));
              }
              boolean nonExtension = false;
              if (outcome.getType().size() > 1) {
                for (TypeRefComponent t : outcome.getType()) {
                  if (!t.getWorkingCode().equals("Reference")) {
                    for (ElementDefinition ed : diffMatches) {
                      if (ed != diffMatches.get(0) && !ed.getPath().endsWith(".extension")) {
                        nonExtension = true;
                      }
                    }
                  }
                }
              }
              if (nonExtension) {
                throw new DefinitionException(context.formatMessage(I18nConstants._HAS_CHILDREN__AND_MULTIPLE_TYPES__IN_PROFILE_, cpath, differential.getElement().get(diffCursor).getPath(), typeCode(outcome.getType()), profileName));
              } 
              StructureDefinition dt = outcome.getType().size() > 1 ? context.fetchTypeDefinition("Element") : getProfileForDataType(outcome.getType().get(0));
              if (dt == null) {
                throw new DefinitionException(context.formatMessage(I18nConstants.UNKNOWN_TYPE__AT_, outcome.getType().get(0), diffMatches.get(0).getPath()));
              }
              contextName = dt.getUrl();
              int start = diffCursor;
              while (differential.getElement().size() > diffCursor && pathStartsWith(differential.getElement().get(diffCursor).getPath(), cpath+"."))
                diffCursor++;
              processPaths(indent+"  ", result, dt.getSnapshot(), differential, 1 /* starting again on the data type, but skip the root */, start, dt.getSnapshot().getElement().size()-1,
                  diffCursor-1, url, getWebUrl(dt, webUrl, indent), profileName, cpath, outcome.getPath(), trimDifferential, contextName, resultPathBase, false, null, null, redirector, srcSD);
            }
          }
          baseCursor++;
        } else if (diffMatches.size() == 1 && (slicingDone || (!isImplicitSlicing(diffMatches.get(0), cpath) && !(diffMatches.get(0).hasSlicing() || (isExtension(diffMatches.get(0)) && diffMatches.get(0).hasSliceName()))))) {// one matching element in the differential
          ElementDefinition template = null;
          if (diffMatches.get(0).hasType() && "Reference".equals(diffMatches.get(0).getType().get(0).getWorkingCode()) && !isValidType(diffMatches.get(0).getType().get(0), currentBase)) {
            throw new DefinitionException(context.formatMessage(I18nConstants.VALIDATION_VAL_ILLEGAL_TYPE_CONSTRAINT, url, diffMatches.get(0).getPath(), diffMatches.get(0).getType().get(0), currentBase.typeSummary()));            
          }
          if (diffMatches.get(0).hasType() && diffMatches.get(0).getType().size() == 1 && diffMatches.get(0).getType().get(0).hasProfile() && !"Reference".equals(diffMatches.get(0).getType().get(0).getWorkingCode())) {
            CanonicalType p = diffMatches.get(0).getType().get(0).getProfile().get(0);
            StructureDefinition sd = context.fetchResource(StructureDefinition.class, p.getValue());
            if (sd == null && xver != null && xver.matchingUrl(p.getValue())) {
              switch (xver.status(p.getValue())) {
              case BadVersion: throw new FHIRException("Reference to invalid version in extension url "+p.getValue());
              case Invalid: throw new FHIRException("Reference to invalid extension "+p.getValue());
              case Unknown: throw new FHIRException("Reference to unknown extension "+p.getValue()); 
              case Valid: 
                sd = xver.makeDefinition(p.getValue());
                generateSnapshot(context.fetchTypeDefinition("Extension"), sd, sd.getUrl(), webUrl, sd.getName());
              }
            }
            if (sd != null) {
              if (!isMatchingType(sd, diffMatches.get(0).getType())) {
                throw new DefinitionException(context.formatMessage(I18nConstants.VALIDATION_VAL_PROFILE_WRONGTYPE2, sd.getUrl(), diffMatches.get(0).getPath(), sd.getType(), p.getValue(), diffMatches.get(0).getType().get(0).getWorkingCode()));            
              }
              if (isGenerating(sd)) {
                // this is a special case, because we're only going to access the first element, and we can rely on the fact that it's already populated.
                // but we check anyway
                if (sd.getSnapshot().getElementFirstRep().isEmpty()) {
                  throw new FHIRException(context.formatMessage(I18nConstants.ATTEMPT_TO_USE_A_SNAPSHOT_ON_PROFILE__AS__BEFORE_IT_IS_GENERATED, sd.getUrl(), "Source for first element"));
                }
              } else if (!sd.hasSnapshot()) {
                StructureDefinition sdb = context.fetchResource(StructureDefinition.class, sd.getBaseDefinition());
                if (sdb == null)
                  throw new DefinitionException(context.formatMessage(I18nConstants.UNABLE_TO_FIND_BASE__FOR_, sd.getBaseDefinition(), sd.getUrl()));
                checkNotGenerating(sdb, "an extension base");
                generateSnapshot(sdb, sd, sd.getUrl(), (sdb.hasUserData("path")) ? Utilities.extractBaseUrl(sdb.getUserString("path")) : webUrl, sd.getName());
              }
              ElementDefinition src;
              if (p.hasExtension(ToolingExtensions.EXT_PROFILE_ELEMENT)) {
                 src = null;
                 String eid = p.getExtensionString(ToolingExtensions.EXT_PROFILE_ELEMENT);
                 for (ElementDefinition t : sd.getSnapshot().getElement()) {
                   if (eid.equals(t.getId()))
                     src = t;
                 }
                 if (src == null)
                  throw new DefinitionException(context.formatMessage(I18nConstants.UNABLE_TO_FIND_ELEMENT__IN_, eid, p.getValue()));
              } else 
                src = sd.getSnapshot().getElement().get(0);
              template = src.copy().setPath(currentBase.getPath());
              template.setSliceName(null);
              // temporary work around
              if (!"Extension".equals(diffMatches.get(0).getType().get(0).getCode())) {
                template.setMin(currentBase.getMin());
                template.setMax(currentBase.getMax());
              }
            }
          } 
          if (template == null)
            template = currentBase.copy();
          else
            // some of what's in currentBase overrides template
            template = fillOutFromBase(template, currentBase);
          
          ElementDefinition outcome = updateURLs(url, webUrl, template);
          outcome.setPath(fixedPathDest(contextPathDst, outcome.getPath(), redirector, contextPathSrc));
          if (res == null)
            res = outcome;
          updateFromBase(outcome, currentBase);
          if (diffMatches.get(0).hasSliceName()) {
            outcome.setSliceName(diffMatches.get(0).getSliceName());
            if (!diffMatches.get(0).hasMin() && (diffMatches.size() > 1 || slicer == null || slicer.getSlicing().getRules() != SlicingRules.CLOSED)  && !currentBase.hasSliceName()) {
              if (!cpath.endsWith("xtension.value[x]")) { // hack work around for problems with snapshots in official releases
                outcome.setMin(0);
              }
            }
          }
          updateFromDefinition(outcome, diffMatches.get(0), profileName, trimDifferential, url, srcSD);
          removeStatusExtensions(outcome);
//          if (outcome.getPath().endsWith("[x]") && outcome.getType().size() == 1 && !outcome.getType().get(0).getCode().equals("*") && !diffMatches.get(0).hasSlicing()) // if the base profile allows multiple types, but the profile only allows one, rename it
//            outcome.setPath(outcome.getPath().substring(0, outcome.getPath().length()-3)+Utilities.capitalize(outcome.getType().get(0).getCode()));
          outcome.setSlicing(null);
          if (resultPathBase == null)
            resultPathBase = outcome.getPath();
          else if (!outcome.getPath().startsWith(resultPathBase))
            throw new DefinitionException(context.formatMessage(I18nConstants.ADDING_WRONG_PATH));
          result.getElement().add(outcome);
          baseCursor++;
          diffCursor = differential.getElement().indexOf(diffMatches.get(0))+1;
          if (diffLimit >= diffCursor && outcome.getPath().contains(".") && (isDataType(outcome.getType()) || isBaseResource(outcome.getType()) || outcome.hasContentReference())) {  // don't want to do this for the root, since that's base, and we're already processing it
            if (pathStartsWith(differential.getElement().get(diffCursor).getPath(), diffMatches.get(0).getPath()+".") && !baseWalksInto(base.getElement(), baseCursor)) {
              if (outcome.getType().size() > 1) {
                if (outcome.getPath().endsWith("[x]") && !diffMatches.get(0).getPath().endsWith("[x]")) {
                  String en = tail(outcome.getPath());
                  String tn = tail(diffMatches.get(0).getPath());
                  String t = tn.substring(en.length()-3);
                  if (isPrimitive(Utilities.uncapitalize(t)))
                    t = Utilities.uncapitalize(t);
                  List<TypeRefComponent> ntr = getByTypeName(outcome.getType(), t); // keep any additional information
                  if (ntr.isEmpty()) 
                    ntr.add(new TypeRefComponent().setCode(t));
                  outcome.getType().clear();
                  outcome.getType().addAll(ntr);
                }
                if (outcome.getType().size() > 1)
                  for (TypeRefComponent t : outcome.getType()) {
                    if (!t.getCode().equals("Reference")) {
                      boolean nonExtension = false;
                      for (ElementDefinition ed : diffMatches)
                        if (ed != diffMatches.get(0) && !ed.getPath().endsWith(".extension"))
                          nonExtension = true;
                      if (nonExtension)
                        throw new DefinitionException(context.formatMessage(I18nConstants._HAS_CHILDREN__AND_MULTIPLE_TYPES__IN_PROFILE_, diffMatches.get(0).getPath(), differential.getElement().get(diffCursor).getPath(), typeCode(outcome.getType()), profileName));
                    }
                }
              }
              int start = diffCursor;
              while (diffCursor <= diffLimit && differential.getElement().size() > diffCursor && pathStartsWith(differential.getElement().get(diffCursor).getPath(), diffMatches.get(0).getPath()+"."))
                diffCursor++;
              if (outcome.hasContentReference()) {
                ElementDefinitionResolution tgt = getElementById(srcSD, base.getElement(), outcome.getContentReference());
                if (tgt == null)
                  throw new DefinitionException(context.formatMessage(I18nConstants.UNABLE_TO_RESOLVE_REFERENCE_TO_, outcome.getContentReference()));
                replaceFromContentReference(outcome, tgt.getElement());
                if (tgt.getSource() != srcSD) {
                  base = tgt.getSource().getSnapshot();
                  int nbc = base.getElement().indexOf(tgt.getElement())+1;
                  int nbl = nbc;
                  while (nbl < base.getElement().size() && base.getElement().get(nbl).getPath().startsWith(tgt.getElement().getPath()+"."))
                    nbl++;
                  processPaths(indent+"  ", result, base, differential, nbc, start - 1, nbl-1, diffCursor - 1, url, webUrl, profileName, tgt.getElement().getPath(), diffMatches.get(0).getPath(), trimDifferential, contextName, resultPathBase, false, null, null, redirectorStack(redirector, outcome, cpath), tgt.getSource());
                } else {
                  int nbc = base.getElement().indexOf(tgt.getElement())+1;
                  int nbl = nbc;
                  while (nbl < base.getElement().size() && base.getElement().get(nbl).getPath().startsWith(tgt.getElement().getPath()+"."))
                    nbl++;
                   processPaths(indent+"  ", result, base, differential, nbc, start - 1, nbl-1, diffCursor - 1, url, webUrl, profileName, tgt.getElement().getPath(), diffMatches.get(0).getPath(), trimDifferential, contextName, resultPathBase, false, null, null, redirectorStack(redirector, outcome, cpath), srcSD);
                }
              } else {
                StructureDefinition dt = outcome.getType().size() == 1 ? getProfileForDataType(outcome.getType().get(0)) : getProfileForDataType("Element");
                if (dt == null)
                  throw new DefinitionException(context.formatMessage(I18nConstants._HAS_CHILDREN__FOR_TYPE__IN_PROFILE__BUT_CANT_FIND_TYPE, diffMatches.get(0).getPath(), differential.getElement().get(diffCursor).getPath(), typeCode(outcome.getType()), profileName));
                contextName = dt.getUrl();
                processPaths(indent+"  ", result, dt.getSnapshot(), differential, 1 /* starting again on the data type, but skip the root */, start, dt.getSnapshot().getElement().size()-1,
                    diffCursor - 1, url, getWebUrl(dt, webUrl, indent), profileName+pathTail(diffMatches, 0), diffMatches.get(0).getPath(), outcome.getPath(), trimDifferential, contextName, resultPathBase, false, null, null, new ArrayList<ElementRedirection>(), srcSD);
              }
            }
          }
        } else if (diffsConstrainTypes(diffMatches, cpath, typeList)) {
          int start = 0;
          int nbl = findEndOfElement(base, baseCursor);
          int ndc = differential.getElement().indexOf(diffMatches.get(0));
          ElementDefinition elementToRemove = null;
          boolean shortCut = !typeList.isEmpty() && typeList.get(0).type != null;
          // we come here whether they are sliced in the diff, or whether the short cut is used.
          if (shortCut) {
            // this is the short cut method, we've just dived in and specified a type slice.
            // in R3 (and unpatched R4, as a workaround right now...
            if (!FHIRVersion.isR4Plus(context.getVersion()) || !newSlicingProcessing) { // newSlicingProcessing is a work around for editorial loop dependency
              // we insert a cloned element with the right types at the start of the diffMatches
              ElementDefinition ed = new ElementDefinition();
              ed.setPath(determineTypeSlicePath(diffMatches.get(0).getPath(), cpath));
              for (TypeSlice ts : typeList) 
                ed.addType().setCode(ts.type);
              ed.setSlicing(new ElementDefinitionSlicingComponent());
              ed.getSlicing().addDiscriminator().setType(DiscriminatorType.TYPE).setPath("$this");
              ed.getSlicing().setRules(SlicingRules.CLOSED);
              ed.getSlicing().setOrdered(false);
              diffMatches.add(0, ed);
              differential.getElement().add(ndc, ed);
              elementToRemove = ed;
            } else {
              // as of R4, this changed; if there's no slice, there's no constraint on the slice types, only one the type.
              // so the element we insert specifies no types (= all types) allowed in the base, not just the listed type.
              // see also discussion here: https://chat.fhir.org/#narrow/stream/179177-conformance/topic/Slicing.20a.20non-repeating.20element
              ElementDefinition ed = new ElementDefinition();
              ed.setPath(determineTypeSlicePath(diffMatches.get(0).getPath(), cpath));
              ed.setSlicing(new ElementDefinitionSlicingComponent());
              ed.getSlicing().addDiscriminator().setType(DiscriminatorType.TYPE).setPath("$this");
              ed.getSlicing().setRules(SlicingRules.CLOSED);
              ed.getSlicing().setOrdered(false);
              diffMatches.add(0, ed);
              differential.getElement().add(ndc, ed);
              elementToRemove = ed;
            }
          }
          int ndl = findEndOfElement(differential, ndc);
          // the first element is setting up the slicing

          if (diffMatches.get(0).getSlicing().hasOrdered()) {
            if (diffMatches.get(0).getSlicing().getOrdered()) {
              throw new FHIRException(context.formatMessage(I18nConstants.ERROR_AT_PATH__IN__TYPE_SLICING_WITH_SLICINGORDERED__TRUE, cpath, url));
            }
          }
          if (diffMatches.get(0).getSlicing().hasDiscriminator()) {
            if (diffMatches.get(0).getSlicing().getDiscriminator().size() != 1) {
              throw new FHIRException(context.formatMessage(I18nConstants.ERROR_AT_PATH__IN__TYPE_SLICING_WITH_SLICINGDISCRIMINATORCOUNT__1, cpath, url));
            }
            if (diffMatches.get(0).getSlicing().getDiscriminatorFirstRep().getType() != DiscriminatorType.TYPE) {
              throw new FHIRException(context.formatMessage(I18nConstants.ERROR_AT_PATH__IN__TYPE_SLICING_WITH_SLICINGDISCRIMINATORTYPE__TYPE, cpath, url));
            }
            if (!"$this".equals(diffMatches.get(0).getSlicing().getDiscriminatorFirstRep().getPath())) {
              throw new FHIRException(context.formatMessage(I18nConstants.ERROR_AT_PATH__IN__TYPE_SLICING_WITH_SLICINGDISCRIMINATORPATH__THIS, cpath, url));
            }
          }
          // check the slice names too while we're at it...
          for (TypeSlice ts : typeList) {
              if (ts.type != null) {
                String tn = rootName(cpath)+Utilities.capitalize(ts.type);
                if (!ts.defn.hasSliceName()) {
                  ts.defn.setSliceName(tn);
                } else if (!ts.defn.getSliceName().equals(tn)) {
                  if (autoFixSliceNames) {
                    ts.defn.setSliceName(tn);
                  } else {
                    throw new FHIRException(context.formatMessage(I18nConstants.ERROR_AT_PATH__SLICE_NAME_MUST_BE__BUT_IS_, (!Utilities.noString(contextPathSrc) ? contextPathSrc : cpath), tn, ts.defn.getSliceName()));
                  }
                } if (!ts.defn.hasType()) {
                  ts.defn.addType().setCode(ts.type);
                } else if (ts.defn.getType().size() > 1) {
                  throw new FHIRException(context.formatMessage(I18nConstants.ERROR_AT_PATH__SLICE_FOR_TYPE__HAS_MORE_THAN_ONE_TYPE_, (!Utilities.noString(contextPathSrc) ? contextPathSrc : cpath), tn, ts.defn.typeSummary()));
                } else if (!ts.defn.getType().get(0).getCode().equals(ts.type)) {
                  throw new FHIRException(context.formatMessage(I18nConstants.ERROR_AT_PATH__SLICE_FOR_TYPE__HAS_WRONG_TYPE_, (!Utilities.noString(contextPathSrc) ? contextPathSrc : cpath), tn, ts.defn.typeSummary()));
                }
              }
            }

          // ok passed the checks.
          // copy the root diff, and then process any children it has
          ElementDefinition e = processPaths(indent+"  ", result, base, differential, baseCursor, ndc, nbl, ndl, url, webUrl, profileName+pathTail(diffMatches, 0), contextPathSrc, contextPathDst, 
              trimDifferential, contextName, resultPathBase, true, null, null, redirector, srcSD);
          if (e==null)
            throw new FHIRException(context.formatMessage(I18nConstants.DID_NOT_FIND_TYPE_ROOT_, diffMatches.get(0).getPath()));
          // now set up slicing on the e (cause it was wiped by what we called.
          e.setSlicing(new ElementDefinitionSlicingComponent());
          e.getSlicing().addDiscriminator().setType(DiscriminatorType.TYPE).setPath("$this");
          e.getSlicing().setRules(SlicingRules.CLOSED); // type slicing is always closed; the differential might call it open, but that just means it's not constraining the slices it doesn't mention
          e.getSlicing().setOrdered(false);
         
          start++;

          String fixedType = null;
          // now process the siblings, which should each be type constrained - and may also have their own children
          // now we process the base scope repeatedly for each instance of the item in the differential list
          for (int i = start; i < diffMatches.size(); i++) {
            // our processing scope for the differential is the item in the list, and all the items before the next one in the list
            if (diffMatches.get(i).getMin() > 0) {
              if (diffMatches.size() > i+1) {
                throw new FHIRException(context.formatMessage(I18nConstants.INVALID_SLICING__THERE_IS_MORE_THAN_ONE_TYPE_SLICE_AT__BUT_ONE_OF_THEM__HAS_MIN__1_SO_THE_OTHER_SLICES_CANNOT_EXIST, diffMatches.get(i).getPath(), diffMatches.get(i).getSliceName()));
              } else {
                e.setMin(1);
              }
              fixedType = determineFixedType(diffMatches, fixedType, i);
            }
            ndc = differential.getElement().indexOf(diffMatches.get(i));
            ndl = findEndOfElement(differential, ndc);
            processPaths(indent+"  ", result, base, differential, baseCursor, ndc, nbl, ndl, url, webUrl, profileName+pathTail(diffMatches, i), contextPathSrc, contextPathDst, trimDifferential, contextName, resultPathBase, true, e, null, redirector, srcSD);
          }
          if (elementToRemove != null) {
            differential.getElement().remove(elementToRemove);
            ndl--;
          }
          if (fixedType != null) {
            for (Iterator<TypeRefComponent> iter = e.getType().iterator(); iter.hasNext(); ) {
              TypeRefComponent tr = iter.next();
              if (!tr.getCode().equals(fixedType)) {
                iter.remove();
              }
            }
          }
          if (!"0".equals(e.getMax())) {
            // check that there's a slice for each allowed types 
            Set<String> allowedTypes = getListOfTypes(e);
            for (TypeSlice t : typeList) {
              if (t.type != null) {
                allowedTypes.remove(t.type);
              } else if (t.getDefn().hasSliceName() && t.getDefn().getType().size() == 1) {
                allowedTypes.remove(t.getDefn().getType().get(0).getCode());              
              }
            }
            if (!allowedTypes.isEmpty()) {
              if (cpath.contains("xtension.value")) {
                for (Iterator<TypeRefComponent> iter = e.getType().iterator(); iter.hasNext(); ) {
                  TypeRefComponent tr = iter.next();
                  if (allowedTypes.contains(tr.getCode())) {
                    iter.remove();
                  }
                }
//                System.out.println("!!: Extension Error at "+cpath+": Allowed Types not sliced = "+allowedTypes+". !Extension!!");
//                throw new Error("Extension Error at "+cpath+": Allowed Types not sliced = "+allowedTypes+". !Extension!!");

              } else {
                e.getSlicing().setRules(SlicingRules.OPEN);
              }
            }
          }
          // ok, done with that - next in the base list
          baseCursor = nbl+1;
          diffCursor = ndl+1;
          
        } else {
          // ok, the differential slices the item. Let's check our pre-conditions to ensure that this is correct
          if (!unbounded(currentBase) && !isSlicedToOneOnly(diffMatches.get(0)))
            // you can only slice an element that doesn't repeat if the sum total of your slices is limited to 1
            // (but you might do that in order to split up constraints by type)
            throw new DefinitionException(context.formatMessage(I18nConstants.ATTEMPT_TO_A_SLICE_AN_ELEMENT_THAT_DOES_NOT_REPEAT__FROM__IN_, currentBase.getPath(), currentBase.getPath(), contextName, url, diffMatches.get(0).getId(), sliceNames(diffMatches)));
          if (!diffMatches.get(0).hasSlicing() && !isExtension(currentBase)) // well, the diff has set up a slice, but hasn't defined it. this is an error
            throw new DefinitionException(context.formatMessage(I18nConstants.DIFFERENTIAL_DOES_NOT_HAVE_A_SLICE__B_OF_____IN_PROFILE_, currentBase.getPath(), baseCursor, baseLimit, diffCursor, diffLimit, url));

          // well, if it passed those preconditions then we slice the dest.
          int start = 0;
          int nbl = findEndOfElement(base, baseCursor);
//          if (diffMatches.size() > 1 && diffMatches.get(0).hasSlicing() && differential.getElement().indexOf(diffMatches.get(1)) > differential.getElement().indexOf(diffMatches.get(0))+1) {
          ElementDefinition slicerElement;
          if (diffMatches.size() > 1 && diffMatches.get(0).hasSlicing() && (nbl > baseCursor || differential.getElement().indexOf(diffMatches.get(1)) > differential.getElement().indexOf(diffMatches.get(0))+1)) { // there's a default set before the slices
            int ndc = differential.getElement().indexOf(diffMatches.get(0));
            int ndl = findEndOfElement(differential, ndc);
            ElementDefinition e = processPaths(indent+"  ", result, base, differential, baseCursor, ndc, nbl, ndl, url, webUrl, profileName+pathTail(diffMatches, 0), contextPathSrc, contextPathDst, 
                trimDifferential, contextName, resultPathBase, true, null, null, redirector, srcSD);
            if (e==null)
              throw new FHIRException(context.formatMessage(I18nConstants.DID_NOT_FIND_SINGLE_SLICE_, diffMatches.get(0).getPath()));
            e.setSlicing(diffMatches.get(0).getSlicing());
            slicerElement = e;
            start++;
          } else {
            // we're just going to accept the differential slicing at face value
            ElementDefinition outcome = updateURLs(url, webUrl, currentBase.copy());
            outcome.setPath(fixedPathDest(contextPathDst, outcome.getPath(), redirector, contextPathSrc));
            updateFromBase(outcome, currentBase);

            if (!diffMatches.get(0).hasSlicing())
              outcome.setSlicing(makeExtensionSlicing());
            else
              outcome.setSlicing(diffMatches.get(0).getSlicing().copy());
            if (!outcome.getPath().startsWith(resultPathBase))
              throw new DefinitionException(context.formatMessage(I18nConstants.ADDING_WRONG_PATH));
            result.getElement().add(outcome);
            slicerElement = outcome;
            
            // differential - if the first one in the list has a name, we'll process it. Else we'll treat it as the base definition of the slice.
            if (!diffMatches.get(0).hasSliceName()) {
              updateFromDefinition(outcome, diffMatches.get(0), profileName, trimDifferential, url, srcSD);
              removeStatusExtensions(outcome);
              if (!outcome.hasContentReference() && !outcome.hasType()) {
                throw new DefinitionException(context.formatMessage(I18nConstants.NOT_DONE_YET));
              }
              if (hasInnerDiffMatches(differential, currentBase.getPath(), diffCursor, diffLimit, base.getElement(), false)) {
                if (baseHasChildren(base, currentBase)) { // not a new type here
                  throw new Error("This situation is not yet handled (constrain slicing to 1..1 and fix base slice for inline structure - please report issue to grahame@fhir.org along with a test case that reproduces this error (@ "+cpath+" | "+currentBase.getPath()+")");
                } else {
                  StructureDefinition dt = getTypeForElement(differential, diffCursor, profileName, diffMatches, outcome);
                  contextName = dt.getUrl();
                  diffCursor++;
                  start = diffCursor;
                  while (differential.getElement().size() > diffCursor && pathStartsWith(differential.getElement().get(diffCursor).getPath(), cpath+"."))
                    diffCursor++;
                  diffCursor--;
                  processPaths(indent+"  ", result, dt.getSnapshot(), differential, 1 /* starting again on the data type, but skip the root */, start, dt.getSnapshot().getElement().size()-1,
                      diffCursor, url, getWebUrl(dt, webUrl, indent), profileName, cpath, outcome.getPath(), trimDifferential, contextName, resultPathBase, false, null, null, redirector, srcSD);
                }
              }
              start++;
              // result.getElement().remove(result.getElement().size()-1);
            } else 
              checkExtensionDoco(outcome);
          }
          // now, for each entry in the diff matches, we're going to process the base item
          // our processing scope for base is all the children of the current path
          int ndc = diffCursor;
          int ndl = diffCursor;
          for (int i = start; i < diffMatches.size(); i++) {
            // our processing scope for the differential is the item in the list, and all the items before the next one in the list
            ndc = differential.getElement().indexOf(diffMatches.get(i));
            ndl = findEndOfElement(differential, ndc);
/*            if (skipSlicingElement && i == 0) {
              ndc = ndc + 1;
              if (ndc > ndl)
                continue;
            }*/
            // now we process the base scope repeatedly for each instance of the item in the differential list
            processPaths(indent+"  ", result, base, differential, baseCursor, ndc, nbl, ndl, url, webUrl, profileName+pathTail(diffMatches, i), contextPathSrc, contextPathDst, trimDifferential, contextName, resultPathBase, true, slicerElement, null, redirector, srcSD);
          }
          // ok, done with that - next in the base list
          baseCursor = nbl+1;
          diffCursor = ndl+1;
        }
      } else {
        // the item is already sliced in the base profile.
        // here's the rules
        //  1. irrespective of whether the slicing is ordered or not, the definition order must be maintained
        //  2. slice element names have to match.
        //  3. new slices must be introduced at the end
        // corallory: you can't re-slice existing slices. is that ok?

        // we're going to need this:
        String path = currentBase.getPath();
        ElementDefinition original = currentBase;

        if (diffMatches.isEmpty()) {
          if (hasInnerDiffMatches(differential, path, diffCursor, diffLimit, base.getElement(), true)) {
            // so we just copy it in
            ElementDefinition outcome = updateURLs(url, webUrl, currentBase.copy());
            outcome.setPath(fixedPathDest(contextPathDst, outcome.getPath(), redirector, contextPathSrc));
            updateFromBase(outcome, currentBase);
            markDerived(outcome);
            if (resultPathBase == null)
              resultPathBase = outcome.getPath();
            else if (!outcome.getPath().startsWith(resultPathBase))
              throw new DefinitionException(context.formatMessage(I18nConstants.ADDING_WRONG_PATH));
            result.getElement().add(outcome);
            // the profile walks into this, so we need to as well
            // did we implicitly step into a new type?
            if (baseHasChildren(base, currentBase)) { // not a new type here
              processPaths(indent+"  ", result, base, differential, baseCursor+1, diffCursor, baseLimit, diffLimit, url, webUrl, profileName, contextPathSrc, contextPathDst, trimDifferential, contextName, resultPathBase, false, null, null, redirector, srcSD);
              baseCursor = indexOfFirstNonChild(base, currentBase, baseCursor, baseLimit);
            } else {
              StructureDefinition dt = getTypeForElement(differential, diffCursor, profileName, diffMatches, outcome);
              contextName = dt.getUrl();
              int start = diffCursor;
              while (differential.getElement().size() > diffCursor && pathStartsWith(differential.getElement().get(diffCursor).getPath(), cpath+"."))
                diffCursor++;
              processPaths(indent+"  ", result, dt.getSnapshot(), differential, 1 /* starting again on the data type, but skip the root */, start, dt.getSnapshot().getElement().size()-1,
                  diffCursor-1, url, getWebUrl(dt, webUrl, indent), profileName, cpath, outcome.getPath(), trimDifferential, contextName, resultPathBase, false, null, null, redirector, srcSD);
            }
            baseCursor++;
          } else {
            // the differential doesn't say anything about this item
            // copy across the currentbase, and all of its children and siblings
            while (baseCursor < base.getElement().size() && base.getElement().get(baseCursor).getPath().startsWith(path)) {
              ElementDefinition outcome = updateURLs(url, webUrl, base.getElement().get(baseCursor).copy());
              outcome.setPath(fixedPathDest(contextPathDst, outcome.getPath(), redirector, contextPathSrc));
              if (!outcome.getPath().startsWith(resultPathBase))
                throw new DefinitionException(context.formatMessage(I18nConstants.ADDING_WRONG_PATH_IN_PROFILE___VS_, profileName, outcome.getPath(), resultPathBase));
              result.getElement().add(outcome); // so we just copy it in
              baseCursor++;
            }
          }
        } else if (diffsConstrainTypes(diffMatches, cpath, typeList)) {
          int start = 0;
          int nbl = findEndOfElement(base, baseCursor);
          int ndc = differential.getElement().indexOf(diffMatches.get(0));
          ElementDefinition elementToRemove = null;
          boolean shortCut = (!typeList.isEmpty() && typeList.get(0).type != null) || (diffMatches.get(0).hasSliceName() && !diffMatches.get(0).hasSlicing());
          // we come here whether they are sliced in the diff, or whether the short cut is used.
          if (shortCut) {
            // this is the short cut method, we've just dived in and specified a type slice.
            // in R3 (and unpatched R4, as a workaround right now...
            if (!FHIRVersion.isR4Plus(context.getVersion()) || !newSlicingProcessing) { // newSlicingProcessing is a work around for editorial loop dependency
              // we insert a cloned element with the right types at the start of the diffMatches
              ElementDefinition ed = new ElementDefinition();
              ed.setPath(determineTypeSlicePath(diffMatches.get(0).getPath(), cpath));
              for (TypeSlice ts : typeList) 
                ed.addType().setCode(ts.type);
              ed.setSlicing(new ElementDefinitionSlicingComponent());
              ed.getSlicing().addDiscriminator().setType(DiscriminatorType.TYPE).setPath("$this");
              ed.getSlicing().setRules(SlicingRules.CLOSED);
              ed.getSlicing().setOrdered(false);
              diffMatches.add(0, ed);
              differential.getElement().add(ndc, ed);
              elementToRemove = ed;
            } else {
              // as of R4, this changed; if there's no slice, there's no constraint on the slice types, only one the type.
              // so the element we insert specifies no types (= all types) allowed in the base, not just the listed type.
              // see also discussion here: https://chat.fhir.org/#narrow/stream/179177-conformance/topic/Slicing.20a.20non-repeating.20element
              ElementDefinition ed = new ElementDefinition();
              ed.setPath(determineTypeSlicePath(diffMatches.get(0).getPath(), cpath));
              ed.setSlicing(new ElementDefinitionSlicingComponent());
              ed.getSlicing().addDiscriminator().setType(DiscriminatorType.TYPE).setPath("$this");
              ed.getSlicing().setRules(SlicingRules.CLOSED);
              ed.getSlicing().setOrdered(false);
              diffMatches.add(0, ed);
              differential.getElement().add(ndc, ed);
              elementToRemove = ed;
            }
          }
          int ndl = findEndOfElement(differential, ndc);
          // the first element is setting up the slicing

          if (diffMatches.get(0).getSlicing().hasOrdered()) {
            if (diffMatches.get(0).getSlicing().getOrdered()) {
              throw new FHIRException(context.formatMessage(I18nConstants.ERROR_AT_PATH__IN__TYPE_SLICING_WITH_SLICINGORDERED__TRUE, cpath, url));
            }
          }
          if (diffMatches.get(0).getSlicing().hasDiscriminator()) {
            if (diffMatches.get(0).getSlicing().getDiscriminator().size() != 1) {
              throw new FHIRException(context.formatMessage(I18nConstants.ERROR_AT_PATH__IN__TYPE_SLICING_WITH_SLICINGDISCRIMINATORCOUNT__1, cpath, url));
            }
            if (diffMatches.get(0).getSlicing().getDiscriminatorFirstRep().getType() != DiscriminatorType.TYPE) {
              throw new FHIRException(context.formatMessage(I18nConstants.ERROR_AT_PATH__IN__TYPE_SLICING_WITH_SLICINGDISCRIMINATORTYPE__TYPE, cpath, url));
            }
            if (!"$this".equals(diffMatches.get(0).getSlicing().getDiscriminatorFirstRep().getPath())) {
              throw new FHIRException(context.formatMessage(I18nConstants.ERROR_AT_PATH__IN__TYPE_SLICING_WITH_SLICINGDISCRIMINATORPATH__THIS, cpath, url));
            }
          }
          // check the slice names too while we're at it...
          for (TypeSlice ts : typeList) {
            if (ts.type != null) {
              String tn = rootName(cpath)+Utilities.capitalize(ts.type);
              if (!ts.defn.hasSliceName()) {
                ts.defn.setSliceName(tn);
              } else if (!ts.defn.getSliceName().equals(tn)) {
                throw new FHIRException(context.formatMessage(I18nConstants.ERROR_AT_PATH__SLICE_NAME_MUST_BE__BUT_IS_, (!Utilities.noString(contextPathSrc) ? contextPathSrc : cpath), tn, ts.defn.getSliceName()));
              } if (!ts.defn.hasType()) {
                ts.defn.addType().setCode(ts.type);
              } else if (ts.defn.getType().size() > 1) {
                throw new FHIRException(context.formatMessage(I18nConstants.ERROR_AT_PATH__SLICE_FOR_TYPE__HAS_MORE_THAN_ONE_TYPE_, (!Utilities.noString(contextPathSrc) ? contextPathSrc : cpath), tn, ts.defn.typeSummary()));
              } else if (!ts.defn.getType().get(0).getCode().equals(ts.type)) {
                throw new FHIRException(context.formatMessage(I18nConstants.ERROR_AT_PATH__SLICE_FOR_TYPE__HAS_WRONG_TYPE_, (!Utilities.noString(contextPathSrc) ? contextPathSrc : cpath), tn, ts.defn.typeSummary()));
              }
            }
          }

          // ok passed the checks.
          // copy the root diff, and then process any children it has
          ElementDefinition e = processPaths(indent+"  ", result, base, differential, baseCursor, ndc, nbl, ndl, url, webUrl, profileName+pathTail(diffMatches, 0), contextPathSrc, contextPathDst, 
              trimDifferential, contextName, resultPathBase, true, null, cpath, redirector, srcSD);
          if (e==null)
            throw new FHIRException(context.formatMessage(I18nConstants.DID_NOT_FIND_TYPE_ROOT_, diffMatches.get(0).getPath()));
          // now set up slicing on the e (cause it was wiped by what we called.
          e.setSlicing(new ElementDefinitionSlicingComponent());
          e.getSlicing().addDiscriminator().setType(DiscriminatorType.TYPE).setPath("$this");
          e.getSlicing().setRules(SlicingRules.CLOSED); // type slicing is always closed; the differential might call it open, but that just means it's not constraining the slices it doesn't mention
          e.getSlicing().setOrdered(false);
          start++;

          String fixedType = null;
          List<BaseTypeSlice> baseSlices = findBaseSlices(base, nbl);
          // now process the siblings, which should each be type constrained - and may also have their own children. they may match existing slices
          // now we process the base scope repeatedly for each instance of the item in the differential list
          for (int i = start; i < diffMatches.size(); i++) {
            String type = determineFixedType(diffMatches, fixedType, i);
            // our processing scope for the differential is the item in the list, and all the items before the next one in the list
            if (diffMatches.get(i).getMin() > 0) {
              if (diffMatches.size() > i+1) {
                throw new FHIRException(context.formatMessage(I18nConstants.INVALID_SLICING__THERE_IS_MORE_THAN_ONE_TYPE_SLICE_AT__BUT_ONE_OF_THEM__HAS_MIN__1_SO_THE_OTHER_SLICES_CANNOT_EXIST, diffMatches.get(i).getPath(), diffMatches.get(i).getSliceName()));
              }
              fixedType = type;
            }
            ndc = differential.getElement().indexOf(diffMatches.get(i));
            ndl = findEndOfElement(differential, ndc);
            int sStart = baseCursor;
            int sEnd = nbl;
            BaseTypeSlice bs = chooseMatchingBaseSlice(baseSlices, type);
            if (bs != null) {
              sStart = bs.start;
              sEnd = bs.end;
              bs.handled = true;
            }
            processPaths(indent+"  ", result, base, differential, sStart, ndc, sEnd, ndl, url, webUrl, profileName+pathTail(diffMatches, i), contextPathSrc, contextPathDst, trimDifferential, contextName, resultPathBase, true, e, cpath, redirector, srcSD);
          }
          if (elementToRemove != null) {
            differential.getElement().remove(elementToRemove);
            ndl--;
          }
          if (fixedType != null) {
            for (Iterator<TypeRefComponent> iter = e.getType().iterator(); iter.hasNext(); ) {
              TypeRefComponent tr = iter.next();
              if (!tr.getCode().equals(fixedType)) {
                iter.remove();
              }
            }
          }
          for (BaseTypeSlice bs : baseSlices) {
            if (!bs.handled) {
              // ok we gimme up a fake differential that says nothing, and run that against the slice.
              StructureDefinitionDifferentialComponent fakeDiff = new StructureDefinitionDifferentialComponent();
              fakeDiff.getElementFirstRep().setPath(bs.defn.getPath());
              processPaths(indent+"  ", result, base, fakeDiff, bs.start, 0, bs.end, 0, url, webUrl, profileName+tail(bs.defn.getPath()), contextPathSrc, contextPathDst, trimDifferential, contextName, resultPathBase, true, e, cpath, redirector, srcSD);
              
            }
          }
          // ok, done with that - next in the base list
          baseCursor = baseSlices.get(baseSlices.size()-1).end+1;
          diffCursor = ndl+1;
          //throw new Error("not done yet - slicing / types @ "+cpath);
        } else {
          // first - check that the slicing is ok
          boolean closed = currentBase.getSlicing().getRules() == SlicingRules.CLOSED;
          int diffpos = 0;
          boolean isExtension = cpath.endsWith(".extension") || cpath.endsWith(".modifierExtension");
          if (diffMatches.get(0).hasSlicing()) { // it might be null if the differential doesn't want to say anything about slicing
//            if (!isExtension)
//              diffpos++; // if there's a slice on the first, we'll ignore any content it has
            ElementDefinitionSlicingComponent dSlice = diffMatches.get(0).getSlicing();
            ElementDefinitionSlicingComponent bSlice = currentBase.getSlicing();
            if (dSlice.hasOrderedElement() && bSlice.hasOrderedElement() && !orderMatches(dSlice.getOrderedElement(), bSlice.getOrderedElement()))
              throw new DefinitionException(context.formatMessage(I18nConstants.SLICING_RULES_ON_DIFFERENTIAL__DO_NOT_MATCH_THOSE_ON_BASE___ORDER___, summarizeSlicing(dSlice), summarizeSlicing(bSlice), path, contextName));
            if (!discriminatorMatches(dSlice.getDiscriminator(), bSlice.getDiscriminator()))
              throw new DefinitionException(context.formatMessage(I18nConstants.SLICING_RULES_ON_DIFFERENTIAL__DO_NOT_MATCH_THOSE_ON_BASE___DISCIMINATOR___, summarizeSlicing(dSlice), summarizeSlicing(bSlice), path, contextName));
            if (!currentBase.isChoice() && !ruleMatches(dSlice.getRules(), bSlice.getRules()))
              throw new DefinitionException(context.formatMessage(I18nConstants.SLICING_RULES_ON_DIFFERENTIAL__DO_NOT_MATCH_THOSE_ON_BASE___RULE___, summarizeSlicing(dSlice), summarizeSlicing(bSlice), path, contextName));
          }
          ElementDefinition outcome = updateURLs(url, webUrl, currentBase.copy());
          outcome.setPath(fixedPathDest(contextPathDst, outcome.getPath(), redirector, contextPathSrc));
          updateFromBase(outcome, currentBase);
          if (diffMatches.get(0).hasSlicing() || !diffMatches.get(0).hasSliceName()) {
            updateFromSlicing(outcome.getSlicing(), diffMatches.get(0).getSlicing());
            updateFromDefinition(outcome, diffMatches.get(0), profileName, closed, url, srcSD); // if there's no slice, we don't want to update the unsliced description
            removeStatusExtensions(outcome);
          } else if (!diffMatches.get(0).hasSliceName())
            diffMatches.get(0).setUserData(GENERATED_IN_SNAPSHOT, outcome); // because of updateFromDefinition isn't called
          
          result.getElement().add(outcome);

          if (!diffMatches.get(0).hasSliceName()) { // it's not real content, just the slice
            diffpos++; 
          }
          if (hasInnerDiffMatches(differential, cpath, diffCursor, diffLimit, base.getElement(), false)) {
            int nbl = findEndOfElement(base, baseCursor);
            int ndx = differential.getElement().indexOf(diffMatches.get(0));
            int ndc = ndx+(diffMatches.get(0).hasSlicing() ? 1 : 0);
            int ndl = findEndOfElement(differential, ndx);
            if (nbl == baseCursor) {
              if (base.getElement().get(baseCursor).getType().size() != 1) {
                throw new Error(context.formatMessage(I18nConstants.DIFFERENTIAL_WALKS_INTO____BUT_THE_BASE_DOES_NOT_AND_THERE_IS_NOT_A_SINGLE_FIXED_TYPE_THE_TYPE_IS__THIS_IS_NOT_HANDLED_YET, cpath, diffMatches.get(0).toString(), base.getElement().get(baseCursor).typeSummary()));
              }
              StructureDefinition dt = getProfileForDataType(base.getElement().get(baseCursor).getType().get(0));
              if (dt == null) {
                throw new DefinitionException(context.formatMessage(I18nConstants.UNKNOWN_TYPE__AT_, outcome.getType().get(0), diffMatches.get(0).getPath()));
              }
              contextName = dt.getUrl();
              while (differential.getElement().size() > diffCursor && pathStartsWith(differential.getElement().get(diffCursor).getPath(), cpath+"."))
                diffCursor++;
              processPaths(indent+"  ", result, dt.getSnapshot(), differential, 1, ndc, dt.getSnapshot().getElement().size()-1, ndl, 
                  url, getWebUrl(dt, webUrl, indent), profileName, cpath, outcome.getPath(), trimDifferential, contextName, resultPathBase, false, null, null, redirector, srcSD);
            } else {
              processPaths(indent+"  ", result, base, differential, baseCursor+1, ndc, nbl, ndl, 
                  url, webUrl, profileName+pathTail(diffMatches, 0), contextPathSrc, contextPathDst, trimDifferential, contextName, resultPathBase, false, null, null, null, srcSD);
            }
//            throw new Error("Not done yet");
//          } else if (currentBase.getType().get(0).getCode().equals("BackboneElement") && diffMatches.size() > 0 && diffMatches.get(0).hasSliceName()) {
          } else if (currentBase.getType().get(0).getCode().equals("BackboneElement")) {
            // We need to copy children of the backbone element before we start messing around with slices
            int nbl = findEndOfElement(base, baseCursor);
            for (int i = baseCursor+1; i<=nbl; i++) {
              outcome = updateURLs(url, webUrl, base.getElement().get(i).copy());
              result.getElement().add(outcome);
            }
          }

          // now, we have two lists, base and diff. we're going to work through base, looking for matches in diff.
          List<ElementDefinition> baseMatches = getSiblings(base.getElement(), currentBase);
          for (ElementDefinition baseItem : baseMatches) {
            baseCursor = base.getElement().indexOf(baseItem);
            outcome = updateURLs(url, webUrl, baseItem.copy());
            updateFromBase(outcome, currentBase);
            outcome.setPath(fixedPathDest(contextPathDst, outcome.getPath(), redirector, contextPathSrc));
            outcome.setSlicing(null);
            if (!outcome.getPath().startsWith(resultPathBase))
              throw new DefinitionException(context.formatMessage(I18nConstants.ADDING_WRONG_PATH));
            if (diffpos < diffMatches.size() && diffMatches.get(diffpos).hasSliceName() && diffMatches.get(diffpos).getSliceName().equals(outcome.getSliceName())) {
              // if there's a diff, we update the outcome with diff
              // no? updateFromDefinition(outcome, diffMatches.get(diffpos), profileName, closed, url);
              //then process any children
              int nbl = findEndOfElement(base, baseCursor);
              int ndc = differential.getElement().indexOf(diffMatches.get(diffpos));
              int ndl = findEndOfElement(differential, ndc);
              // now we process the base scope repeatedly for each instance of the item in the differential list
              processPaths(indent+"  ", result, base, differential, baseCursor, ndc, nbl, ndl, url, webUrl, profileName+pathTail(diffMatches, diffpos), contextPathSrc, contextPathDst, closed, contextName, resultPathBase, true, null, null, redirector, srcSD);
              // ok, done with that - now set the cursors for if this is the end
              baseCursor = nbl;
              diffCursor = ndl+1;
              diffpos++;
            } else {
              result.getElement().add(outcome);
              baseCursor++;
              // just copy any children on the base
              while (baseCursor < base.getElement().size() && base.getElement().get(baseCursor).getPath().startsWith(path) && !base.getElement().get(baseCursor).getPath().equals(path)) {
                outcome = updateURLs(url, webUrl, base.getElement().get(baseCursor).copy());
                outcome.setPath(fixedPathDest(contextPathDst, outcome.getPath(), redirector, contextPathSrc));
                if (!outcome.getPath().startsWith(resultPathBase))
                  throw new DefinitionException(context.formatMessage(I18nConstants.ADDING_WRONG_PATH));
                result.getElement().add(outcome);
                baseCursor++;
              }
              //Lloyd - add this for test T15
              baseCursor--;
            }
          }
          // finally, we process any remaining entries in diff, which are new (and which are only allowed if the base wasn't closed
          boolean checkImplicitTypes = false;
          if (closed && diffpos < diffMatches.size()) {
            // this is a problem, unless we're on a polymorhpic type and we're going to constrain a slice that actually implicitly exists
            if (currentBase.getPath().endsWith("[x]")) {
              checkImplicitTypes = true;
            } else {
              throw new DefinitionException(context.formatMessage(I18nConstants.THE_BASE_SNAPSHOT_MARKS_A_SLICING_AS_CLOSED_BUT_THE_DIFFERENTIAL_TRIES_TO_EXTEND_IT_IN__AT__, profileName, path, cpath));
            }
          } 
          if (diffpos == diffMatches.size()) {
//Lloyd This was causing problems w/ Telus
//            diffCursor++;
          } else {
            while (diffpos < diffMatches.size()) {
              ElementDefinition diffItem = diffMatches.get(diffpos);
              for (ElementDefinition baseItem : baseMatches)
                if (baseItem.getSliceName().equals(diffItem.getSliceName()))
                  throw new DefinitionException(context.formatMessage(I18nConstants.NAMED_ITEMS_ARE_OUT_OF_ORDER_IN_THE_SLICE));
              outcome = updateURLs(url, webUrl, currentBase.copy());
              //            outcome = updateURLs(url, diffItem.copy());
              outcome.setPath(fixedPathDest(contextPathDst, outcome.getPath(), redirector, contextPathSrc));
              updateFromBase(outcome, currentBase);
              outcome.setSlicing(null);
              outcome.setMin(0); // we're in a slice, so it's only a mandatory if it's explicitly marked so
              if (!outcome.getPath().startsWith(resultPathBase))
                throw new DefinitionException(context.formatMessage(I18nConstants.ADDING_WRONG_PATH));
              result.getElement().add(outcome);
              updateFromDefinition(outcome, diffItem, profileName, trimDifferential, url, srcSD);
              removeStatusExtensions(outcome);
              // --- LM Added this
              diffCursor = differential.getElement().indexOf(diffItem)+1;
              if (!outcome.getType().isEmpty() && (/*outcome.getType().get(0).getCode().equals("Extension") || */differential.getElement().size() > diffCursor) && outcome.getPath().contains(".") && isDataType(outcome.getType())) {  // don't want to do this for the root, since that's base, and we're already processing it
                if (!baseWalksInto(base.getElement(), baseCursor)) {
                  if (differential.getElement().size() > diffCursor && pathStartsWith(differential.getElement().get(diffCursor).getPath(), diffMatches.get(0).getPath()+".")) {
                    if (outcome.getType().size() > 1)
                      for (TypeRefComponent t : outcome.getType()) {
                        if (!t.getCode().equals("Reference"))
                          throw new DefinitionException(context.formatMessage(I18nConstants._HAS_CHILDREN__AND_MULTIPLE_TYPES__IN_PROFILE_, diffMatches.get(0).getPath(), differential.getElement().get(diffCursor).getPath(), typeCode(outcome.getType()), profileName));
                      }
                    TypeRefComponent t = outcome.getType().get(0);
                    if (t.getCode().equals("BackboneElement")) {
                      int baseStart = base.getElement().indexOf(currentBase)+1;
                      int baseMax = baseStart + 1;
                      while (baseMax < base.getElement().size() && base.getElement().get(baseMax).getPath().startsWith(currentBase.getPath()+"."))
                       baseMax++;
                      int start = diffCursor;
                      while (differential.getElement().size() > diffCursor && pathStartsWith(differential.getElement().get(diffCursor).getPath(), diffMatches.get(0).getPath()+"."))
                        diffCursor++;
                      processPaths(indent+"  ", result, base, differential, baseStart, start-1, baseMax-1,
                          diffCursor - 1, url, webUrl, profileName+pathTail(diffMatches, 0), base.getElement().get(0).getPath(), base.getElement().get(0).getPath(), trimDifferential, contextName, resultPathBase, false, null, null, redirector, srcSD);
                      
                    } else {
                      StructureDefinition dt = getProfileForDataType(outcome.getType().get(0));
                      //                if (t.getCode().equals("Extension") && t.hasProfile() && !t.getProfile().contains(":")) {
                      // lloydfix                  dt =
                      //                }
                      if (dt == null)
                        throw new DefinitionException(context.formatMessage(I18nConstants._HAS_CHILDREN__FOR_TYPE__IN_PROFILE__BUT_CANT_FIND_TYPE, diffMatches.get(0).getPath(), differential.getElement().get(diffCursor).getPath(), typeCode(outcome.getType()), profileName));
                      contextName = dt.getUrl();
                      int start = diffCursor;
                      while (differential.getElement().size() > diffCursor && pathStartsWith(differential.getElement().get(diffCursor).getPath(), diffMatches.get(0).getPath()+"."))
                        diffCursor++;
                      processPaths(indent+"  ", result, dt.getSnapshot(), differential, 1 /* starting again on the data type, but skip the root */, start-1, dt.getSnapshot().getElement().size()-1,
                          diffCursor - 1, url, getWebUrl(dt, webUrl, indent), profileName+pathTail(diffMatches, 0), diffMatches.get(0).getPath(), outcome.getPath(), trimDifferential, contextName, resultPathBase, false, null, null, redirector, srcSD);
                    }
                  }
                }
              }
              // ---
              diffpos++;
            }
          }
          baseCursor++;
        }
      }
    }
    
    int i = 0;
    for (ElementDefinition e : result.getElement()) {
      i++;
      if (e.hasMinElement() && e.getMinElement().getValue()==null)
        throw new Error(context.formatMessage(I18nConstants.NULL_MIN));
    }
    return res;
  }

  private Set<String> getListOfTypes(ElementDefinition e) {
    Set<String> result = new HashSet<>();
    for (TypeRefComponent t : e.getType()) {
      result.add(t.getCode());
    }
    return result;
  }

  public StructureDefinition getTypeForElement(StructureDefinitionDifferentialComponent differential, int diffCursor, String profileName,
      List<ElementDefinition> diffMatches, ElementDefinition outcome) {
    if (outcome.getType().size() == 0) {
      throw new DefinitionException(context.formatMessage(I18nConstants._HAS_NO_CHILDREN__AND_NO_TYPES_IN_PROFILE_, diffMatches.get(0).getPath(), differential.getElement().get(diffCursor).getPath(), profileName));
    }
    if (outcome.getType().size() > 1) {
      for (TypeRefComponent t : outcome.getType()) {
        if (!t.getWorkingCode().equals("Reference"))
          throw new DefinitionException(context.formatMessage(I18nConstants._HAS_CHILDREN__AND_MULTIPLE_TYPES__IN_PROFILE_, diffMatches.get(0).getPath(), differential.getElement().get(diffCursor).getPath(), typeCode(outcome.getType()), profileName));
      }
    }
    StructureDefinition dt = getProfileForDataType(outcome.getType().get(0));
    if (dt == null)
      throw new DefinitionException(context.formatMessage(I18nConstants.UNKNOWN_TYPE__AT_, outcome.getType().get(0), diffMatches.get(0).getPath()));
    return dt;
  }

  private String sliceNames(List<ElementDefinition> diffMatches) {
    CommaSeparatedStringBuilder b = new CommaSeparatedStringBuilder();
    for (ElementDefinition ed : diffMatches) {
      if (ed.hasSliceName()) {
        b.append(ed.getSliceName());
      }
    }
    return b.toString();
  }

  private boolean isMatchingType(StructureDefinition sd, List<TypeRefComponent> types) {
    while (sd != null) {
      for (TypeRefComponent tr : types) {
        if (sd.getUrl().startsWith("http://hl7.org/fhir/StructureDefinition") && sd.getType().equals(tr.getCode())) {
          return true;
        }
        if (sd.getUrl().equals(tr.getCode())) {
          return true;
        }
      }
      sd = context.fetchResource(StructureDefinition.class, sd.getBaseDefinition());    
    }
    return false;
  }

  private boolean isValidType(TypeRefComponent t, ElementDefinition base) {
    for (TypeRefComponent tr : base.getType()) {
      if (tr.getCode().equals(t.getCode())) {
        return true;
      }
      if (tr.getWorkingCode().equals(t.getCode())) {
        System.out.println("Type error: use of a simple type \""+t.getCode()+"\" wrongly constraining "+base.getPath());
        return true;
      }
    }
    return false;
  }

  private boolean isGenerating(StructureDefinition sd) {
    return sd.hasUserData("profileutils.snapshot.generating");
  }


  private void checkNotGenerating(StructureDefinition sd, String role) {
    if (sd.hasUserData("profileutils.snapshot.generating")) {
      throw new FHIRException(context.formatMessage(I18nConstants.ATTEMPT_TO_USE_A_SNAPSHOT_ON_PROFILE__AS__BEFORE_IT_IS_GENERATED, sd.getUrl(), role));
    }
  }

  private boolean isBaseResource(List<TypeRefComponent> types) {
    if (types.isEmpty())
      return false;
    for (TypeRefComponent type : types) {
      String t = type.getWorkingCode();
      if ("Resource".equals(t))
        return false;
    }
    return true;
    
  }

  public String determineFixedType(List<ElementDefinition> diffMatches, String fixedType, int i) {
    if (diffMatches.get(i).getType().size() == 0 && diffMatches.get(i).hasSliceName()) {
      String n = tail(diffMatches.get(i).getPath()).replace("[x]", "");
      String t = diffMatches.get(i).getSliceName().substring(n.length());
      if (isDataType(t)) {
        fixedType = t;
      } else if (isPrimitive(Utilities.uncapitalize(t))) {
        fixedType = Utilities.uncapitalize(t);
      } else {
        throw new FHIRException(context.formatMessage(I18nConstants.UNEXPECTED_CONDITION_IN_DIFFERENTIAL_TYPESLICETYPELISTSIZE__10_AND_IMPLICIT_SLICE_NAME_DOES_NOT_CONTAIN_A_VALID_TYPE__AT_, t, diffMatches.get(i).getPath(), diffMatches.get(i).getSliceName()));
      }                
    } else if (diffMatches.get(i).getType().size() == 1) {
      fixedType = diffMatches.get(i).getType().get(0).getCode();
    } else {
      throw new FHIRException(context.formatMessage(I18nConstants.UNEXPECTED_CONDITION_IN_DIFFERENTIAL_TYPESLICETYPELISTSIZE__1_AT_, diffMatches.get(i).getPath(), diffMatches.get(i).getSliceName()));
    }
    return fixedType;
  }


  private BaseTypeSlice chooseMatchingBaseSlice(List<BaseTypeSlice> baseSlices, String type) {
    for (BaseTypeSlice bs : baseSlices) {
      if (bs.type.equals(type)) {
        return bs;
      }
    }
    return null;
  }


  private List<BaseTypeSlice> findBaseSlices(StructureDefinitionSnapshotComponent list, int start) {
    List<BaseTypeSlice> res = new ArrayList<>();
    ElementDefinition base = list.getElement().get(start);
    int i = start + 1;
    while (i <  list.getElement().size() && list.getElement().get(i).getPath().startsWith(base.getPath()+".")) {
      i++;      
    };
    while (i <  list.getElement().size() && list.getElement().get(i).getPath().equals(base.getPath()) && list.getElement().get(i).hasSliceName()) {
      int s = i;
      i++;
      while (i <  list.getElement().size() && list.getElement().get(i).getPath().startsWith(base.getPath()+".")) {
        i++;      
      };
      res.add(new BaseTypeSlice(list.getElement().get(s), list.getElement().get(s).getTypeFirstRep().getCode(), s, i-1));
    }
    return res;
  }


  private String getWebUrl(StructureDefinition dt, String webUrl, String indent) {
    if (dt.hasUserData("path")) {
      // this is a hack, but it works for now, since we don't have deep folders
      String url = dt.getUserString("path");
      int i = url.lastIndexOf("/");
      if (i < 1) {
        return defWebRoot;
      } else {
        return url.substring(0, i+1);
      }
    } else {  
      return webUrl;
    }
  }


  private void removeStatusExtensions(ElementDefinition outcome) {
    outcome.removeExtension(ToolingExtensions.EXT_FMM_LEVEL);
    outcome.removeExtension(ToolingExtensions.EXT_STANDARDS_STATUS);
    outcome.removeExtension(ToolingExtensions.EXT_NORMATIVE_VERSION);
    outcome.removeExtension(ToolingExtensions.EXT_WORKGROUP);    
  }


  private String descED(List<ElementDefinition> list, int index) {
    return index >=0 && index < list.size() ? list.get(index).present() : "X";
  }


  private boolean baseHasChildren(StructureDefinitionSnapshotComponent base, ElementDefinition ed) {
    int index = base.getElement().indexOf(ed);
    if (index == -1 || index >= base.getElement().size()-1)
      return false;
    String p = base.getElement().get(index+1).getPath();
    return isChildOf(p, ed.getPath());
  }


  private boolean isChildOf(String sub, String focus) {
    if (focus.endsWith("[x]")) {
      focus = focus.substring(0, focus.length()-3);
      return sub.startsWith(focus);
    } else 
      return sub.startsWith(focus+".");
  }


  private int indexOfFirstNonChild(StructureDefinitionSnapshotComponent base, ElementDefinition currentBase, int i, int baseLimit) {
    return baseLimit+1;
  }


  private String rootName(String cpath) {
    String t = tail(cpath);
    return t.replace("[x]", "");
  }


  private String determineTypeSlicePath(String path, String cpath) {
    String headP = path.substring(0, path.lastIndexOf("."));
//    String tailP = path.substring(path.lastIndexOf(".")+1);
    String tailC = cpath.substring(cpath.lastIndexOf(".")+1);
    return headP+"."+tailC;
  }


  private boolean isImplicitSlicing(ElementDefinition ed, String path) {
    if (ed == null || ed.getPath() == null || path == null)
      return false;
    if (path.equals(ed.getPath()))
      return false;
    boolean ok = path.endsWith("[x]") && ed.getPath().startsWith(path.substring(0, path.length()-3));
    return ok;
  }


  private boolean diffsConstrainTypes(List<ElementDefinition> diffMatches, String cPath, List<TypeSlice> typeList) {
//    if (diffMatches.size() < 2)
    //      return false;
    String p = diffMatches.get(0).getPath();
    if (!p.endsWith("[x]") && !cPath.endsWith("[x]"))
      return false;
    typeList.clear();
    String rn = tail(cPath);
    rn = rn.substring(0, rn.length()-3);
    for (int i = 0; i < diffMatches.size(); i++) {
      ElementDefinition ed = diffMatches.get(i);
      String n = tail(ed.getPath());
      if (!n.startsWith(rn))
        return false;
      String s = n.substring(rn.length());
      if (!s.contains(".")) {
        if (ed.hasSliceName() && ed.getType().size() == 1) {
          typeList.add(new TypeSlice(ed, ed.getTypeFirstRep().getWorkingCode()));
        } else if (ed.hasSliceName() && ed.getType().size() == 0) {
          if (isDataType(s)) {
            typeList.add(new TypeSlice(ed, s));
          } else if (isPrimitive(Utilities.uncapitalize(s))) {
            typeList.add(new TypeSlice(ed, Utilities.uncapitalize(s)));
          } else {
            String tn = ed.getSliceName().substring(n.length());
            if (isDataType(tn)) {
              typeList.add(new TypeSlice(ed, tn));
            } else if (isPrimitive(Utilities.uncapitalize(tn))) {
              typeList.add(new TypeSlice(ed, Utilities.uncapitalize(tn)));
            }
          }
        } else if (!ed.hasSliceName() && !s.equals("[x]")) {
          if (isDataType(s))
            typeList.add(new TypeSlice(ed, s));
          else if (isConstrainedDataType(s))
            typeList.add(new TypeSlice(ed, baseType(s)));
          else if (isPrimitive(Utilities.uncapitalize(s)))
            typeList.add(new TypeSlice(ed, Utilities.uncapitalize(s)));
        } else if (!ed.hasSliceName() && s.equals("[x]"))
            typeList.add(new TypeSlice(ed, null));
          }
        }
    return true;
  }


  private List<ElementRedirection> redirectorStack(List<ElementRedirection> redirector, ElementDefinition outcome, String path) {
    List<ElementRedirection> result = new ArrayList<ElementRedirection>();
    result.addAll(redirector);
    result.add(new ElementRedirection(outcome, path));
    return result;
  }


  private List<TypeRefComponent> getByTypeName(List<TypeRefComponent> type, String t) {
    List<TypeRefComponent> res = new ArrayList<TypeRefComponent>();
    for (TypeRefComponent tr : type) {
      if (t.equals(tr.getWorkingCode()))
          res.add(tr);
    }
    return res;
  }


  private void replaceFromContentReference(ElementDefinition outcome, ElementDefinition tgt) {
    outcome.setContentReference(null);
    outcome.getType().clear(); // though it should be clear anyway
    outcome.getType().addAll(tgt.getType());    
  }


  private boolean baseWalksInto(List<ElementDefinition> elements, int cursor) {
    if (cursor >= elements.size())
      return false;
    String path = elements.get(cursor).getPath();
    String prevPath = elements.get(cursor - 1).getPath();
    return path.startsWith(prevPath + ".");
  }


  private ElementDefinition fillOutFromBase(ElementDefinition profile, ElementDefinition usage) throws FHIRFormatError {
    ElementDefinition res = profile.copy();
    if (!res.hasSliceName())
      res.setSliceName(usage.getSliceName());
    if (!res.hasLabel())
      res.setLabel(usage.getLabel());
    for (Coding c : usage.getCode())
      if (!res.hasCode(c))
        res.addCode(c);
    
    if (!res.hasDefinition())
      res.setDefinition(usage.getDefinition());
    if (!res.hasShort() && usage.hasShort())
      res.setShort(usage.getShort());
    if (!res.hasComment() && usage.hasComment())
      res.setComment(usage.getComment());
    if (!res.hasRequirements() && usage.hasRequirements())
      res.setRequirements(usage.getRequirements());
    for (StringType c : usage.getAlias())
      if (!res.hasAlias(c.getValue()))
        res.addAlias(c.getValue());
    if (!res.hasMin() && usage.hasMin())
      res.setMin(usage.getMin());
    if (!res.hasMax() && usage.hasMax())
      res.setMax(usage.getMax());
     
    if (!res.hasFixed() && usage.hasFixed())
      res.setFixed(usage.getFixed());
    if (!res.hasPattern() && usage.hasPattern())
      res.setPattern(usage.getPattern());
    if (!res.hasExample() && usage.hasExample())
      res.setExample(usage.getExample());
    if (!res.hasMinValue() && usage.hasMinValue())
      res.setMinValue(usage.getMinValue());
    if (!res.hasMaxValue() && usage.hasMaxValue())
      res.setMaxValue(usage.getMaxValue());     
    if (!res.hasMaxLength() && usage.hasMaxLength())
      res.setMaxLength(usage.getMaxLength());
    if (!res.hasMustSupport() && usage.hasMustSupport())
      res.setMustSupport(usage.getMustSupport());
    if (!res.hasBinding() && usage.hasBinding())
      res.setBinding(usage.getBinding().copy());
    for (ElementDefinitionConstraintComponent c : usage.getConstraint())
      if (!res.hasConstraint(c.getKey()))
        res.addConstraint(c);
    for (Extension e : usage.getExtension()) {
      if (!res.hasExtension(e.getUrl()))
        res.addExtension(e.copy());
    }
    
    return res;
  }


  private boolean checkExtensionDoco(ElementDefinition base) {
    // see task 3970. For an extension, there's no point copying across all the underlying definitional stuff
    boolean isExtension = base.getPath().equals("Extension") || base.getPath().endsWith(".extension") || base.getPath().endsWith(".modifierExtension");
    if (isExtension) {
      base.setDefinition("An Extension");
      base.setShort("Extension");
      base.setCommentElement(null);
      base.setRequirementsElement(null);
      base.getAlias().clear();
      base.getMapping().clear();
    }
    return isExtension;
  }


  private String pathTail(List<ElementDefinition> diffMatches, int i) {
    
    ElementDefinition d = diffMatches.get(i);
    String s = d.getPath().contains(".") ? d.getPath().substring(d.getPath().lastIndexOf(".")+1) : d.getPath();
    return "."+s + (d.hasType() && d.getType().get(0).hasProfile() ? "["+d.getType().get(0).getProfile()+"]" : "");
  }


  private void markDerived(ElementDefinition outcome) {
    for (ElementDefinitionConstraintComponent inv : outcome.getConstraint())
      inv.setUserData(IS_DERIVED, true);
  }


  public static String summarizeSlicing(ElementDefinitionSlicingComponent slice) {
    StringBuilder b = new StringBuilder();
    boolean first = true;
    for (ElementDefinitionSlicingDiscriminatorComponent d : slice.getDiscriminator()) {
      if (first)
        first = false;
      else
        b.append(", ");
      b.append(d.getType().toCode()+":"+d.getPath());
    }
    b.append(" (");
    if (slice.hasOrdered())
      b.append(slice.getOrdered() ? "ordered" : "unordered");
    b.append("/");
    if (slice.hasRules())
      b.append(slice.getRules().toCode());
    b.append(")");
    if (slice.hasDescription()) {
      b.append(" \"");
      b.append(slice.getDescription());
      b.append("\"");
    }
    return b.toString();
  }


  private void updateFromBase(ElementDefinition derived, ElementDefinition base) {
    if (base.hasBase()) {
      if (!derived.hasBase())
        derived.setBase(new ElementDefinitionBaseComponent());
      derived.getBase().setPath(base.getBase().getPath());
      derived.getBase().setMin(base.getBase().getMin());
      derived.getBase().setMax(base.getBase().getMax());
    } else {
      if (!derived.hasBase())
        derived.setBase(new ElementDefinitionBaseComponent());
      derived.getBase().setPath(base.getPath());
      derived.getBase().setMin(base.getMin());
      derived.getBase().setMax(base.getMax());
    }
  }


  private boolean pathStartsWith(String p1, String p2) {
    return p1.startsWith(p2) || (p2.endsWith("[x].") && p1.startsWith(p2.substring(0, p2.length()-4)));
  }

  private boolean pathMatches(String p1, String p2) {
    return p1.equals(p2) || (p2.endsWith("[x]") && p1.startsWith(p2.substring(0, p2.length()-3)) && !p1.substring(p2.length()-3).contains("."));
  }


  private String fixedPathSource(String contextPath, String pathSimple, List<ElementRedirection> redirector) {
    if (contextPath == null)
      return pathSimple;
//    String ptail = pathSimple.substring(contextPath.length() + 1);
    if (redirector.size() > 0) {
      String ptail = pathSimple.substring(contextPath.length()+1);
      return redirector.get(redirector.size()-1).getPath()+"."+ptail;
//      return contextPath+"."+tail(redirector.getPath())+"."+ptail.substring(ptail.indexOf(".")+1);
    } else {
      String ptail = pathSimple.substring(pathSimple.indexOf(".")+1);
      return contextPath+"."+ptail;
    }
  }
  
  private String fixedPathDest(String contextPath, String pathSimple, List<ElementRedirection> redirector, String redirectSource) {
    String s;
    if (contextPath == null)
      s = pathSimple;
    else {
      if (redirector.size() > 0) {
        String ptail = pathSimple.substring(redirectSource.length() + 1);
  //      ptail = ptail.substring(ptail.indexOf(".")+1);
        s = contextPath+"."+/*tail(redirector.getPath())+"."+*/ptail;
      } else {
        String ptail = pathSimple.substring(pathSimple.indexOf(".")+1);
        s = contextPath+"."+ptail;
      }
    }
    return s;
  }  

  private StructureDefinition getProfileForDataType(TypeRefComponent type)  {
    StructureDefinition sd = null;
    if (type.hasProfile()) {
      sd = context.fetchResource(StructureDefinition.class, type.getProfile().get(0).getValue());
      if (sd == null)
        System.out.println("Failed to find referenced profile: " + type.getProfile());
    }
    if (sd == null)
      sd = context.fetchTypeDefinition(type.getWorkingCode());
    if (sd == null)
      System.out.println("XX: failed to find profle for type: " + type.getWorkingCode()); // debug GJM
    return sd;
  }

  private StructureDefinition getProfileForDataType(String type)  {
    StructureDefinition sd = context.fetchTypeDefinition(type);
    if (sd == null)
      System.out.println("XX: failed to find profle for type: " + type); // debug GJM
    return sd;
  }


  public static String typeCode(List<TypeRefComponent> types) {
    StringBuilder b = new StringBuilder();
    boolean first = true;
    for (TypeRefComponent type : types) {
      if (first) first = false; else b.append(", ");
      b.append(type.getWorkingCode());
      if (type.hasTargetProfile())
        b.append("{"+type.getTargetProfile()+"}");
      else if (type.hasProfile())
        b.append("{"+type.getProfile()+"}");
    }
    return b.toString();
  }


  private boolean isDataType(List<TypeRefComponent> types) {
    if (types.isEmpty())
      return false;
    for (TypeRefComponent type : types) {
      String t = type.getWorkingCode();
      if (!isDataType(t) && !isPrimitive(t))
        return false;
    }
    return true;
  }


  /**
   * Finds internal references in an Element's Binding and StructureDefinition references (in TypeRef) and bases them on the given url
   * @param url - the base url to use to turn internal references into absolute references
   * @param element - the Element to update
   * @return - the updated Element
   */
  private ElementDefinition updateURLs(String url, String webUrl, ElementDefinition element) {
    if (element != null) {
      ElementDefinition defn = element;
      if (defn.hasBinding() && defn.getBinding().hasValueSet() && defn.getBinding().getValueSet().startsWith("#"))
        defn.getBinding().setValueSet(url+defn.getBinding().getValueSet());
      for (TypeRefComponent t : defn.getType()) {
        for (UriType u : t.getProfile()) {
          if (u.getValue().startsWith("#"))
            u.setValue(url+t.getProfile());
        }
        for (UriType u : t.getTargetProfile()) {
          if (u.getValue().startsWith("#"))
            u.setValue(url+t.getTargetProfile());
        }
      }
      if (webUrl != null) {
        // also, must touch up the markdown
        if (element.hasDefinition())
          element.setDefinition(processRelativeUrls(element.getDefinition(), webUrl));
        if (element.hasComment())
          element.setComment(processRelativeUrls(element.getComment(), webUrl));
        if (element.hasRequirements())
          element.setRequirements(processRelativeUrls(element.getRequirements(), webUrl));
        if (element.hasMeaningWhenMissing())
          element.setMeaningWhenMissing(processRelativeUrls(element.getMeaningWhenMissing(), webUrl));
      }
    }
    return element;
  }

  private String processRelativeUrls(String markdown, String webUrl) {
    StringBuilder b = new StringBuilder();
    int i = 0;
    while (i < markdown.length()) {
      if (i < markdown.length()-3 && markdown.substring(i, i+2).equals("](")) {
         int j = i + 2;
        while (j < markdown.length() && markdown.charAt(j) != ')')
          j++;
        if (j < markdown.length()) {
          String url = markdown.substring(i+2, j);
          if (!Utilities.isAbsoluteUrl(url) && !url.startsWith("..")) {
            // 
            // In principle, relative URLs are supposed to be converted to absolute URLs in snapshots. 
            // that's what this code is doing. 
            // 
            // But that hasn't always happened and there's packages out there where the snapshots 
            // contain relative references that actually are references to the main specification 
            // 
            // This code is trying to guess which relative references are actually to the
            // base specification.
            // 
            if (isLikelySourceURLReference(url)) {
              b.append("](");
              b.append(baseSpecUrl());
              i = i + 1;
            } else {
              b.append("](");
              b.append(webUrl);
              i = i + 1;
            }
          } else
            b.append(markdown.charAt(i));
        } else 
          b.append(markdown.charAt(i));
      } else {
        b.append(markdown.charAt(i));
      }
      i++;
    }
    return b.toString();
  }


  private boolean isLikelySourceURLReference(String url) {
    return 
        url.startsWith("extensibility.html") || 
        url.startsWith("observation.html") || 
        url.startsWith("datatypes.html") || 
        (url.startsWith("extension-") || url.contains(".html")) || 
        url.startsWith("resource-definitions.html");
  }

  private String baseSpecUrl() {
    if (VersionUtilities.isR5Ver(context.getVersion())) {
      return "http://build.fhir.org/";
    }
    if (VersionUtilities.isR4Ver(context.getVersion())) {
      return "http://hl7.org/fhir/R4/";
    }
    if (VersionUtilities.isR3Ver(context.getVersion())) {
      return "http://hl7.org/fhir/STU3/";
    }
    if (VersionUtilities.isR2BVer(context.getVersion())) {
      return "http://hl7.org/fhir/2016May/";
    }
    if (VersionUtilities.isR2Ver(context.getVersion())) {
      return "http://hl7.org/fhir/DSTU2/";
    }
    return "";
  }

  private List<ElementDefinition> getSiblings(List<ElementDefinition> list, ElementDefinition current) {
    List<ElementDefinition> result = new ArrayList<ElementDefinition>();
    String path = current.getPath();
    int cursor = list.indexOf(current)+1;
    while (cursor < list.size() && list.get(cursor).getPath().length() >= path.length()) {
      if (pathMatches(list.get(cursor).getPath(), path))
        result.add(list.get(cursor));
      cursor++;
    }
    return result;
  }

  private void updateFromSlicing(ElementDefinitionSlicingComponent dst, ElementDefinitionSlicingComponent src) {
    if (src.hasOrderedElement())
      dst.setOrderedElement(src.getOrderedElement().copy());
    if (src.hasDiscriminator()) {
      //    dst.getDiscriminator().addAll(src.getDiscriminator());  Can't use addAll because it uses object equality, not string equality
      for (ElementDefinitionSlicingDiscriminatorComponent s : src.getDiscriminator()) {
        boolean found = false;
        for (ElementDefinitionSlicingDiscriminatorComponent d : dst.getDiscriminator()) {
          if (matches(d, s)) {
            found = true;
            break;
          }
        }
        if (!found)
          dst.getDiscriminator().add(s);
      }
    }
    if (src.hasRulesElement())
      dst.setRulesElement(src.getRulesElement().copy());
  }

  private boolean orderMatches(BooleanType diff, BooleanType base) {
    return (diff == null) || (base == null) || (diff.getValue() == base.getValue());
  }

  private boolean discriminatorMatches(List<ElementDefinitionSlicingDiscriminatorComponent> diff, List<ElementDefinitionSlicingDiscriminatorComponent> base) {
    if (diff.isEmpty() || base.isEmpty())
    	return true;
    if (diff.size() != base.size())
    	return false;
    for (int i = 0; i < diff.size(); i++)
    	if (!matches(diff.get(i), base.get(i)))
    		return false;
    return true;
  }

  private boolean matches(ElementDefinitionSlicingDiscriminatorComponent c1, ElementDefinitionSlicingDiscriminatorComponent c2) {
    return c1.getType().equals(c2.getType()) && c1.getPath().equals(c2.getPath());
  }


  private boolean ruleMatches(SlicingRules diff, SlicingRules base) {
    return (diff == null) || (base == null) || (diff == base) || (base == SlicingRules.OPEN) ||
        ((diff == SlicingRules.OPENATEND && base == SlicingRules.CLOSED));
  }

  private boolean isSlicedToOneOnly(ElementDefinition e) {
    return (e.hasSlicing() && e.hasMaxElement() && e.getMax().equals("1"));
  }

  private ElementDefinitionSlicingComponent makeExtensionSlicing() {
  	ElementDefinitionSlicingComponent slice = new ElementDefinitionSlicingComponent();
    slice.addDiscriminator().setPath("url").setType(DiscriminatorType.VALUE);
    slice.setOrdered(false);
    slice.setRules(SlicingRules.OPEN);
    return slice;
  }

  private boolean isExtension(ElementDefinition currentBase) {
    return currentBase.getPath().endsWith(".extension") || currentBase.getPath().endsWith(".modifierExtension");
  }

  private boolean hasInnerDiffMatches(StructureDefinitionDifferentialComponent context, String path, int start, int end, List<ElementDefinition> base, boolean allowSlices) throws DefinitionException {
    end = Math.min(context.getElement().size(), end);
    start = Math.max(0,  start);
    
    for (int i = start; i <= end; i++) {
      ElementDefinition ed = context.getElement().get(i);
      String statedPath = ed.getPath();
      if (!allowSlices && statedPath.equals(path) && ed.hasSliceName()) {
        return false;
      } else if (statedPath.startsWith(path+".")) {
        return true;
      } else if (path.endsWith("[x]") && statedPath.startsWith(path.substring(0, path.length() -3))) {
        return true;
      } else if (i != start && !allowSlices && !statedPath.startsWith(path+".")) {
        break;
      } else if (i != start && allowSlices && !statedPath.startsWith(path)) {
        break;
      }
    }
    return false;
  }

  private List<ElementDefinition> getDiffMatches(StructureDefinitionDifferentialComponent context, String path, int start, int end, String profileName) throws DefinitionException {
    List<ElementDefinition> result = new ArrayList<ElementDefinition>();
    String[] p = path.split("\\.");
    for (int i = start; i <= end; i++) {
      String statedPath = context.getElement().get(i).getPath();
      String[] sp = statedPath.split("\\.");
      boolean ok = sp.length == p.length;
      for (int j = 0; j < p.length; j++) {
        ok = ok && sp.length > j && (p[j].equals(sp[j]) || isSameBase(p[j], sp[j]));
      }
// don't need this debug check - everything is ok
//      if (ok != (statedPath.equals(path) || (path.endsWith("[x]") && statedPath.length() > path.length() - 2 &&
//            statedPath.substring(0, path.length()-3).equals(path.substring(0, path.length()-3)) &&
//            (statedPath.length() < path.length() || !statedPath.substring(path.length()).contains("."))))) {
//        System.out.println("mismatch in paths: "+statedPath +" vs " +path);
//      }
      if (ok) {
        /*
         * Commenting this out because it raises warnings when profiling inherited elements.  For example,
         * Error: unknown element 'Bundle.meta.profile' (or it is out of order) in profile ... (looking for 'Bundle.entry')
         * Not sure we have enough information here to do the check properly.  Might be better done when we're sorting the profile?

        if (i != start && result.isEmpty() && !path.startsWith(context.getElement().get(start).getPath()))
          messages.add(new ValidationMessage(Source.ProfileValidator, IssueType.VALUE, "StructureDefinition.differential.element["+Integer.toString(start)+"]", "Error: unknown element '"+context.getElement().get(start).getPath()+"' (or it is out of order) in profile '"+url+"' (looking for '"+path+"')", IssueSeverity.WARNING));

         */
        result.add(context.getElement().get(i));
      }
    }
    return result;
  }


  public boolean isSameBase(String p, String sp) {
    return (p.endsWith("[x]") && sp.startsWith(p.substring(0, p.length()-3))) || (sp.endsWith("[x]") && p.startsWith(sp.substring(0, sp.length()-3))) ;
  }

  private int findEndOfElement(StructureDefinitionDifferentialComponent context, int cursor) {
	    int result = cursor;
	    if (cursor >= context.getElement().size())
	      return result;
	    String path = context.getElement().get(cursor).getPath()+".";
	    while (result < context.getElement().size()- 1 && context.getElement().get(result+1).getPath().startsWith(path))
	      result++;
	    return result;
	  }

  private int findEndOfElement(StructureDefinitionSnapshotComponent context, int cursor) {
	    int result = cursor;
	    String path = context.getElement().get(cursor).getPath()+".";
	    while (result < context.getElement().size()- 1 && context.getElement().get(result+1).getPath().startsWith(path))
	      result++;
	    return result;
	  }

  private boolean unbounded(ElementDefinition definition) {
    StringType max = definition.getMaxElement();
    if (max == null)
      return false; // this is not valid
    if (max.getValue().equals("1"))
      return false;
    if (max.getValue().equals("0"))
      return false;
    return true;
  }

  private void updateFromDefinition(ElementDefinition dest, ElementDefinition source, String pn, boolean trimDifferential, String purl, StructureDefinition srcSD) throws DefinitionException, FHIRException {
    source.setUserData(GENERATED_IN_SNAPSHOT, dest);
    // we start with a clone of the base profile ('dest') and we copy from the profile ('source')
    // over the top for anything the source has
    ElementDefinition base = dest;
    ElementDefinition derived = source;
    derived.setUserData(DERIVATION_POINTER, base);
    boolean isExtension = checkExtensionDoco(base);


    // Before applying changes, apply them to what's in the profile
    StructureDefinition profile = null;
    if (base.hasSliceName())
      profile = base.getType().size() == 1 && base.getTypeFirstRep().hasProfile() ? context.fetchResource(StructureDefinition.class, base.getTypeFirstRep().getProfile().get(0).getValue()) : null;
    if (profile==null)
      profile = source.getType().size() == 1 && source.getTypeFirstRep().hasProfile() ? context.fetchResource(StructureDefinition.class, source.getTypeFirstRep().getProfile().get(0).getValue()) : null;
    if (profile != null) {
      ElementDefinition e = profile.getSnapshot().getElement().get(0);
      base.setDefinition(e.getDefinition());
      base.setShort(e.getShort());
      if (e.hasCommentElement())
        base.setCommentElement(e.getCommentElement());
      if (e.hasRequirementsElement())
        base.setRequirementsElement(e.getRequirementsElement());
      base.getAlias().clear();
      base.getAlias().addAll(e.getAlias());
      base.getMapping().clear();
      base.getMapping().addAll(e.getMapping());
    } 
    if (derived != null) {
      if (derived.hasSliceName()) {
        base.setSliceName(derived.getSliceName());
      }
      
      if (derived.hasShortElement()) {
        if (!Base.compareDeep(derived.getShortElement(), base.getShortElement(), false))
          base.setShortElement(derived.getShortElement().copy());
        else if (trimDifferential)
          derived.setShortElement(null);
        else if (derived.hasShortElement())
          derived.getShortElement().setUserData(DERIVATION_EQUALS, true);
      }

      if (derived.hasDefinitionElement()) {
        if (derived.getDefinition().startsWith("..."))
          base.setDefinition(base.getDefinition()+"\r\n"+derived.getDefinition().substring(3));
        else if (!Base.compareDeep(derived.getDefinitionElement(), base.getDefinitionElement(), false))
          base.setDefinitionElement(derived.getDefinitionElement().copy());
        else if (trimDifferential)
          derived.setDefinitionElement(null);
        else if (derived.hasDefinitionElement())
          derived.getDefinitionElement().setUserData(DERIVATION_EQUALS, true);
      }

      if (derived.hasCommentElement()) {
        if (derived.getComment().startsWith("..."))
          base.setComment(base.getComment()+"\r\n"+derived.getComment().substring(3));
        else if (derived.hasCommentElement()!= base.hasCommentElement() || !Base.compareDeep(derived.getCommentElement(), base.getCommentElement(), false))
          base.setCommentElement(derived.getCommentElement().copy());
        else if (trimDifferential)
          base.setCommentElement(derived.getCommentElement().copy());
        else if (derived.hasCommentElement())
          derived.getCommentElement().setUserData(DERIVATION_EQUALS, true);
      }

      if (derived.hasLabelElement()) {
        if (derived.getLabel().startsWith("..."))
          base.setLabel(base.getLabel()+"\r\n"+derived.getLabel().substring(3));
        else if (!base.hasLabelElement() || !Base.compareDeep(derived.getLabelElement(), base.getLabelElement(), false))
          base.setLabelElement(derived.getLabelElement().copy());
        else if (trimDifferential)
          base.setLabelElement(derived.getLabelElement().copy());
        else if (derived.hasLabelElement())
          derived.getLabelElement().setUserData(DERIVATION_EQUALS, true);
      }

      if (derived.hasRequirementsElement()) {
        if (derived.getRequirements().startsWith("..."))
          base.setRequirements(base.getRequirements()+"\r\n"+derived.getRequirements().substring(3));
        else if (!base.hasRequirementsElement() || !Base.compareDeep(derived.getRequirementsElement(), base.getRequirementsElement(), false))
          base.setRequirementsElement(derived.getRequirementsElement().copy());
        else if (trimDifferential)
          base.setRequirementsElement(derived.getRequirementsElement().copy());
        else if (derived.hasRequirementsElement())
          derived.getRequirementsElement().setUserData(DERIVATION_EQUALS, true);
      }
      // sdf-9
      if (derived.hasRequirements() && !base.getPath().contains("."))
        derived.setRequirements(null);
      if (base.hasRequirements() && !base.getPath().contains("."))
        base.setRequirements(null);

      if (derived.hasAlias()) {
        if (!Base.compareDeep(derived.getAlias(), base.getAlias(), false))
          for (StringType s : derived.getAlias()) {
            if (!base.hasAlias(s.getValue()))
              base.getAlias().add(s.copy());
          }
        else if (trimDifferential)
          derived.getAlias().clear();
        else
          for (StringType t : derived.getAlias())
            t.setUserData(DERIVATION_EQUALS, true);
      }

      if (derived.hasMinElement()) {
        if (!Base.compareDeep(derived.getMinElement(), base.getMinElement(), false)) {
          if (derived.getMin() < base.getMin() && !derived.hasSliceName()) // in a slice, minimum cardinality rules do not apply
            messages.add(new ValidationMessage(Source.ProfileValidator, ValidationMessage.IssueType.BUSINESSRULE, pn+"."+source.getPath(), "Element "+base.getPath()+": derived min ("+Integer.toString(derived.getMin())+") cannot be less than base min ("+Integer.toString(base.getMin())+")", ValidationMessage.IssueSeverity.ERROR));
          base.setMinElement(derived.getMinElement().copy());
        } else if (trimDifferential)
          derived.setMinElement(null);
        else
          derived.getMinElement().setUserData(DERIVATION_EQUALS, true);
      }

      if (derived.hasMaxElement()) {
        if (!Base.compareDeep(derived.getMaxElement(), base.getMaxElement(), false)) {
          if (isLargerMax(derived.getMax(), base.getMax()))
            messages.add(new ValidationMessage(Source.ProfileValidator, ValidationMessage.IssueType.BUSINESSRULE, pn+"."+source.getPath(), "Element "+base.getPath()+": derived max ("+derived.getMax()+") cannot be greater than base max ("+base.getMax()+")", ValidationMessage.IssueSeverity.ERROR));
          base.setMaxElement(derived.getMaxElement().copy());
        } else if (trimDifferential)
          derived.setMaxElement(null);
        else
          derived.getMaxElement().setUserData(DERIVATION_EQUALS, true);
      }

      if (derived.hasFixed()) {
        if (!Base.compareDeep(derived.getFixed(), base.getFixed(), true)) {
          base.setFixed(derived.getFixed().copy());
        } else if (trimDifferential)
          derived.setFixed(null);
        else
          derived.getFixed().setUserData(DERIVATION_EQUALS, true);
      }

      if (derived.hasPattern()) {
        if (!Base.compareDeep(derived.getPattern(), base.getPattern(), false)) {
          base.setPattern(derived.getPattern().copy());
        } else
          if (trimDifferential)
            derived.setPattern(null);
          else
            derived.getPattern().setUserData(DERIVATION_EQUALS, true);
      }

      for (ElementDefinitionExampleComponent ex : derived.getExample()) {
        boolean found = false;
        for (ElementDefinitionExampleComponent exS : base.getExample())
          if (Base.compareDeep(ex, exS, false))
            found = true;
        if (!found)
          base.addExample(ex.copy());
        else if (trimDifferential)
          derived.getExample().remove(ex);
        else
          ex.setUserData(DERIVATION_EQUALS, true);
      }

      if (derived.hasMaxLengthElement()) {
        if (!Base.compareDeep(derived.getMaxLengthElement(), base.getMaxLengthElement(), false))
          base.setMaxLengthElement(derived.getMaxLengthElement().copy());
        else if (trimDifferential)
          derived.setMaxLengthElement(null);
        else
          derived.getMaxLengthElement().setUserData(DERIVATION_EQUALS, true);
      }

      // todo: what to do about conditions?
      // condition : id 0..*

      if (derived.hasMustSupportElement()) {
        if (!(base.hasMustSupportElement() && Base.compareDeep(derived.getMustSupportElement(), base.getMustSupportElement(), false))) {
          if (base.hasMustSupport() && base.getMustSupport() && !derived.getMustSupport()) {
            messages.add(new ValidationMessage(Source.ProfileValidator, ValidationMessage.IssueType.BUSINESSRULE, pn+"."+derived.getPath(), "Illegal constraint [must-support = false] when [must-support = true] in the base profile", ValidationMessage.IssueSeverity.ERROR));
          }
          base.setMustSupportElement(derived.getMustSupportElement().copy());
        } else if (trimDifferential)
          derived.setMustSupportElement(null);
        else
          derived.getMustSupportElement().setUserData(DERIVATION_EQUALS, true);
      }


      // profiles cannot change : isModifier, defaultValue, meaningWhenMissing
      // but extensions can change isModifier
      if (isExtension) {
        if (derived.hasIsModifierElement() && !(base.hasIsModifierElement() && Base.compareDeep(derived.getIsModifierElement(), base.getIsModifierElement(), false)))
          base.setIsModifierElement(derived.getIsModifierElement().copy());
        else if (trimDifferential)
          derived.setIsModifierElement(null);
        else if (derived.hasIsModifierElement())
          derived.getIsModifierElement().setUserData(DERIVATION_EQUALS, true);
        if (derived.hasIsModifierReasonElement() && !(base.hasIsModifierReasonElement() && Base.compareDeep(derived.getIsModifierReasonElement(), base.getIsModifierReasonElement(), false)))
          base.setIsModifierReasonElement(derived.getIsModifierReasonElement().copy());
        else if (trimDifferential)
          derived.setIsModifierReasonElement(null);
        else if (derived.hasIsModifierReasonElement())
          derived.getIsModifierReasonElement().setUserData(DERIVATION_EQUALS, true);
      }

      if (derived.hasBinding()) {
        if (!base.hasBinding() || !Base.compareDeep(derived.getBinding(), base.getBinding(), false)) {
          if (base.hasBinding() && base.getBinding().getStrength() == BindingStrength.REQUIRED && derived.getBinding().getStrength() != BindingStrength.REQUIRED)
            messages.add(new ValidationMessage(Source.ProfileValidator, ValidationMessage.IssueType.BUSINESSRULE, pn+"."+derived.getPath(), "illegal attempt to change the binding on "+derived.getPath()+" from "+base.getBinding().getStrength().toCode()+" to "+derived.getBinding().getStrength().toCode(), ValidationMessage.IssueSeverity.ERROR));
//            throw new DefinitionException("StructureDefinition "+pn+" at "+derived.getPath()+": illegal attempt to change a binding from "+base.getBinding().getStrength().toCode()+" to "+derived.getBinding().getStrength().toCode());
          else if (base.hasBinding() && derived.hasBinding() && base.getBinding().getStrength() == BindingStrength.REQUIRED && base.getBinding().hasValueSet() && derived.getBinding().hasValueSet()) {
            ValueSet baseVs = context.fetchResource(ValueSet.class, base.getBinding().getValueSet());
            ValueSet contextVs = context.fetchResource(ValueSet.class, derived.getBinding().getValueSet());
            if (baseVs == null) {
              messages.add(new ValidationMessage(Source.ProfileValidator, ValidationMessage.IssueType.BUSINESSRULE, pn+"."+base.getPath(), "Binding "+base.getBinding().getValueSet()+" could not be located", ValidationMessage.IssueSeverity.WARNING));
            } else if (contextVs == null) {
              messages.add(new ValidationMessage(Source.ProfileValidator, ValidationMessage.IssueType.BUSINESSRULE, pn+"."+derived.getPath(), "Binding "+derived.getBinding().getValueSet()+" could not be located", ValidationMessage.IssueSeverity.WARNING));
            } else {
              ValueSetExpansionOutcome expBase = context.expandVS(baseVs, true, false);
              ValueSetExpansionOutcome expDerived = context.expandVS(contextVs, true, false);
              if (expBase.getValueset() == null)
                messages.add(new ValidationMessage(Source.ProfileValidator, ValidationMessage.IssueType.BUSINESSRULE, pn+"."+base.getPath(), "Binding "+base.getBinding().getValueSet()+" could not be expanded", ValidationMessage.IssueSeverity.WARNING));
              else if (expDerived.getValueset() == null)
                messages.add(new ValidationMessage(Source.ProfileValidator, ValidationMessage.IssueType.BUSINESSRULE, pn+"."+derived.getPath(), "Binding "+derived.getBinding().getValueSet()+" could not be expanded", ValidationMessage.IssueSeverity.WARNING));
              else if (ToolingExtensions.hasExtension(expBase.getValueset().getExpansion(), ToolingExtensions.EXT_EXP_TOOCOSTLY))
                messages.add(new ValidationMessage(Source.ProfileValidator, ValidationMessage.IssueType.BUSINESSRULE, pn+"."+derived.getPath(), "Unable to check if "+derived.getBinding().getValueSet()+" is a proper subset of " +base.getBinding().getValueSet()+" - base value set is too large to check", ValidationMessage.IssueSeverity.WARNING));
              else if (!isSubset(expBase.getValueset(), expDerived.getValueset()))
                messages.add(new ValidationMessage(Source.ProfileValidator, ValidationMessage.IssueType.BUSINESSRULE, pn+"."+derived.getPath(), "Binding "+derived.getBinding().getValueSet()+" is not a subset of binding "+base.getBinding().getValueSet(), ValidationMessage.IssueSeverity.ERROR));
            }
          }
          ElementDefinitionBindingComponent d = derived.getBinding();
          ElementDefinitionBindingComponent nb = base.getBinding().copy();
          if (!COPY_BINDING_EXTENSIONS) {
            nb.getExtension().clear();
          }
          nb.setDescription(null);
          nb.getExtension().addAll(d.getExtension());
          if (d.hasStrength()) {
            nb.setStrength(d.getStrength());
          }
          if (d.hasDescription()) {
            nb.setDescription(d.getDescription());
          }
          if (d.hasValueSet()) {
            nb.setValueSet(d.getValueSet());
          }
          base.setBinding(nb);
        } else if (trimDifferential)
          derived.setBinding(null);
        else
          derived.getBinding().setUserData(DERIVATION_EQUALS, true);
      } // else if (base.hasBinding() && doesn't have bindable type )
        //  base

      if (derived.hasIsSummaryElement()) {
        if (!Base.compareDeep(derived.getIsSummaryElement(), base.getIsSummaryElement(), false)) {
          if (base.hasIsSummary() && !context.getVersion().equals("1.4.0")) // work around a known issue with some 1.4.0 cosntraints
            throw new Error(context.formatMessage(I18nConstants.ERROR_IN_PROFILE__AT__BASE_ISSUMMARY___DERIVED_ISSUMMARY__, purl, derived.getPath(), base.getIsSummaryElement().asStringValue(), derived.getIsSummaryElement().asStringValue()));
          base.setIsSummaryElement(derived.getIsSummaryElement().copy());
        } else if (trimDifferential)
          derived.setIsSummaryElement(null);
        else
          derived.getIsSummaryElement().setUserData(DERIVATION_EQUALS, true);
      }

      if (derived.hasType()) {
        if (!Base.compareDeep(derived.getType(), base.getType(), false)) {
          if (base.hasType()) {
            for (TypeRefComponent ts : derived.getType()) {
              checkTypeDerivation(purl, srcSD, base, derived, ts);
            }
          }
          base.getType().clear();
          for (TypeRefComponent t : derived.getType()) {
            TypeRefComponent tt = t.copy();
//            tt.setUserData(DERIVATION_EQUALS, true);
            base.getType().add(tt);
          }
        }
        else if (trimDifferential)
          derived.getType().clear();
        else
          for (TypeRefComponent t : derived.getType())
            t.setUserData(DERIVATION_EQUALS, true);
      }

      if (derived.hasMapping()) {
        // todo: mappings are not cumulative - one replaces another
        if (!Base.compareDeep(derived.getMapping(), base.getMapping(), false)) {
          for (ElementDefinitionMappingComponent s : derived.getMapping()) {
            boolean found = false;
            for (ElementDefinitionMappingComponent d : base.getMapping()) {
              found = found || (d.getIdentity().equals(s.getIdentity()) && d.getMap().equals(s.getMap()));
            }
            if (!found) {
              base.getMapping().add(s);
            }
          }
        }
        else if (trimDifferential) {
          derived.getMapping().clear();
        } else { 
          for (ElementDefinitionMappingComponent t : derived.getMapping()) {
            t.setUserData(DERIVATION_EQUALS, true);
          }
        }
      }
      for (ElementDefinitionMappingComponent m : base.getMapping()) {
        if (m.hasMap()) {
          m.setMap(m.getMap().trim());
        }
      }

      // todo: constraints are cumulative. there is no replacing
      for (ElementDefinitionConstraintComponent s : base.getConstraint()) { 
        s.setUserData(IS_DERIVED, true);
        if (!s.hasSource()) {
          s.setSource(srcSD.getUrl());
        } 
      }
      if (derived.hasConstraint()) {
        for (ElementDefinitionConstraintComponent s : derived.getConstraint()) {
          if (!base.hasConstraint(s.getKey())) {
            ElementDefinitionConstraintComponent inv = s.copy();
            base.getConstraint().add(inv);
          }
      	}
      }
      for (IdType id : derived.getCondition()) {
        if (!base.hasCondition(id)) {
          base.getCondition().add(id);
        }
      }
      
      // now, check that we still have a bindable type; if not, delete the binding - see task 8477
      if (dest.hasBinding() && !hasBindableType(dest)) {
        dest.setBinding(null);
      }
        
      // finally, we copy any extensions from source to dest
      for (Extension ex : derived.getExtension()) {
        StructureDefinition sd  = context.fetchResource(StructureDefinition.class, ex.getUrl());
        if (sd == null || sd.getSnapshot() == null || sd.getSnapshot().getElementFirstRep().getMax().equals("1")) {
          ToolingExtensions.removeExtension(dest, ex.getUrl());
        }
        dest.addExtension(ex.copy());
      }
    }
    if (dest.hasFixed()) {
      checkTypeOk(dest, dest.getFixed().fhirType());
    }
    if (dest.hasPattern()) {
      checkTypeOk(dest, dest.getPattern().fhirType());
    }
  }

  public void checkTypeDerivation(String purl, StructureDefinition srcSD, ElementDefinition base, ElementDefinition derived, TypeRefComponent ts) {
    boolean ok = false;
    CommaSeparatedStringBuilder b = new CommaSeparatedStringBuilder();
    String t = ts.getWorkingCode();
    for (TypeRefComponent td : base.getType()) {;
      String tt = td.getWorkingCode();
      b.append(tt);
      if (td.hasCode() && (tt.equals(t))) {
        ok = true;
      }
      if (!ok) {
        StructureDefinition sdt = context.fetchTypeDefinition(tt);
        if (sdt != null && sdt.getAbstract()) {
          StructureDefinition sdb = context.fetchTypeDefinition(t);
          while (sdb != null && !ok) {
            ok = sdb.getType().equals(sdt.getType());
            sdb = context.fetchResource(StructureDefinition.class, sdb.getBaseDefinition());
          }
        }
      }
     // work around for old badly generated SDs
      if (DONT_DO_THIS && Utilities.existsInList(tt, "Extension", "uri", "string", "Element")) {
        ok = true;
      }
      if (DONT_DO_THIS && Utilities.existsInList(tt, "Resource","DomainResource") && pkp.isResource(t)) {
        ok = true;
      }
      if (ok && ts.hasTargetProfile()) {
        // check that any derived target has a reference chain back to one of the base target profiles
        for (UriType u : ts.getTargetProfile()) {
          String url = u.getValue();
          boolean tgtOk = !td.hasTargetProfile() || td.hasTargetProfile(url);
          while (url != null && !tgtOk) {
            StructureDefinition sd = context.fetchRawProfile(url);
            if (sd == null) {
              if (messages != null) {
                messages.add(new ValidationMessage(Source.InstanceValidator, IssueType.BUSINESSRULE, purl+"#"+derived.getPath(), "Cannot check whether the target profile "+url+" is valid constraint on the base because it is not known", IssueSeverity.WARNING));
              }
              url = null;
              tgtOk = true; // suppress error message
            } else {
              url = sd.getBaseDefinition();
              tgtOk = td.hasTargetProfile(url);
            }
          }
          if (!tgtOk) {
            if (messages == null) {
              throw new FHIRException(context.formatMessage(I18nConstants.ERROR_AT__THE_TARGET_PROFILE__IS_NOT__VALID_CONSTRAINT_ON_THE_BASE_, purl, derived.getPath(), url, td.getTargetProfile()));
            } else {
              messages.add(new ValidationMessage(Source.InstanceValidator, IssueType.BUSINESSRULE, derived.getPath(), "The target profile "+u.getValue()+" is not a valid constraint on the base ("+td.getTargetProfile()+") at "+derived.getPath(), IssueSeverity.ERROR));
            }
          }
        }
      }
    }
    if (!ok) {
      throw new DefinitionException(context.formatMessage(I18nConstants.STRUCTUREDEFINITION__AT__ILLEGAL_CONSTRAINED_TYPE__FROM__IN_, purl, derived.getPath(), t, b.toString(), srcSD.getUrl()));
    }
  }


  public void checkTypeOk(ElementDefinition dest, String ft) {
    boolean ok = false;
    Set<String> types = new HashSet<>();
    for (TypeRefComponent t : dest.getType()) {
      if (t.hasCode()) {
        types.add(t.getWorkingCode());
      }
      ok = ft.equals(t.getWorkingCode());
    }
    if (!ok) {
      messages.add(new ValidationMessage(Source.InstanceValidator, IssueType.CONFLICT, dest.getId(), "The fixed value has type '"+ft+"' which is not valid (valid "+Utilities.pluralize("type", dest.getType().size())+": "+types.toString()+")", IssueSeverity.ERROR));
    }
  }

  private boolean hasBindableType(ElementDefinition ed) {
    for (TypeRefComponent tr : ed.getType()) {
      if (Utilities.existsInList(tr.getWorkingCode(), "Coding", "CodeableConcept", "Quantity", "uri", "string", "code")) {
        return true;
      }
    }
    return false;
  }


  private boolean isLargerMax(String derived, String base) {
    if ("*".equals(base)) {
      return false;
    }
    if ("*".equals(derived)) {
      return true;
    }
    return Integer.parseInt(derived) > Integer.parseInt(base);
  }


  private boolean isSubset(ValueSet expBase, ValueSet expDerived) {
    return codesInExpansion(expDerived.getExpansion().getContains(), expBase.getExpansion());
  }


  private boolean codesInExpansion(List<ValueSetExpansionContainsComponent> contains, ValueSetExpansionComponent expansion) {
    for (ValueSetExpansionContainsComponent cc : contains) {
      if (!inExpansion(cc, expansion.getContains())) {
        return false;
      }
      if (!codesInExpansion(cc.getContains(), expansion)) {
        return false;
      }
    }
    return true;
  }


  private boolean inExpansion(ValueSetExpansionContainsComponent cc, List<ValueSetExpansionContainsComponent> contains) {
    for (ValueSetExpansionContainsComponent cc1 : contains) {
      if (cc.getSystem().equals(cc1.getSystem()) && cc.getCode().equals(cc1.getCode())) {
        return true;
      }
      if (inExpansion(cc,  cc1.getContains())) {
        return true;
      }
    }
    return false;
  }

  public void closeDifferential(StructureDefinition base, StructureDefinition derived) throws FHIRException {
    for (ElementDefinition edb : base.getSnapshot().getElement()) {
      if (isImmediateChild(edb) && !edb.getPath().endsWith(".id")) {
        ElementDefinition edm = getMatchInDerived(edb, derived.getDifferential().getElement());
        if (edm == null) {
          ElementDefinition edd = derived.getDifferential().addElement();
          edd.setPath(edb.getPath());
          edd.setMax("0");
        } else if (edb.hasSlicing()) {
          closeChildren(base, edb, derived, edm);
        }
      }
    }
    sortDifferential(base, derived, derived.getName(), new ArrayList<String>(), false);
  }

  private void closeChildren(StructureDefinition base, ElementDefinition edb, StructureDefinition derived, ElementDefinition edm) {
    String path = edb.getPath()+".";
    int baseStart = base.getSnapshot().getElement().indexOf(edb);
    int baseEnd = findEnd(base.getSnapshot().getElement(), edb, baseStart+1);
    int diffStart = derived.getDifferential().getElement().indexOf(edm);
    int diffEnd = findEnd(derived.getDifferential().getElement(), edm, diffStart+1);
    
    for (int cBase = baseStart; cBase < baseEnd; cBase++) {
      ElementDefinition edBase = base.getSnapshot().getElement().get(cBase);
      if (isImmediateChild(edBase, edb)) {
        ElementDefinition edMatch = getMatchInDerived(edBase, derived.getDifferential().getElement(), diffStart, diffEnd);
        if (edMatch == null) {
          ElementDefinition edd = derived.getDifferential().addElement();
          edd.setPath(edBase.getPath());
          edd.setMax("0");
        } else {
          closeChildren(base, edBase, derived, edMatch);
        }        
      }
    }
  }




  private int findEnd(List<ElementDefinition> list, ElementDefinition ed, int cursor) {
    String path = ed.getPath()+".";
    while (cursor < list.size() && list.get(cursor).getPath().startsWith(path)) {
      cursor++;
    }
    return cursor;
  }


  private ElementDefinition getMatchInDerived(ElementDefinition ed, List<ElementDefinition> list) {
    for (ElementDefinition t : list) {
      if (t.getPath().equals(ed.getPath())) {
        return t;
      }
    }
    return null;
  }

  private ElementDefinition getMatchInDerived(ElementDefinition ed, List<ElementDefinition> list, int start, int end) {
    for (int i = start; i < end; i++) {
      ElementDefinition t = list.get(i);
      if (t.getPath().equals(ed.getPath())) {
        return t;
      }
    }
    return null;
  }


  private boolean isImmediateChild(ElementDefinition ed) {
    String p = ed.getPath();
    if (!p.contains(".")) {
      return false;
    }
    p = p.substring(p.indexOf(".")+1);
    return !p.contains(".");
  }

  private boolean isImmediateChild(ElementDefinition candidate, ElementDefinition base) {
    String p = candidate.getPath();
    if (!p.contains("."))
      return false;
    if (!p.startsWith(base.getPath()+"."))
      return false;
    p = p.substring(base.getPath().length()+1);
    return !p.contains(".");
  }

  public XhtmlNode generateExtensionTable(String defFile, StructureDefinition ed, String imageFolder, boolean inlineGraphics, boolean full, String corePath, String imagePath, Set<String> outputTracker) throws IOException, FHIRException {
    HierarchicalTableGenerator gen = new HierarchicalTableGenerator(imageFolder, inlineGraphics, true);
    gen.setTranslator(getTranslator());
    TableModel model = gen.initNormalTable(corePath, false, true, ed.getId()+(full ? "f" : "n"), true);

    boolean deep = false;
    String m = "";
    boolean vdeep = false;
    if (ed.getSnapshot().getElementFirstRep().getIsModifier())
      m = "modifier_";
    for (ElementDefinition eld : ed.getSnapshot().getElement()) {
      deep = deep || eld.getPath().contains("Extension.extension.");
      vdeep = vdeep || eld.getPath().contains("Extension.extension.extension.");
    }
    Row r = gen.new Row();
    model.getRows().add(r);
    String en;
    if (!full)
      en = ed.getName();
    else if (ed.getSnapshot().getElement().get(0).getIsModifier())
      en = "modifierExtension";
    else 
      en = "extension";
    
    r.getCells().add(gen.new Cell(null, defFile == null ? "" : defFile+"-definitions.html#extension."+ed.getName(), en, null, null));
    r.getCells().add(gen.new Cell());
    r.getCells().add(gen.new Cell(null, null, describeCardinality(ed.getSnapshot().getElement().get(0), null, new UnusedTracker()), null, null));

    ElementDefinition ved = null;
    if (full || vdeep) {
      r.getCells().add(gen.new Cell("", "", "Extension", null, null));

      r.setIcon(deep ? "icon_"+m+"extension_complex.png" : "icon_extension_simple.png", deep ? HierarchicalTableGenerator.TEXT_ICON_EXTENSION_COMPLEX : HierarchicalTableGenerator.TEXT_ICON_EXTENSION_SIMPLE);
      List<ElementDefinition> children = getChildren(ed.getSnapshot().getElement(), ed.getSnapshot().getElement().get(0));
      for (ElementDefinition child : children)
        if (!child.getPath().endsWith(".id")) {
          List<StructureDefinition> sdl = new ArrayList<>();
          sdl.add(ed);
          genElement(defFile == null ? "" : defFile+"-definitions.html#extension.", gen, r.getSubRows(), child, ed.getSnapshot().getElement(), sdl, true, defFile, true, full, corePath, imagePath, true, false, false, false, null, false);
        }
    } else if (deep) {
      List<ElementDefinition> children = new ArrayList<ElementDefinition>();
      for (ElementDefinition ted : ed.getSnapshot().getElement()) {
        if (ted.getPath().equals("Extension.extension"))
          children.add(ted);
      }

      r.getCells().add(gen.new Cell("", "", "Extension", null, null));
      r.setIcon("icon_"+m+"extension_complex.png", HierarchicalTableGenerator.TEXT_ICON_EXTENSION_COMPLEX);
      
      for (ElementDefinition c : children) {
        ved = getValueFor(ed, c);
        ElementDefinition ued = getUrlFor(ed, c);
        if (ved != null && ued != null) {
          Row r1 = gen.new Row();
          r.getSubRows().add(r1);
          r1.getCells().add(gen.new Cell(null, defFile == null ? "" : defFile+"-definitions.html#extension."+ed.getName(), ((UriType) ued.getFixed()).getValue(), null, null));
          r1.getCells().add(gen.new Cell());
          r1.getCells().add(gen.new Cell(null, null, describeCardinality(c, null, new UnusedTracker()), null, null));
          genTypes(gen, r1, ved, defFile, ed, corePath, imagePath, false, false);
          Cell cell = gen.new Cell();
          cell.addMarkdown(c.getDefinition());
          r1.getCells().add(cell);
          r1.setIcon("icon_"+m+"extension_simple.png", HierarchicalTableGenerator.TEXT_ICON_EXTENSION_SIMPLE);      
        }
      }
    } else  {
      for (ElementDefinition ted : ed.getSnapshot().getElement()) {
        if (ted.getPath().startsWith("Extension.value"))
          ved = ted;
      }

      genTypes(gen, r, ved, defFile, ed, corePath, imagePath, false, false);

      r.setIcon("icon_"+m+"extension_simple.png", HierarchicalTableGenerator.TEXT_ICON_EXTENSION_SIMPLE);      
    }
    Cell c = gen.new Cell("", "", "URL = "+ed.getUrl(), null, null);
    Piece cc = gen.new Piece(null, ed.getName()+": ", null);
    c.addPiece(gen.new Piece("br")).addPiece(cc);
    c.addMarkdown(ed.getDescription());
    
    if (!full && !(deep || vdeep) && ved != null && ved.hasBinding()) {  
        c.addPiece(gen.new Piece("br"));
      BindingResolution br = pkp.resolveBinding(ed, ved.getBinding(), ved.getPath());
      c.getPieces().add(checkForNoChange(ved.getBinding(), gen.new Piece(null, translate("sd.table", "Binding")+": ", null).addStyle("font-weight:bold")));
      c.getPieces().add(checkForNoChange(ved.getBinding(), gen.new Piece(br.url == null ? null : Utilities.isAbsoluteUrl(br.url) || !pkp.prependLinks() ? br.url : corePath+br.url, br.display, null)));
      if (ved.getBinding().hasStrength()) {
        c.getPieces().add(checkForNoChange(ved.getBinding(), gen.new Piece(null, " (", null)));
        c.getPieces().add(checkForNoChange(ved.getBinding(), gen.new Piece(corePath+"terminologies.html#"+ved.getBinding().getStrength().toCode(), egt(ved.getBinding().getStrengthElement()), ved.getBinding().getStrength().getDefinition())));              
        c.getPieces().add(gen.new Piece(null, ")", null));
      }
      if (ved.getBinding().hasDescription() && MarkDownProcessor.isSimpleMarkdown(ved.getBinding().getDescription())) {
        c.getPieces().add(gen.new Piece(null, ": ", null));
        c.addMarkdownNoPara(ved.getBinding().getDescription());
      }
    }
    c.addPiece(gen.new Piece("br")).addPiece(gen.new Piece(null, describeExtensionContext(ed), null));
    r.getCells().add(c);
    
    try {
      return gen.generate(model, corePath, 0, outputTracker);
  	} catch (org.hl7.fhir.exceptions.FHIRException e) {
  		throw new FHIRException(e.getMessage(), e);
  	}
  }

  private ElementDefinition getUrlFor(StructureDefinition ed, ElementDefinition c) {
    int i = ed.getSnapshot().getElement().indexOf(c) + 1;
    while (i < ed.getSnapshot().getElement().size() && ed.getSnapshot().getElement().get(i).getPath().startsWith(c.getPath()+".")) {
      if (ed.getSnapshot().getElement().get(i).getPath().equals(c.getPath()+".url"))
        return ed.getSnapshot().getElement().get(i);
      i++;
    }
    return null;
  }

  private ElementDefinition getValueFor(StructureDefinition ed, ElementDefinition c) {
    int i = ed.getSnapshot().getElement().indexOf(c) + 1;
    while (i < ed.getSnapshot().getElement().size() && ed.getSnapshot().getElement().get(i).getPath().startsWith(c.getPath()+".")) {
      if (ed.getSnapshot().getElement().get(i).getPath().startsWith(c.getPath()+".value"))
        return ed.getSnapshot().getElement().get(i);
      i++;
    }
    return null;
  }

  private static final int AGG_NONE = 0;
  private static final int AGG_IND = 1;
  private static final int AGG_GR = 2;
  private static final boolean TABLE_FORMAT_FOR_FIXED_VALUES = false;
  
  private Cell genTypes(HierarchicalTableGenerator gen, Row r, ElementDefinition e, String profileBaseFileName, StructureDefinition profile, String corePath, String imagePath, boolean root, boolean mustSupportMode) {
    Cell c = gen.new Cell();
    r.getCells().add(c);
    if (e.hasContentReference()) {
      ElementInStructure ed = getElementByName(profile.getSnapshot().getElement(), e.getContentReference(), profile);
      if (ed == null)
        c.getPieces().add(gen.new Piece(null, translate("sd.table", "Unknown reference to %s", e.getContentReference()), null));
      else {
        if (ed.getSource() == profile) {
          c.getPieces().add(gen.new Piece(null, translate("sd.table", "See ", ed.getElement().getPath()), null));
          c.getPieces().add(gen.new Piece("#"+ed.getElement().getPath(), tail(ed.getElement().getPath()), ed.getElement().getPath()));
        } else {
          c.getPieces().add(gen.new Piece(null, translate("sd.table", "See ", ed.getElement().getPath()), null));
<<<<<<< HEAD
          c.getPieces().add(gen.new Piece(ed.getSource().getUserString("path")+"#"+ed.getElement().getPath(), tail(ed.getElement().getPath())+" ("+ed.getSource().getType()+")", ed.getElement().getPath()));
=======
          c.getPieces().add(gen.new Piece(pfx(corePath, ed.getSource().getUserString("path"))+"#"+ed.getElement().getPath(), tail(ed.getElement().getPath())+" ("+ed.getSource().getType()+")", ed.getElement().getPath()));
>>>>>>> 82edacbd
        }
      }
      return c;
    }
    List<TypeRefComponent> types = e.getType();
    if (!e.hasType()) {
      if (root) { // we'll use base instead of types then
        StructureDefinition bsd = context.fetchResource(StructureDefinition.class, profile.getBaseDefinition());
        if (bsd != null) {
          if (bsd.hasUserData("path")) {
            c.getPieces().add(gen.new Piece(Utilities.isAbsoluteUrl(bsd.getUserString("path")) ? bsd.getUserString("path") : imagePath +bsd.getUserString("path"), bsd.getName(), null));
          } else {
            c.getPieces().add(gen.new Piece(null, bsd.getName(), null));
          }
        }
        return c;
      } else if (e.hasContentReference()) {
        return c;
      } else {
        ElementDefinition d = (ElementDefinition) e.getUserData(DERIVATION_POINTER);
        if (d != null && d.hasType()) {
          types = new ArrayList<ElementDefinition.TypeRefComponent>();
          for (TypeRefComponent tr : d.getType()) {
            TypeRefComponent tt = tr.copy();
            tt.setUserData(DERIVATION_EQUALS, true);
            types.add(tt);
          }
        } else {
          return c;
        }
      }
    }

    boolean first = true;

    TypeRefComponent tl = null;
    for (TypeRefComponent t : types) {
      if (!mustSupportMode || allTypesMustSupport(e) || isMustSupport(t)) {
        if (first) {
          first = false;
        } else {
          c.addPiece(checkForNoChange(tl, gen.new Piece(null,", ", null)));
        }
        tl = t;
        if (t.hasTarget()) {
          c.getPieces().add(gen.new Piece(corePath+"references.html", t.getWorkingCode(), null));
          if (!mustSupportMode && isMustSupportDirect(t) && e.getMustSupport()) {
            c.addPiece(gen.new Piece(null, " ", null));
            c.addStyledText(translate("sd.table", "This type must be supported"), "S", "white", "red", null, false);
          }
          c.getPieces().add(gen.new Piece(null, "(", null));
          boolean tfirst = true;
          for (CanonicalType u : t.getTargetProfile()) {
            if (!mustSupportMode || allProfilesMustSupport(t.getTargetProfile()) || isMustSupport(u)) {
              if (tfirst)
                tfirst = false;
              else
                c.addPiece(gen.new Piece(null, " | ", null));
              genTargetLink(gen, profileBaseFileName, corePath, c, t, u.getValue());
              if (!mustSupportMode && isMustSupport(u) && e.getMustSupport()) {
                c.addPiece(gen.new Piece(null, " ", null));
                c.addStyledText(translate("sd.table", "This target must be supported"), "S", "white", "red", null, false);
              }
            }
          }
          c.getPieces().add(gen.new Piece(null, ")", null));
          if (t.getAggregation().size() > 0) {
            c.getPieces().add(gen.new Piece(corePath+"valueset-resource-aggregation-mode.html", " {", null));
            boolean firstA = true;
            for (Enumeration<AggregationMode> a : t.getAggregation()) {
              if (firstA = true)
                firstA = false;
              else
                c.getPieces().add(gen.new Piece(corePath+"valueset-resource-aggregation-mode.html", ", ", null));
              c.getPieces().add(gen.new Piece(corePath+"valueset-resource-aggregation-mode.html", codeForAggregation(a.getValue()), hintForAggregation(a.getValue())));
            }
            c.getPieces().add(gen.new Piece(corePath+"valueset-resource-aggregation-mode.html", "}", null));
          }
        } else if (t.hasProfile() && (!t.getWorkingCode().equals("Extension") || isProfiledType(t.getProfile()))) { // a profiled type
          String ref;
          boolean pfirst = true;
          for (CanonicalType p : t.getProfile()) {
            if (!mustSupportMode || allProfilesMustSupport(t.getProfile()) || isMustSupport(p)) {
              if (pfirst) {
                pfirst = false;
              } else {
                c.addPiece(checkForNoChange(tl, gen.new Piece(null,", ", null)));
              }          

              ref = pkp.getLinkForProfile(profile, p.getValue());
              if (ref != null) {
                String[] parts = ref.split("\\|");
                if (parts[0].startsWith("http:") || parts[0].startsWith("https:")) {
                  //            c.addPiece(checkForNoChange(t, gen.new Piece(parts[0], "<" + parts[1] + ">", t.getCode()))); Lloyd
                  c.addPiece(checkForNoChange(t, gen.new Piece(parts[0], parts[1], t.getWorkingCode())));
                } else {
                  //            c.addPiece(checkForNoChange(t, gen.new Piece((t.getProfile().startsWith(corePath)? corePath: "")+parts[0], "<" + parts[1] + ">", t.getCode())));
                  c.addPiece(checkForNoChange(t, gen.new Piece((p.getValue().startsWith(corePath+"StructureDefinition")? corePath: "")+parts[0], parts[1], t.getWorkingCode())));
                }
              } else
                c.addPiece(checkForNoChange(t, gen.new Piece((p.getValue().startsWith(corePath)? corePath: "")+ref, t.getWorkingCode(), null)));
              if (!mustSupportMode && isMustSupport(p) && e.getMustSupport()) {
                c.addPiece(gen.new Piece(null, " ", null));
                c.addStyledText(translate("sd.table", "This profile must be supported"), "S", "white", "red", null, false);
              }
            }
          }
        } else {
          String tc = t.getWorkingCode();
          if (Utilities.isAbsoluteUrl(tc)) {
            StructureDefinition sd = context.fetchTypeDefinition(tc);
            if (sd == null) {
              c.addPiece(checkForNoChange(t, gen.new Piece(pkp.getLinkFor(corePath, tc), tc, null)));
            } else {
              c.addPiece(checkForNoChange(t, gen.new Piece(pkp.getLinkFor(corePath, tc), sd.getType(), null)));           
            }
          } else if (pkp != null && pkp.hasLinkFor(tc)) {
            c.addPiece(checkForNoChange(t, gen.new Piece(pkp.getLinkFor(corePath, tc), tc, null)));
          } else {
            c.addPiece(checkForNoChange(t, gen.new Piece(null, tc, null)));
          }
          if (!mustSupportMode && isMustSupportDirect(t) && e.getMustSupport()) {
            c.addPiece(gen.new Piece(null, " ", null));
            c.addStyledText(translate("sd.table", "This type must be supported"), "S", "white", "red", null, false);
          }
        }
      }
    }
    return c;
  }


  private String pfx(String prefix, String url) {
    return Utilities.isAbsoluteUrl(url) ? url : prefix + url;
  }

  public void genTargetLink(HierarchicalTableGenerator gen, String profileBaseFileName, String corePath, Cell c, TypeRefComponent t, String u) {
    if (u.startsWith("http://hl7.org/fhir/StructureDefinition/")) {
      StructureDefinition sd = context.fetchResource(StructureDefinition.class, u);
      if (sd != null) {
        String disp = sd.hasTitle() ? sd.getTitle() : sd.getName();
        c.addPiece(checkForNoChange(t, gen.new Piece(checkPrepend(corePath, sd.getUserString("path")), disp, null)));
      } else {
        String rn = u.substring(40);
        c.addPiece(checkForNoChange(t, gen.new Piece(pkp.getLinkFor(corePath, rn), rn, null)));
      }
    } else if (Utilities.isAbsoluteUrl(u)) {
      StructureDefinition sd = context.fetchResource(StructureDefinition.class, u);
      if (sd != null) {
        String disp = sd.hasTitle() ? sd.getTitle() : sd.getName();
        String ref = pkp.getLinkForProfile(null, sd.getUrl());
        if (ref != null && ref.contains("|"))
          ref = ref.substring(0,  ref.indexOf("|"));
        c.addPiece(checkForNoChange(t, gen.new Piece(ref, disp, null)));
      } else
        c.addPiece(checkForNoChange(t, gen.new Piece(null, u, null)));        
    } else if (t.hasTargetProfile() && u.startsWith("#"))
      c.addPiece(checkForNoChange(t, gen.new Piece(corePath+profileBaseFileName+"."+u.substring(1).toLowerCase()+".html", u, null)));
  }

  private boolean isProfiledType(List<CanonicalType> theProfile) {
    for (CanonicalType next : theProfile){
      if (StringUtils.defaultString(next.getValueAsString()).contains(":")) {
        return true;
      }
    }
    return false;
  }


  private String codeForAggregation(AggregationMode a) {
    switch (a) {
    case BUNDLED : return "b";
    case CONTAINED : return "c";
    case REFERENCED: return "r";
    default: return "?";
    }
  }

  private String hintForAggregation(AggregationMode a) {
    if (a != null)
      return a.getDefinition();
    else 
      return null;
  }


  private String checkPrepend(String corePath, String path) {
    if (pkp.prependLinks() && !(path.startsWith("http:") || path.startsWith("https:")))
      return corePath+path;
    else 
      return path;
  }


  private class ElementInStructure {

    private StructureDefinition source;
    private ElementDefinition element;

    public ElementInStructure(StructureDefinition source, ElementDefinition ed) {
      this.source = source;
      this.element = ed;
    }

    public StructureDefinition getSource() {
      return source;
    }

    public ElementDefinition getElement() {
      return element;
    }
    
  }
  private ElementInStructure getElementByName(List<ElementDefinition> elements, String contentReference, StructureDefinition source) {
    if (contentReference.contains("#")) {
      String url = contentReference.substring(0, contentReference.indexOf("#"));
      contentReference = contentReference.substring(contentReference.indexOf("#"));
      if (!url.equals(source.getUrl())) {
        source = context.fetchResource(StructureDefinition.class, url);
        if (source == null) {
          throw new FHIRException("Unable to resolve StructureDefinition "+url+" resolving content reference "+contentReference);
        }
        elements = source.getSnapshot().getElement();
      }
    } 
    for (ElementDefinition ed : elements) {
      if (("#"+ed.getPath()).equals(contentReference)) {
        return new ElementInStructure(source, ed);
      }
      if (("#"+ed.getId()).equals(contentReference)) {
        return new ElementInStructure(source, ed);
      }
    }
    throw new Error("getElementByName: can't find "+contentReference+" in "+elements.toString()+" from "+source.getUrl());
//    return null;
  }

  private ElementDefinitionResolution getElementById(StructureDefinition source, List<ElementDefinition> elements, String contentReference) {
    if (!contentReference.startsWith("#") && contentReference.contains("#")) {
      String url = contentReference.substring(0, contentReference.indexOf("#"));
      contentReference = contentReference.substring(contentReference.indexOf("#"));
      if (!url.equals(source.getUrl())){
        source = context.fetchResource(StructureDefinition.class, url);
        if (source == null) {
          return null;
        }
        elements = source.getSnapshot().getElement();
      }      
    }
    for (ElementDefinition ed : elements)
      if (ed.hasId() && ("#"+ed.getId()).equals(contentReference))
        return new ElementDefinitionResolution(source, ed);
    return null;
  }


  public static String describeExtensionContext(StructureDefinition ext) {
    StringBuilder b = new StringBuilder();
    b.append("Use on ");
    for (int i = 0; i < ext.getContext().size(); i++) {
      StructureDefinitionContextComponent ec = ext.getContext().get(i);
      if (i > 0) 
        b.append(i < ext.getContext().size() - 1 ? ", " : " or ");
      b.append(ec.getType().getDisplay());
      b.append(" ");
      b.append(ec.getExpression());
    }
    if (ext.hasContextInvariant()) {
      b.append(", with <a href=\"structuredefinition-definitions.html#StructureDefinition.contextInvariant\">Context Invariant</a> = ");
      boolean first = true;
      for (StringType s : ext.getContextInvariant()) {
        if (first)
          first = false;
        else
          b.append(", ");
        b.append("<code>"+s.getValue()+"</code>");
      }
    }
    return b.toString(); 
  }

  private String describeCardinality(ElementDefinition definition, ElementDefinition fallback, UnusedTracker tracker) {
    IntegerType min = definition.hasMinElement() ? definition.getMinElement() : new IntegerType();
    StringType max = definition.hasMaxElement() ? definition.getMaxElement() : new StringType();
    if (min.isEmpty() && fallback != null)
      min = fallback.getMinElement();
    if (max.isEmpty() && fallback != null)
      max = fallback.getMaxElement();

    tracker.used = !max.isEmpty() && !max.getValue().equals("0");

    if (min.isEmpty() && max.isEmpty())
      return null;
    else
      return (!min.hasValue() ? "" : Integer.toString(min.getValue())) + ".." + (!max.hasValue() ? "" : max.getValue());
  }

  private Cell genCardinality(HierarchicalTableGenerator gen, ElementDefinition definition, Row row, boolean hasDef, UnusedTracker tracker, ElementDefinition fallback) {
    IntegerType min = !hasDef ? new IntegerType() : definition.hasMinElement() ? definition.getMinElement() : new IntegerType();
    StringType max = !hasDef ? new StringType() : definition.hasMaxElement() ? definition.getMaxElement() : new StringType();
    if (min.isEmpty() && definition.getUserData(DERIVATION_POINTER) != null) {
      ElementDefinition base = (ElementDefinition) definition.getUserData(DERIVATION_POINTER);
      if (base.hasMinElement()) {
        min = base.getMinElement().copy();
        min.setUserData(DERIVATION_EQUALS, true);
      }
    }
    if (max.isEmpty() && definition.getUserData(DERIVATION_POINTER) != null) {
      ElementDefinition base = (ElementDefinition) definition.getUserData(DERIVATION_POINTER);
      if (base.hasMaxElement()) {
        max = base.getMaxElement().copy();
        max.setUserData(DERIVATION_EQUALS, true);
      }
    }
    if (min.isEmpty() && fallback != null)
      min = fallback.getMinElement();
    if (max.isEmpty() && fallback != null)
      max = fallback.getMaxElement();

    if (!max.isEmpty())
      tracker.used = !max.getValue().equals("0");

    Cell cell = gen.new Cell(null, null, null, null, null);
    row.getCells().add(cell);
    if (!min.isEmpty() || !max.isEmpty()) {
      cell.addPiece(checkForNoChange(min, gen.new Piece(null, !min.hasValue() ? "" : Integer.toString(min.getValue()), null)));
      cell.addPiece(checkForNoChange(min, max, gen.new Piece(null, "..", null)));
      cell.addPiece(checkForNoChange(max, gen.new Piece(null, !max.hasValue() ? "" : max.getValue(), null)));
    }
    return cell;
  }


  private Piece checkForNoChange(Element source, Piece piece) {
    if (source.hasUserData(DERIVATION_EQUALS)) {
      piece.addStyle("opacity: 0.5");
    }
    return piece;
  }

  private String checkForNoChange(Element source) {
    if (source.hasUserData(DERIVATION_EQUALS)) {
      return "opacity: 0.5";
    } else { 
      return null;
    }
  }


  private Piece applyAsUnchanged(Piece piece) {
    piece.addStyle("opacity: 0.5");
    return piece;
  }

  private String applyAsUnchanged() {
    return "opacity: 0.5";
  }


  private Piece checkForNoChange(Element src1, Element src2, Piece piece) {
    if (src1.hasUserData(DERIVATION_EQUALS) && src2.hasUserData(DERIVATION_EQUALS)) {
      piece.addStyle("opacity: 0.5");
    }
    return piece;
  }

  public XhtmlNode generateTable(String defFile, StructureDefinition profile, boolean diff, String imageFolder, boolean inlineGraphics, String profileBaseFileName, boolean snapshot, String corePath, String imagePath, 
      boolean logicalModel, boolean allInvariants, Set<String> outputTracker, boolean active, boolean mustSupport) throws IOException, FHIRException {
    assert(diff != snapshot);// check it's ok to get rid of one of these
    HierarchicalTableGenerator gen = new HierarchicalTableGenerator(imageFolder, inlineGraphics, true);
    gen.setTranslator(getTranslator());
    TableModel model = gen.initNormalTable(corePath, false, true, profile.getId()+(diff ? "d" : "s"), active);
    List<ElementDefinition> list = new ArrayList<>();
    if (diff)
      list.addAll(profile.getDifferential().getElement());
    else
      list.addAll(profile.getSnapshot().getElement());
    List<StructureDefinition> profiles = new ArrayList<StructureDefinition>();
    profiles.add(profile);
    if (list.isEmpty()) {
      ElementDefinition root = new ElementDefinition().setPath(profile.getType());
      root.setId(profile.getType());
      list.add(root);
    } else {
      if (list.get(0).getPath().contains(".")) {
        ElementDefinition root = new ElementDefinition().setPath(profile.getType());
        root.setId(profile.getType());
        list.add(0, root);
      }
    }
    if (diff) {
      insertMissingSparseElements(list);
    }
    genElement(defFile == null ? null : defFile+"#", gen, model.getRows(), list.get(0), list, profiles, diff, profileBaseFileName, null, snapshot, corePath, imagePath, true, logicalModel, profile.getDerivation() == TypeDerivationRule.CONSTRAINT && usesMustSupport(list), allInvariants, null, mustSupport);
    try {
      return gen.generate(model, imagePath, 0, outputTracker);
  	} catch (org.hl7.fhir.exceptions.FHIRException e) {
      throw new FHIRException(context.formatMessage(I18nConstants.ERROR_GENERATING_TABLE_FOR_PROFILE__, profile.getUrl(), e.getMessage()), e);
  	}
  }


  private void insertMissingSparseElements(List<ElementDefinition> list) {
    int i = 1;
    while (i < list.size()) {
      String[] pathCurrent = list.get(i).getPath().split("\\.");
      String[] pathLast = list.get(i-1).getPath().split("\\.");
      int firstDiff = 0; // the first entry must be a match
      while (firstDiff < pathCurrent.length && firstDiff < pathLast.length && pathCurrent[firstDiff].equals(pathLast[firstDiff])) {
        firstDiff++;
      }
      if (!(isSibling(pathCurrent, pathLast, firstDiff) || isChild(pathCurrent, pathLast, firstDiff))) {
        // now work backwards down to lastMatch inserting missing path nodes
        ElementDefinition parent = findParent(list, i, list.get(i).getPath());
        int parentDepth = Utilities.charCount(parent.getPath(), '.')+1;
        int childDepth =  Utilities.charCount(list.get(i).getPath(), '.')+1;
        if (childDepth > parentDepth + 1) {
          String basePath = parent.getPath();
          String baseId = parent.getId();
          for (int index = parentDepth; index >= firstDiff; index--) {
            String mtail = makeTail(pathCurrent, parentDepth, index);
            ElementDefinition root = new ElementDefinition().setPath(basePath+"."+mtail);
            root.setId(baseId+"."+mtail);
            list.add(i, root);
          }
        }
      } 
      i++;
    }
  }

  private ElementDefinition findParent(List<ElementDefinition> list, int i, String path) {
    while (i > 0 && !path.startsWith(list.get(i).getPath()+".")) {
      i--;
    }
    return list.get(i);
  }

  private boolean isSibling(String[] pathCurrent, String[] pathLast, int firstDiff) {
    return pathCurrent.length == pathLast.length && firstDiff == pathCurrent.length-1;
  }


  private boolean isChild(String[] pathCurrent, String[] pathLast, int firstDiff) {
    return pathCurrent.length == pathLast.length+1 && firstDiff == pathLast.length;
  }

  private String makeTail(String[] pathCurrent, int start, int index) {
    CommaSeparatedStringBuilder b = new CommaSeparatedStringBuilder(".");
    for (int i = start; i <= index; i++) {
      b.append(pathCurrent[i]);
    }
    return b.toString();
  }

  private String makePath(String[] pathCurrent, int index) {
    CommaSeparatedStringBuilder b = new CommaSeparatedStringBuilder(".");
    for (int i = 0; i <= index; i++) {
      b.append(pathCurrent[i]);
    }
    return b.toString();
  }


  public XhtmlNode generateGrid(String defFile, StructureDefinition profile, String imageFolder, boolean inlineGraphics, String profileBaseFileName, String corePath, String imagePath, Set<String> outputTracker) throws IOException, FHIRException {
    HierarchicalTableGenerator gen = new HierarchicalTableGenerator(imageFolder, inlineGraphics, true);
    gen.setTranslator(getTranslator());
    TableModel model = gen.initGridTable(corePath, profile.getId());
    List<ElementDefinition> list = profile.getSnapshot().getElement();
    List<StructureDefinition> profiles = new ArrayList<StructureDefinition>();
    profiles.add(profile);
    genGridElement(defFile == null ? null : defFile+"#", gen, model.getRows(), list.get(0), list, profiles, true, profileBaseFileName, null, corePath, imagePath, true, profile.getDerivation() == TypeDerivationRule.CONSTRAINT && usesMustSupport(list));
    try {
      return gen.generate(model, imagePath, 1, outputTracker);
    } catch (org.hl7.fhir.exceptions.FHIRException e) {
      throw new FHIRException(e.getMessage(), e);
    }
  }


  private boolean usesMustSupport(List<ElementDefinition> list) {
    for (ElementDefinition ed : list)
      if (ed.hasMustSupport() && ed.getMustSupport())
        return true;
    return false;
  }


  private Row genElement(String defPath, HierarchicalTableGenerator gen, List<Row> rows, ElementDefinition element, List<ElementDefinition> all, List<StructureDefinition> profiles, boolean showMissing, String profileBaseFileName, Boolean extensions, 
      boolean snapshot, String corePath, String imagePath, boolean root, boolean logicalModel, boolean isConstraintMode, boolean allInvariants, Row slicingRow, boolean mustSupport) throws IOException, FHIRException {
    Row originalRow = slicingRow;
    StructureDefinition profile = profiles == null ? null : profiles.get(profiles.size()-1);
    Row typesRow = null;
    
    List<ElementDefinition> children = getChildren(all, element);
//    if (!snapshot && isExtension && extensions != null && extensions != isExtension)
//      return;

    if (!onlyInformationIsMapping(all, element)) {
      Row row = gen.new Row();
      row.setAnchor(element.getPath());
      row.setColor(getRowColor(element, isConstraintMode));
      if (element.hasSlicing())
        row.setLineColor(1);
      else if (element.hasSliceName())
        row.setLineColor(2);
      else
        row.setLineColor(0);
      boolean hasDef = element != null;
      boolean ext = false;
      if (tail(element.getPath()).equals("extension")) {
        if (element.hasType() && element.getType().get(0).hasProfile() && extensionIsComplex(element.getType().get(0).getProfile().get(0).getValue()))
          row.setIcon("icon_extension_complex.png", HierarchicalTableGenerator.TEXT_ICON_EXTENSION_COMPLEX);
        else
          row.setIcon("icon_extension_simple.png", HierarchicalTableGenerator.TEXT_ICON_EXTENSION_SIMPLE);
        ext = true;
      } else if (tail(element.getPath()).equals("modifierExtension")) {
        if (element.hasType() && element.getType().get(0).hasProfile() && extensionIsComplex(element.getType().get(0).getProfile().get(0).getValue()))
          row.setIcon("icon_modifier_extension_complex.png", HierarchicalTableGenerator.TEXT_ICON_EXTENSION_COMPLEX);
        else
          row.setIcon("icon_modifier_extension_simple.png", HierarchicalTableGenerator.TEXT_ICON_EXTENSION_SIMPLE);
      } else if (!hasDef || element.getType().size() == 0) {
        if (root && context.getResourceNames().contains(profile.getType())) {
          row.setIcon("icon_resource.png", HierarchicalTableGenerator.TEXT_ICON_RESOURCE);
        } else {
          row.setIcon("icon_element.gif", HierarchicalTableGenerator.TEXT_ICON_ELEMENT);
        }
      } else if (hasDef && element.getType().size() > 1) {
        if (allAreReference(element.getType())) {
          row.setIcon("icon_reference.png", HierarchicalTableGenerator.TEXT_ICON_REFERENCE);
        } else {
          row.setIcon("icon_choice.gif", HierarchicalTableGenerator.TEXT_ICON_CHOICE);
          typesRow = row;
        }
      } else if (hasDef && element.getType().get(0).getWorkingCode() != null && element.getType().get(0).getWorkingCode().startsWith("@")) {
        row.setIcon("icon_reuse.png", HierarchicalTableGenerator.TEXT_ICON_REUSE);
      } else if (hasDef && isPrimitive(element.getType().get(0).getWorkingCode())) {
        row.setIcon("icon_primitive.png", HierarchicalTableGenerator.TEXT_ICON_PRIMITIVE);
      } else if (hasDef && element.getType().get(0).hasTarget()) {
        row.setIcon("icon_reference.png", HierarchicalTableGenerator.TEXT_ICON_REFERENCE);
      } else if (hasDef && isDataType(element.getType().get(0).getWorkingCode())) {
        row.setIcon("icon_datatype.gif", HierarchicalTableGenerator.TEXT_ICON_DATATYPE);
      } else if (hasDef && Utilities.existsInList(element.getType().get(0).getWorkingCode(), "Element", "BackboneElement")) {
        row.setIcon("icon_element.gif", HierarchicalTableGenerator.TEXT_ICON_ELEMENT);
      } else {
        row.setIcon("icon_resource.png", HierarchicalTableGenerator.TEXT_ICON_RESOURCE);
      }
      if (element.hasUserData("render.opaque")) {
        row.setOpacity("0.5");
      }
      UnusedTracker used = new UnusedTracker();
      String ref = defPath == null ? null : defPath + element.getId();
      String sName = tail(element.getPath());
      if (element.hasSliceName())
        sName = sName +":"+element.getSliceName();
      used.used = true;
      if (logicalModel && element.hasRepresentation(PropertyRepresentation.XMLATTR))
        sName = "@"+sName;
      Cell nc = genElementNameCell(gen, element, profileBaseFileName, snapshot, corePath, imagePath, root, logicalModel, allInvariants, profile, typesRow, row, hasDef, ext, used, ref, sName);
      genElementCells(gen, element, profileBaseFileName, snapshot, corePath, imagePath, root, logicalModel, allInvariants, profile, typesRow, row, hasDef, ext, used, ref, sName, nc, mustSupport);
      if (element.hasSlicing()) {
        if (standardExtensionSlicing(element)) {
          used.used = true; // doesn't matter whether we have a type, we're used if we're setting up slicing ... element.hasType() && element.getType().get(0).hasProfile();
          showMissing = false; //?
        } else {
          row.setIcon("icon_slice.png", HierarchicalTableGenerator.TEXT_ICON_SLICE);
          slicingRow = row;
          for (Cell cell : row.getCells())
            for (Piece p : cell.getPieces()) {
              p.addStyle("font-style: italic");
            }
        }
      } else if (element.hasSliceName()) {
        row.setIcon("icon_slice_item.png", HierarchicalTableGenerator.TEXT_ICON_SLICE_ITEM);
      }
      if (used.used || showMissing)
        rows.add(row);
      if (!used.used && !element.hasSlicing()) {
        for (Cell cell : row.getCells())
          for (Piece p : cell.getPieces()) {
            p.setStyle("text-decoration:line-through");
            p.setReference(null);
          }
      } else {
        if (slicingRow != originalRow && !children.isEmpty()) {
          // we've entered a slice; we're going to create a holder row for the slice children
          Row hrow = gen.new Row();
          hrow.setAnchor(element.getPath());
          hrow.setColor(getRowColor(element, isConstraintMode));
          hrow.setLineColor(1);
          hrow.setIcon("icon_element.gif", HierarchicalTableGenerator.TEXT_ICON_ELEMENT);
          hrow.getCells().add(gen.new Cell(null, null, sName+":All Slices", "", null));
          hrow.getCells().add(gen.new Cell());
          hrow.getCells().add(gen.new Cell());
          hrow.getCells().add(gen.new Cell());
          hrow.getCells().add(gen.new Cell(null, null, "Content/Rules for all slices", "", null));
          row.getSubRows().add(hrow);
          row = hrow;
        }
        if (typesRow != null && !children.isEmpty()) {
          // we've entered a typing slice; we're going to create a holder row for the all types children
          Row hrow = gen.new Row();
          hrow.setAnchor(element.getPath());
          hrow.setColor(getRowColor(element, isConstraintMode));
          hrow.setLineColor(1);
          hrow.setIcon("icon_element.gif", HierarchicalTableGenerator.TEXT_ICON_ELEMENT);
          hrow.getCells().add(gen.new Cell(null, null, sName+":All Types", "", null));
          hrow.getCells().add(gen.new Cell());
          hrow.getCells().add(gen.new Cell());
          hrow.getCells().add(gen.new Cell());
          hrow.getCells().add(gen.new Cell(null, null, "Content/Rules for all Types", "", null));
          row.getSubRows().add(hrow);
          row = hrow;
        }
          
        Row currRow = row;
        List<ElementChoiceGroup> groups = readChoices(element, children);
        boolean isExtension = Utilities.existsInList(tail(element.getPath()), "extension", "modifierExtension");
        for (ElementDefinition child : children) {
          if (!child.hasSliceName()) {
            currRow = row; 
          }
          Row childRow = chooseChildRowByGroup(gen, currRow, groups, child, element, isConstraintMode);
          
          if (logicalModel || !child.getPath().endsWith(".id") || (child.getPath().endsWith(".id") && (profile != null) && (profile.getDerivation() == TypeDerivationRule.CONSTRAINT))) {  
            currRow = genElement(defPath, gen, childRow.getSubRows(), child, all, profiles, showMissing, profileBaseFileName, isExtension, snapshot, corePath, imagePath, false, logicalModel, isConstraintMode, allInvariants, currRow, mustSupport);
          }
        }
//        if (!snapshot && (extensions == null || !extensions))
//          for (ElementDefinition child : children)
//            if (child.getPath().endsWith(".extension") || child.getPath().endsWith(".modifierExtension"))
//              genElement(defPath, gen, row.getSubRows(), child, all, profiles, showMissing, profileBaseFileName, true, false, corePath, imagePath, false, logicalModel, isConstraintMode, allInvariants);
      }
      if (typesRow != null) {
        makeChoiceRows(typesRow.getSubRows(), element, gen, corePath, profileBaseFileName, mustSupport);
      }
    }
    return slicingRow;
  }

  private Row chooseChildRowByGroup(HierarchicalTableGenerator gen, Row row, List<ElementChoiceGroup> groups, ElementDefinition element, ElementDefinition parent, boolean isConstraintMode) {
    String name = tail(element.getPath());
    for (ElementChoiceGroup grp : groups) {
      if (grp.getElements().contains(name)) {
        if (grp.getRow() == null) {
          grp.setRow(makeChoiceElementRow(gen, row, grp, parent, isConstraintMode));
        }
        return grp.getRow();
      }
    }
    return row;
  }

  private Row makeChoiceElementRow(HierarchicalTableGenerator gen, Row prow, ElementChoiceGroup grp, ElementDefinition parent, boolean isConstraintMode) {
    Row row = gen.new Row();
    row.setAnchor(parent.getPath()+"-"+grp.getName());
    row.setColor(getRowColor(parent, isConstraintMode));
    row.setLineColor(1);
    row.setIcon("icon_choice.gif", HierarchicalTableGenerator.TEXT_ICON_CHOICE);
    row.getCells().add(gen.new Cell(null, null, "(Choice of one)", "", null));
    row.getCells().add(gen.new Cell());
    row.getCells().add(gen.new Cell(null, null, (grp.mandatory ? "1" : "0")+"..1", "", null));
    row.getCells().add(gen.new Cell());
    row.getCells().add(gen.new Cell());
    prow.getSubRows().add(row);
    return row;
  }

  public Cell genElementNameCell(HierarchicalTableGenerator gen, ElementDefinition element, String profileBaseFileName, boolean snapshot, String corePath,
      String imagePath, boolean root, boolean logicalModel, boolean allInvariants, StructureDefinition profile, Row typesRow, Row row, boolean hasDef,
      boolean ext, UnusedTracker used, String ref, String sName) throws IOException {
    String hint = "";
    hint = checkAdd(hint, (element.hasSliceName() ? translate("sd.table", "Slice")+" "+element.getSliceName() : ""));
    if (hasDef && element.hasDefinition()) {
      hint = checkAdd(hint, (hasDef && element.hasSliceName() ? ": " : ""));
      hint = checkAdd(hint, !hasDef ? null : gt(element.getDefinitionElement()));
    }
    Cell left = gen.new Cell(null, ref, sName, hint, null);
    row.getCells().add(left);
    return left;
  }

  public List<Cell> genElementCells(HierarchicalTableGenerator gen, ElementDefinition element, String profileBaseFileName, boolean snapshot, String corePath,
      String imagePath, boolean root, boolean logicalModel, boolean allInvariants, StructureDefinition profile, Row typesRow, Row row, boolean hasDef,
      boolean ext, UnusedTracker used, String ref, String sName, Cell nameCell, boolean mustSupport) throws IOException {
    List<Cell> res = new ArrayList<>();
    Cell gc = gen.new Cell();
    row.getCells().add(gc);
    res.add(gc);
    if (element != null && element.getIsModifier()) {
      checkForNoChange(element.getIsModifierElement(), gc.addStyledText(translate("sd.table", "This element is a modifier element"), "?!", null, null, null, false));
    }
    if (element != null && element.getMustSupport()) {
      checkForNoChange(element.getMustSupportElement(), gc.addStyledText(translate("sd.table", "This element must be supported"), "S", "white", "red", null, false));
    }
    if (element != null && element.getIsSummary()) {
      checkForNoChange(element.getIsSummaryElement(), gc.addStyledText(translate("sd.table", "This element is included in summaries"), "\u03A3", null, null, null, false));
    }
    if (element != null && (hasNonBaseConstraints(element.getConstraint()) || hasNonBaseConditions(element.getCondition()))) {
      gc.addStyledText(translate("sd.table", "This element has or is affected by some invariants ("+listConstraintsAndConditions(element)+")"), "I", null, null, null, false);
    }

    ExtensionContext extDefn = null;
    if (ext) {
      if (element != null && element.getType().size() == 1 && element.getType().get(0).hasProfile()) {
        String eurl = element.getType().get(0).getProfile().get(0).getValue();
        extDefn = locateExtension(StructureDefinition.class, eurl);
        if (extDefn == null) {
          res.add(genCardinality(gen, element, row, hasDef, used, null));
          res.add(addCell(row, gen.new Cell(null, null, "?gen-e1? "+element.getType().get(0).getProfile(), null, null)));
          res.add(generateDescription(gen, row, element, (ElementDefinition) element.getUserData(DERIVATION_POINTER), used.used, profile.getUrl(), eurl, profile, corePath, imagePath, root, logicalModel, allInvariants, snapshot, mustSupport));
        } else {
          String name = urltail(eurl);
          nameCell.getPieces().get(0).setText(name);
          // left.getPieces().get(0).setReference((String) extDefn.getExtensionStructure().getTag("filename"));
          nameCell.getPieces().get(0).setHint(translate("sd.table", "Extension URL")+" = "+extDefn.getUrl());
          res.add(genCardinality(gen, element, row, hasDef, used, extDefn.getElement()));
          ElementDefinition valueDefn = extDefn.getExtensionValueDefinition();
          if (valueDefn != null && !"0".equals(valueDefn.getMax()))
            res.add(genTypes(gen, row, valueDefn, profileBaseFileName, profile, corePath, imagePath, root, mustSupport));
           else // if it's complex, we just call it nothing
              // genTypes(gen, row, extDefn.getSnapshot().getElement().get(0), profileBaseFileName, profile);
            res.add(addCell(row, gen.new Cell(null, null, "("+translate("sd.table", "Complex")+")", null, null)));
          res.add(generateDescription(gen, row, element, extDefn.getElement(), used.used, null, extDefn.getUrl(), profile, corePath, imagePath, root, logicalModel, allInvariants, valueDefn, snapshot, mustSupport));
        }
      } else {
        res.add(genCardinality(gen, element, row, hasDef, used, null));
        if ("0".equals(element.getMax()))
          res.add(addCell(row, gen.new Cell()));            
        else
          res.add(genTypes(gen, row, element, profileBaseFileName, profile, corePath, imagePath, root, mustSupport));
        res.add(generateDescription(gen, row, element, (ElementDefinition) element.getUserData(DERIVATION_POINTER), used.used, null, null, profile, corePath, imagePath, root, logicalModel, allInvariants, snapshot, mustSupport));
      }
    } else {
      res.add(genCardinality(gen, element, row, hasDef, used, null));
      if (element.hasSlicing())
        res.add(addCell(row, gen.new Cell(null, corePath+"profiling.html#slicing", "(Slice Definition)", null, null)));
      else if (hasDef && !"0".equals(element.getMax()) && typesRow == null)
        res.add(genTypes(gen, row, element, profileBaseFileName, profile, corePath, imagePath, root, mustSupport));
      else
        res.add(addCell(row, gen.new Cell()));
      res.add(generateDescription(gen, row, element, (ElementDefinition) element.getUserData(DERIVATION_POINTER), used.used, null, null, profile, corePath, imagePath, root, logicalModel, allInvariants, snapshot, mustSupport));
    }
    return res;
  }


    private Cell addCell(Row row, Cell cell) {
    row.getCells().add(cell);
    return (cell);
  }

  private String checkAdd(String src, String app) {
    return app == null ? src : src + app;
  }

  private boolean hasNonBaseConditions(List<IdType> conditions) {
    for (IdType c : conditions) {
      if (!isBaseCondition(c)) {
        return true;
      }
    }
    return false;
  }


  private boolean hasNonBaseConstraints(List<ElementDefinitionConstraintComponent> constraints) {
    for (ElementDefinitionConstraintComponent c : constraints) {
      if (!isBaseConstraint(c)) {
        return true;
      }
    }
    return false;
  }

  private String listConstraintsAndConditions(ElementDefinition element) {
    CommaSeparatedStringBuilder b = new CommaSeparatedStringBuilder();
    for (ElementDefinitionConstraintComponent con : element.getConstraint()) {
      if (!isBaseConstraint(con)) {
        b.append(con.getKey());
      }
    }
    for (IdType id : element.getCondition()) {
      if (!isBaseCondition(id)) {
        b.append(id.asStringValue());
      }
    }
    return b.toString();
  }

  private boolean isBaseCondition(IdType c) {
    String key = c.asStringValue();
    return key.startsWith("ele-") || key.startsWith("res-") || key.startsWith("ext-") || key.startsWith("dom-") || key.startsWith("dr-");
  }

  private boolean isBaseConstraint(ElementDefinitionConstraintComponent con) {
    String key = con.getKey();
    return key.startsWith("ele-") || key.startsWith("res-") || key.startsWith("ext-") || key.startsWith("dom-") || key.startsWith("dr-");
  }

  private void makeChoiceRows(List<Row> subRows, ElementDefinition element, HierarchicalTableGenerator gen, String corePath, String profileBaseFileName, boolean mustSupportMode) {
    // create a child for each choice
    for (TypeRefComponent tr : element.getType()) {
      if (!mustSupportMode || allTypesMustSupport(element) || isMustSupport(tr)) {
        Row choicerow = gen.new Row();
        String t = tr.getWorkingCode();
        if (isReference(t)) {
          choicerow.getCells().add(gen.new Cell(null, null, tail(element.getPath()).replace("[x]", Utilities.capitalize(t)), null, null));
          choicerow.getCells().add(gen.new Cell());
          choicerow.getCells().add(gen.new Cell(null, null, "", null, null));
          choicerow.setIcon("icon_reference.png", HierarchicalTableGenerator.TEXT_ICON_REFERENCE);
          Cell c = gen.new Cell();
          choicerow.getCells().add(c);
          if (ADD_REFERENCE_TO_TABLE) {
            if (tr.getWorkingCode().equals("canonical"))
              c.getPieces().add(gen.new Piece(corePath+"datatypes.html#canonical", "canonical", null));
            else
              c.getPieces().add(gen.new Piece(corePath+"references.html#Reference", "Reference", null));
            if (!mustSupportMode && isMustSupportDirect(tr) && element.getMustSupport()) {
              c.addPiece(gen.new Piece(null, " ", null));
              c.addStyledText(translate("sd.table", "This type must be supported"), "S", "white", "red", null, false);
            }
            c.getPieces().add(gen.new Piece(null, "(", null));
          }
          boolean first = true;
          for (CanonicalType rt : tr.getTargetProfile()) {
            if (!mustSupportMode || allProfilesMustSupport(tr.getTargetProfile()) || isMustSupport(rt)) {
              if (!first)
                c.getPieces().add(gen.new Piece(null, " | ", null));
              genTargetLink(gen, profileBaseFileName, corePath, c, tr, rt.getValue());
              if (!mustSupportMode && isMustSupport(rt) && element.getMustSupport()) {
                c.addPiece(gen.new Piece(null, " ", null));
                c.addStyledText(translate("sd.table", "This target must be supported"), "S", "white", "red", null, false);
              }
              first = false;
            }
          }
          if (first) {
            c.getPieces().add(gen.new Piece(null, "Any", null));
          }

          if (ADD_REFERENCE_TO_TABLE) { 
            c.getPieces().add(gen.new Piece(null, ")", null));
          }

        } else {
          StructureDefinition sd = context.fetchTypeDefinition(t);
          if (sd == null) {
            System.out.println("Unable to find "+t);
            sd = context.fetchTypeDefinition(t);
          } else if (sd.getKind() == StructureDefinitionKind.PRIMITIVETYPE) {
            choicerow.getCells().add(gen.new Cell(null, null, tail(element.getPath()).replace("[x]",  Utilities.capitalize(t)), sd.getDescription(), null));
            choicerow.getCells().add(gen.new Cell());
            choicerow.getCells().add(gen.new Cell(null, null, "", null, null));
            choicerow.setIcon("icon_primitive.png", HierarchicalTableGenerator.TEXT_ICON_PRIMITIVE);
            Cell c = gen.new Cell(null, corePath+"datatypes.html#"+t, sd.getType(), null, null);
            choicerow.getCells().add(c);
            if (!mustSupportMode && isMustSupport(tr) && element.getMustSupport()) {
              c.addPiece(gen.new Piece(null, " ", null));
              c.addStyledText(translate("sd.table", "This type must be supported"), "S", "white", "red", null, false);
            }
          } else {
            choicerow.getCells().add(gen.new Cell(null, null, tail(element.getPath()).replace("[x]",  Utilities.capitalize(t)), sd.getDescription(), null));
            choicerow.getCells().add(gen.new Cell());
            choicerow.getCells().add(gen.new Cell(null, null, "", null, null));
            choicerow.setIcon("icon_datatype.gif", HierarchicalTableGenerator.TEXT_ICON_DATATYPE);
            Cell c = gen.new Cell(null, pkp.getLinkFor(corePath, t), sd.getType(), null, null);
            choicerow.getCells().add(c);
            if (!mustSupportMode && isMustSupport(tr) && element.getMustSupport()) {
              c.addPiece(gen.new Piece(null, " ", null));
              c.addStyledText(translate("sd.table", "This type must be supported"), "S", "white", "red", null, false);
            }
          }
          if (tr.hasProfile()) {
            Cell typeCell = choicerow.getCells().get(3);
            typeCell.addPiece(gen.new Piece(null, "(", null));
            boolean first = true;
            for (CanonicalType pt : tr.getProfile()) {
              if (!mustSupportMode || allProfilesMustSupport(tr.getProfile()) || isMustSupport(pt)) {
                if (first) first = false; else typeCell.addPiece(gen.new Piece(null, " | ", null));
                StructureDefinition psd = context.fetchResource(StructureDefinition.class, pt.getValue());
                if (psd == null)
                  typeCell.addPiece(gen.new Piece(null, "?gen-e2?", null));
                else
                  typeCell.addPiece(gen.new Piece(psd.getUserString("path"), psd.getName(), psd.present()));
                if (!mustSupportMode && isMustSupport(pt) && element.getMustSupport()) {
                  typeCell.addPiece(gen.new Piece(null, " ", null));
                  typeCell.addStyledText(translate("sd.table", "This profile must be supported"), "S", "white", "red", null, false);
                }
              }
            }
            typeCell.addPiece(gen.new Piece(null, ")", null));
          }
        }    
        choicerow.getCells().add(gen.new Cell());
        subRows.add(choicerow);
      }
    }
  }

  private boolean isReference(String t) {
    return t.equals("Reference") || t.equals("canonical"); 
  }  



  private void genGridElement(String defPath, HierarchicalTableGenerator gen, List<Row> rows, ElementDefinition element, List<ElementDefinition> all, List<StructureDefinition> profiles, boolean showMissing, String profileBaseFileName, Boolean extensions, String corePath, String imagePath, boolean root, boolean isConstraintMode) throws IOException, FHIRException {
    StructureDefinition profile = profiles == null ? null : profiles.get(profiles.size()-1);
    String s = tail(element.getPath());
    List<ElementDefinition> children = getChildren(all, element);
    boolean isExtension = (s.equals("extension") || s.equals("modifierExtension"));

    if (!onlyInformationIsMapping(all, element)) {
      Row row = gen.new Row();
      row.setAnchor(element.getPath());
      row.setColor(getRowColor(element, isConstraintMode));
      if (element.hasSlicing())
        row.setLineColor(1);
      else if (element.hasSliceName())
        row.setLineColor(2);
      else
        row.setLineColor(0);
      boolean hasDef = element != null;
      String ref = defPath == null ? null : defPath + element.getId();
      UnusedTracker used = new UnusedTracker();
      used.used = true;
      Cell left = gen.new Cell();
      if (element.getType().size() == 1 && element.getType().get(0).isPrimitive())
        left.getPieces().add(gen.new Piece(ref, "\u00A0\u00A0" + s, !hasDef ? null : gt(element.getDefinitionElement())).addStyle("font-weight:bold"));
      else
        left.getPieces().add(gen.new Piece(ref, "\u00A0\u00A0" + s, !hasDef ? null : gt(element.getDefinitionElement())));
      if (element.hasSliceName()) {
        left.getPieces().add(gen.new Piece("br"));
        String indent = StringUtils.repeat('\u00A0', 1+2*(element.getPath().split("\\.").length));
        left.getPieces().add(gen.new Piece(null, indent + "("+element.getSliceName() + ")", null));
      }
      row.getCells().add(left);

      ExtensionContext extDefn = null;
      genCardinality(gen, element, row, hasDef, used, null);
      if (hasDef && !"0".equals(element.getMax()))
        genTypes(gen, row, element, profileBaseFileName, profile, corePath, imagePath, root, false);
      else
        row.getCells().add(gen.new Cell());
      generateGridDescription(gen, row, element, null, used.used, null, null, profile, corePath, imagePath, root, null);
/*      if (element.hasSlicing()) {
        if (standardExtensionSlicing(element)) {
          used.used = element.hasType() && element.getType().get(0).hasProfile();
          showMissing = false;
        } else {
          row.setIcon("icon_slice.png", HierarchicalTableGenerator.TEXT_ICON_SLICE);
          row.getCells().get(2).getPieces().clear();
          for (Cell cell : row.getCells())
            for (Piece p : cell.getPieces()) {
              p.addStyle("font-style: italic");
            }
        }
      }*/
      rows.add(row);
      for (ElementDefinition child : children)
        if (child.getMustSupport())
          genGridElement(defPath, gen, row.getSubRows(), child, all, profiles, showMissing, profileBaseFileName, isExtension, corePath, imagePath, false, isConstraintMode);
    }
  }


  private ExtensionContext locateExtension(Class<StructureDefinition> class1, String value)  {
    if (value.contains("#")) {
      StructureDefinition ext = context.fetchResource(StructureDefinition.class, value.substring(0, value.indexOf("#")));
      if (ext == null)
        return null;
      String tail = value.substring(value.indexOf("#")+1);
      ElementDefinition ed = null;
      for (ElementDefinition ted : ext.getSnapshot().getElement()) {
        if (tail.equals(ted.getSliceName())) {
          ed = ted;
          return new ExtensionContext(ext, ed);
        }
      }
      return null;
    } else {
      StructureDefinition ext = context.fetchResource(StructureDefinition.class, value);
      if (ext == null)
        return null;
      else 
        return new ExtensionContext(ext, ext.getSnapshot().getElement().get(0));
    }
  }


  private boolean extensionIsComplex(String value) {
    if (value.contains("#")) {
      StructureDefinition ext = context.fetchResource(StructureDefinition.class, value.substring(0, value.indexOf("#")));
    if (ext == null)
      return false;
      String tail = value.substring(value.indexOf("#")+1);
      ElementDefinition ed = null;
      for (ElementDefinition ted : ext.getSnapshot().getElement()) {
        if (tail.equals(ted.getSliceName())) {
          ed = ted;
          break;
        }
      }
      if (ed == null)
        return false;
      int i = ext.getSnapshot().getElement().indexOf(ed);
      int j = i+1;
      while (j < ext.getSnapshot().getElement().size() && !ext.getSnapshot().getElement().get(j).getPath().equals(ed.getPath()))
        j++;
      return j - i > 5;
    } else {
      StructureDefinition ext = context.fetchResource(StructureDefinition.class, value);
      return ext != null && ext.getSnapshot().getElement().size() > 5;
    }
  }


  public String getRowColor(ElementDefinition element, boolean isConstraintMode) {
    switch (element.getUserInt(UD_ERROR_STATUS)) {
    case STATUS_HINT: return ROW_COLOR_HINT;
    case STATUS_WARNING: return ROW_COLOR_WARNING;
    case STATUS_ERROR: return ROW_COLOR_ERROR;
    case STATUS_FATAL: return ROW_COLOR_FATAL;
    }
    if (isConstraintMode && !element.getMustSupport() && !element.getIsModifier() && element.getPath().contains("."))
      return null; // ROW_COLOR_NOT_MUST_SUPPORT;
    else
      return null;
  }


  private String urltail(String path) {
    if (path.contains("#"))
      return path.substring(path.lastIndexOf('#')+1);
    if (path.contains("/"))
      return path.substring(path.lastIndexOf('/')+1);
    else
      return path;

  }

  private boolean standardExtensionSlicing(ElementDefinition element) {
    String t = tail(element.getPath());
    return (t.equals("extension") || t.equals("modifierExtension"))
          && element.getSlicing().getRules() != SlicingRules.CLOSED && element.getSlicing().getDiscriminator().size() == 1 && element.getSlicing().getDiscriminator().get(0).getPath().equals("url") && element.getSlicing().getDiscriminator().get(0).getType().equals(DiscriminatorType.VALUE);
  }

  private Cell generateDescription(HierarchicalTableGenerator gen, Row row, ElementDefinition definition, ElementDefinition fallback, boolean used, String baseURL, String url, StructureDefinition profile, String corePath, String imagePath, boolean root, boolean logicalModel, boolean allInvariants, boolean snapshot, boolean mustSupportOnly) throws IOException, FHIRException {
    return generateDescription(gen, row, definition, fallback, used, baseURL, url, profile, corePath, imagePath, root, logicalModel, allInvariants, null, snapshot, mustSupportOnly);
  }
  
  private Cell generateDescription(HierarchicalTableGenerator gen, Row row, ElementDefinition definition, ElementDefinition fallback, boolean used, String baseURL, String url, StructureDefinition profile, String corePath, String imagePath, boolean root, boolean logicalModel, boolean allInvariants, ElementDefinition valueDefn, boolean snapshot, boolean mustSupportOnly) throws IOException, FHIRException {
    Cell c = gen.new Cell();
    row.getCells().add(c);

    if (used) {
      if (logicalModel && ToolingExtensions.hasExtension(profile, "http://hl7.org/fhir/StructureDefinition/elementdefinition-namespace")) {
        if (root) {
          c.getPieces().add(gen.new Piece(null, translate("sd.table", "XML Namespace")+": ", null).addStyle("font-weight:bold"));
          c.getPieces().add(gen.new Piece(null, ToolingExtensions.readStringExtension(profile, "http://hl7.org/fhir/StructureDefinition/elementdefinition-namespace"), null));        
        } else if (!root && ToolingExtensions.hasExtension(definition, "http://hl7.org/fhir/StructureDefinition/elementdefinition-namespace") && 
            !ToolingExtensions.readStringExtension(definition, "http://hl7.org/fhir/StructureDefinition/elementdefinition-namespace").equals(ToolingExtensions.readStringExtension(profile, "http://hl7.org/fhir/StructureDefinition/elementdefinition-namespace"))) {
          c.getPieces().add(gen.new Piece(null, translate("sd.table", "XML Namespace")+": ", null).addStyle("font-weight:bold"));
          c.getPieces().add(gen.new Piece(null, ToolingExtensions.readStringExtension(definition, "http://hl7.org/fhir/StructureDefinition/elementdefinition-namespace"), null));        
        }
      }
      if (root) {
        if (profile.getAbstract()) {
          if (!c.getPieces().isEmpty()) { c.addPiece(gen.new Piece("br")); }
          c.addPiece(gen.new Piece(null, "This is an abstract profile", null));          
        }
      }
      if (definition.getPath().endsWith("url") && definition.hasFixed()) {
        c.getPieces().add(checkForNoChange(definition.getFixed(), gen.new Piece(null, "\""+buildJson(definition.getFixed())+"\"", null).addStyle("color: darkgreen")));
      } else {
        if (definition != null && definition.hasShort()) {
          if (!c.getPieces().isEmpty()) { c.addPiece(gen.new Piece("br")); }
          c.addPiece(checkForNoChange(definition.getShortElement(), gen.new Piece(null, gt(definition.getShortElement()), null)));
        } else if (fallback != null && fallback.hasShort()) {
          if (!c.getPieces().isEmpty()) { c.addPiece(gen.new Piece("br")); }
          c.addPiece(gen.new Piece(null, gt(fallback.getShortElement()), null).addStyle("opacity: 0.5"));
        }
        if (url != null) {
          if (!c.getPieces().isEmpty()) 
            c.addPiece(gen.new Piece("br"));
          String fullUrl = url.startsWith("#") ? baseURL+url : url;
          StructureDefinition ed = context.fetchResource(StructureDefinition.class, url);
          String ref = null;
          String ref2 = null;
          String fixedUrl = null;
          if (ed != null) {
            String p = ed.getUserString("path");
            if (p != null) {
              ref = p.startsWith("http:") || igmode ? p : Utilities.pathURL(corePath, p);
            }             
            fixedUrl = getFixedUrl(ed);
            if (fixedUrl != null) {// if its null, we guess that it's not a profiled extension?
              if (fixedUrl.equals(url))
                fixedUrl = null;
              else {
                StructureDefinition ed2 = context.fetchResource(StructureDefinition.class, fixedUrl);
                if (ed2 != null) {
                  String p2 = ed2.getUserString("path");
                  if (p2 != null) {
                    ref2 = p2.startsWith("http:") || igmode ? p2 : Utilities.pathURL(corePath, p2);
                  }                              
                }
              }
            }
          }
          if (fixedUrl == null) {
            c.getPieces().add(gen.new Piece(null, translate("sd.table", "URL")+": ", null).addStyle("font-weight:bold"));
            c.getPieces().add(gen.new Piece(ref, fullUrl, null));
          } else { 
            // reference to a profile take on the extension show the base URL
            c.getPieces().add(gen.new Piece(null, translate("sd.table", "URL")+": ", null).addStyle("font-weight:bold"));
            c.getPieces().add(gen.new Piece(ref2, fixedUrl, null));
            c.getPieces().add(gen.new Piece(null, translate("sd.table", " profiled by ")+" ", null).addStyle("font-weight:bold"));
            c.getPieces().add(gen.new Piece(ref, fullUrl, null));
          
          }
        }

        if (definition.hasSlicing()) {
          if (!c.getPieces().isEmpty()) { c.addPiece(gen.new Piece("br")); }
          c.getPieces().add(gen.new Piece(null, translate("sd.table", "Slice")+": ", null).addStyle("font-weight:bold"));
          c.getPieces().add(gen.new Piece(null, describeSlice(definition.getSlicing()), null));
        }
        if (definition != null) {
          ElementDefinitionBindingComponent binding = null;
          if (valueDefn != null && valueDefn.hasBinding() && !valueDefn.getBinding().isEmpty())
            binding = makeUnifiedBinding(valueDefn.getBinding(), valueDefn);
          else if (definition.hasBinding())
            binding = makeUnifiedBinding(definition.getBinding(), definition);
          if (binding!=null && !binding.isEmpty()) {
            if (!c.getPieces().isEmpty()) 
              c.addPiece(gen.new Piece("br"));
            BindingResolution br = pkp.resolveBinding(profile, binding, definition.getPath());
            c.getPieces().add(checkForNoChange(binding, gen.new Piece(null, translate("sd.table", "Binding")+": ", null).addStyle("font-weight:bold")));
              c.getPieces().add(checkForNoChange(binding.getValueSetElement(), gen.new Piece(br.url == null ? null : Utilities.isAbsoluteUrl(br.url) || !pkp.prependLinks() ? br.url : corePath+br.url, br.display, null)));
            if (binding.hasStrength()) {
              c.getPieces().add(checkForNoChange(binding.getStrengthElement(), gen.new Piece(null, " (", null)));
              c.getPieces().add(checkForNoChange(binding.getStrengthElement(), gen.new Piece(corePath+"terminologies.html#"+binding.getStrength().toCode(), egt(binding.getStrengthElement()), binding.getStrength().getDefinition())));                            
              c.getPieces().add(checkForNoChange(binding.getStrengthElement(), gen.new Piece(null, ")", null)));
            }
            if (binding.hasExtension(ToolingExtensions.EXT_MAX_VALUESET)) {
              br = pkp.resolveBinding(profile, ToolingExtensions.readStringExtension(binding, ToolingExtensions.EXT_MAX_VALUESET), definition.getPath());
              c.addPiece(gen.new Piece("br"));
              c.getPieces().add(checkForNoChange(binding, gen.new Piece(corePath+"extension-elementdefinition-maxvalueset.html", translate("sd.table", "Max Binding")+": ", "Max Value Set Extension").addStyle("font-weight:bold")));             
              c.getPieces().add(checkForNoChange(binding, gen.new Piece(br.url == null ? null : Utilities.isAbsoluteUrl(br.url) || !pkp.prependLinks() ? br.url : corePath+br.url, br.display, null)));
            }
            if (binding.hasExtension(ToolingExtensions.EXT_MIN_VALUESET)) {
              br = pkp.resolveBinding(profile, ToolingExtensions.readStringExtension(binding, ToolingExtensions.EXT_MIN_VALUESET), definition.getPath());
              c.addPiece(gen.new Piece("br"));
              c.getPieces().add(checkForNoChange(binding, gen.new Piece(corePath+"extension-elementdefinition-minvalueset.html", translate("sd.table", "Min Binding")+": ", "Min Value Set Extension").addStyle("font-weight:bold")));             
              c.getPieces().add(checkForNoChange(binding, gen.new Piece(br.url == null ? null : Utilities.isAbsoluteUrl(br.url) || !pkp.prependLinks() ? br.url : corePath+br.url, br.display, null)));
            }
            if (binding.hasDescription() && MarkDownProcessor.isSimpleMarkdown(binding.getDescription())) {
              c.getPieces().add(gen.new Piece(null, ": ", null));
              c.addMarkdownNoPara(binding.getDescription(), checkForNoChange(binding.getDescriptionElement()));
            } 
          }
          for (ElementDefinitionConstraintComponent inv : definition.getConstraint()) {
            if (!inv.hasSource() || profile == null || inv.getSource().equals(profile.getUrl()) || allInvariants) {
              if (!c.getPieces().isEmpty()) 
                c.addPiece(gen.new Piece("br"));
              c.getPieces().add(checkForNoChange(inv, gen.new Piece(null, inv.getKey()+": ", null).addStyle("font-weight:bold")));
              c.getPieces().add(checkForNoChange(inv, gen.new Piece(null, gt(inv.getHumanElement()), null)));
            }
          }
          if ((definition.hasBase() && definition.getBase().getMax().equals("*")) || (definition.hasMax() && definition.getMax().equals("*"))) {
            if (c.getPieces().size() > 0)
              c.addPiece(gen.new Piece("br"));
            if (definition.hasOrderMeaning()) {
              c.getPieces().add(gen.new Piece(null, "This repeating element order: "+definition.getOrderMeaning(), null));
            } else {
              // don't show this, this it's important: c.getPieces().add(gen.new Piece(null, "This repeating element has no defined order", null));
            }           
          }
          if (definition.hasFixed()) {
            if (!c.getPieces().isEmpty()) { c.addPiece(gen.new Piece("br")); }
            c.getPieces().add(checkForNoChange(definition.getFixed(), gen.new Piece(null, translate("sd.table", "Fixed Value")+": ", null).addStyle("font-weight:bold")));
            if (!useTableForFixedValues || definition.getFixed().isPrimitive()) {
              String s = buildJson(definition.getFixed());
              String link = null;
              if (Utilities.isAbsoluteUrl(s))
                link = pkp.getLinkForUrl(corePath, s);
              c.getPieces().add(checkForNoChange(definition.getFixed(), gen.new Piece(link, s, null).addStyle("color: darkgreen")));
            } else {
              c.getPieces().add(checkForNoChange(definition.getFixed(), gen.new Piece(null, "As shown", null).addStyle("color: darkgreen")));
              genFixedValue(gen, row, definition.getFixed(), snapshot, false, corePath, false);              
            }
            if (isCoded(definition.getFixed()) && !hasDescription(definition.getFixed())) {
              Piece p = describeCoded(gen, definition.getFixed());
              if (p != null)
                c.getPieces().add(p);
            }
          } else if (definition.hasPattern()) {
            if (!c.getPieces().isEmpty()) { c.addPiece(gen.new Piece("br")); }
            c.getPieces().add(checkForNoChange(definition.getPattern(), gen.new Piece(null, translate("sd.table", "Required Pattern")+": ", null).addStyle("font-weight:bold")));
            if (!useTableForFixedValues || definition.getPattern().isPrimitive())
              c.getPieces().add(checkForNoChange(definition.getPattern(), gen.new Piece(null, buildJson(definition.getPattern()), null).addStyle("color: darkgreen")));
            else {
              c.getPieces().add(checkForNoChange(definition.getPattern(), gen.new Piece(null, "At least the following", null).addStyle("color: darkgreen")));
              genFixedValue(gen, row, definition.getPattern(), snapshot, true, corePath, mustSupportOnly);
            }
          } else if (definition.hasExample()) {
            for (ElementDefinitionExampleComponent ex : definition.getExample()) {
              if (!c.getPieces().isEmpty()) { c.addPiece(gen.new Piece("br")); }
              c.getPieces().add(checkForNoChange(ex, gen.new Piece(null, translate("sd.table", "Example")+("".equals("General")? "" : " "+ex.getLabel())+": ", null).addStyle("font-weight:bold")));
              c.getPieces().add(checkForNoChange(ex, gen.new Piece(null, buildJson(ex.getValue()), null).addStyle("color: darkgreen")));
            }
          }
          if (definition.hasMaxLength() && definition.getMaxLength()!=0) {
            if (!c.getPieces().isEmpty()) { c.addPiece(gen.new Piece("br")); }
            c.getPieces().add(checkForNoChange(definition.getMaxLengthElement(), gen.new Piece(null, "Max Length: ", null).addStyle("font-weight:bold")));
            c.getPieces().add(checkForNoChange(definition.getMaxLengthElement(), gen.new Piece(null, Integer.toString(definition.getMaxLength()), null).addStyle("color: darkgreen")));
          }
          if (profile != null) {
            for (StructureDefinitionMappingComponent md : profile.getMapping()) {
              if (md.hasExtension(ToolingExtensions.EXT_TABLE_NAME)) {
                ElementDefinitionMappingComponent map = null;
                for (ElementDefinitionMappingComponent m : definition.getMapping()) 
                  if (m.getIdentity().equals(md.getIdentity()))
                    map = m;
                if (map != null) {
                  for (int i = 0; i<definition.getMapping().size(); i++){
                    c.addPiece(gen.new Piece("br"));
                    c.getPieces().add(gen.new Piece(null, ToolingExtensions.readStringExtension(md, ToolingExtensions.EXT_TABLE_NAME)+": " + map.getMap(), null));
                  }
                }
              }
            }
          }
        }
      }
    }
    return c;
  }

  private ElementDefinitionBindingComponent makeUnifiedBinding(ElementDefinitionBindingComponent binding, ElementDefinition element) {
    if (!element.hasUserData(DERIVATION_POINTER)) {
      return binding;
    }
    ElementDefinition base = (ElementDefinition) element.getUserData(DERIVATION_POINTER);
    if (!base.hasBinding()) {
      return binding;
    }
    ElementDefinitionBindingComponent o = base.getBinding();
    ElementDefinitionBindingComponent b = new ElementDefinitionBindingComponent();
    b.setUserData(DERIVATION_POINTER, o);
    if (binding.hasValueSet()) {
      b.setValueSet(binding.getValueSet());
    } else if (o.hasValueSet()) {
      b.setValueSet(o.getValueSet());
      b.getValueSetElement().setUserData(DERIVATION_EQUALS, o.getValueSetElement());
    }
    if (binding.hasStrength()) {
      b.setStrength(binding.getStrength());
    } else if (o.hasStrength()) {
      b.setStrength(o.getStrength());
      b.getStrengthElement().setUserData(DERIVATION_EQUALS, o.getStrengthElement());
    }
    if (binding.hasDescription()) {
      b.setDescription(binding.getDescription());
    } else if (o.hasDescription()) {
      b.setDescription(o.getDescription());
      b.getDescriptionElement().setUserData(DERIVATION_EQUALS, o.getDescriptionElement());
    }
    return b;
  }

  private void genFixedValue(HierarchicalTableGenerator gen, Row erow, DataType value, boolean snapshot, boolean pattern, String corePath, boolean skipnoValue) {
    String ref = pkp.getLinkFor(corePath, value.fhirType());
    if (ref != null) {
      ref = ref.substring(0, ref.indexOf(".html"))+"-definitions.html#";
    } else {
      ref = "?gen-fv?";
    }
    StructureDefinition sd = context.fetchTypeDefinition(value.fhirType());
    
    for (org.hl7.fhir.r5.model.Property t : value.children()) {
      if (t.getValues().size() > 0 || snapshot) {
        ElementDefinition ed = findElementDefinition(sd, t.getName());
        if (t.getValues().size() == 0 || (t.getValues().size() == 1 && t.getValues().get(0).isEmpty())) {
          if (!skipnoValue) {
            Row row = gen.new Row();
            erow.getSubRows().add(row);
            Cell c = gen.new Cell();
            row.getCells().add(c);
            c.addPiece(gen.new Piece((ed.getBase().getPath().equals(ed.getPath()) ? ref+ed.getPath() : corePath+(VersionUtilities.isThisOrLater("4.1", context.getVersion()) ? "types-definitions.html#"+ed.getBase().getPath() : "element-definitions.html#"+ed.getBase().getPath())), t.getName(), null));
            c = gen.new Cell();
            row.getCells().add(c);
            c.addPiece(gen.new Piece(null, null, null));
            c = gen.new Cell();
            row.getCells().add(c);
            if (!pattern) {
              c.addPiece(gen.new Piece(null, "0..0", null));
              row.setIcon("icon_fixed.gif", "Fixed Value" /*HierarchicalTableGenerator.TEXT_ICON_FIXED*/);
            } else if (isPrimitive(t.getTypeCode())) {
              row.setIcon("icon_primitive.png", HierarchicalTableGenerator.TEXT_ICON_PRIMITIVE);
              c.addPiece(gen.new Piece(null, "0.."+(t.getMaxCardinality() == 2147483647 ? "*": Integer.toString(t.getMaxCardinality())), null));
            } else if (isReference(t.getTypeCode())) { 
              row.setIcon("icon_reference.png", HierarchicalTableGenerator.TEXT_ICON_REFERENCE);
              c.addPiece(gen.new Piece(null, "0.."+(t.getMaxCardinality() == 2147483647 ? "*": Integer.toString(t.getMaxCardinality())), null));
            } else { 
              row.setIcon("icon_datatype.gif", HierarchicalTableGenerator.TEXT_ICON_DATATYPE);
              c.addPiece(gen.new Piece(null, "0.."+(t.getMaxCardinality() == 2147483647 ? "*": Integer.toString(t.getMaxCardinality())), null));
            }
            c = gen.new Cell();
            row.getCells().add(c);
            if (t.getTypeCode().contains("(")) {
              String tc = t.getTypeCode();
              String tn = tc.substring(0, tc.indexOf("("));
              c.addPiece(gen.new Piece(pkp.getLinkFor(corePath, tn), tn, null));
              c.addPiece(gen.new Piece(null, "(", null));
              String[] p = tc.substring(tc.indexOf("(")+1, tc.indexOf(")")).split("\\|");
              for (String s : p) {
                c.addPiece(gen.new Piece(pkp.getLinkFor(corePath, s), s, null));
              }
              c.addPiece(gen.new Piece(null, ")", null));            
            } else {
              c.addPiece(gen.new Piece(pkp.getLinkFor(corePath, t.getTypeCode()), t.getTypeCode(), null));
            }
            c = gen.new Cell();
            c.addPiece(gen.new Piece(null, ed.getShort(), null));
            row.getCells().add(c);
          }
        } else {
          for (Base b : t.getValues()) {
            Row row = gen.new Row();
            erow.getSubRows().add(row);
            row.setIcon("icon_fixed.gif", "Fixed Value" /*HierarchicalTableGenerator.TEXT_ICON_FIXED*/);

            Cell c = gen.new Cell();
            row.getCells().add(c);
            c.addPiece(gen.new Piece((ed.getBase().getPath().equals(ed.getPath()) ? ref+ed.getPath() : (VersionUtilities.isThisOrLater("4.1", context.getVersion()) ? corePath+"types-definitions.html#"+ed.getBase().getPath() : corePath+"element-definitions.html#"+ed.getBase().getPath())), t.getName(), null));

            c = gen.new Cell();
            row.getCells().add(c);
            c.addPiece(gen.new Piece(null, null, null));

            c = gen.new Cell();
            row.getCells().add(c);
            if (pattern)
              c.addPiece(gen.new Piece(null, "1.."+(t.getMaxCardinality() == 2147483647 ? "*" : Integer.toString(t.getMaxCardinality())), null));
            else
              c.addPiece(gen.new Piece(null, "1..1", null));

            c = gen.new Cell();
            row.getCells().add(c);
            if (b.fhirType().contains("(")) {
              String tc = b.fhirType();
              String tn = tc.substring(0, tc.indexOf("("));
              c.addPiece(gen.new Piece(pkp.getLinkFor(corePath, tn), tn, null));
              c.addPiece(gen.new Piece(null, "(", null));
              String[] p = tc.substring(tc.indexOf("(")+1, tc.indexOf(")")).split("\\|");
              for (String s : p) {
                c.addPiece(gen.new Piece(pkp.getLinkFor(corePath, s), s, null));
              }
              c.addPiece(gen.new Piece(null, ")", null));            
            } else {
              c.addPiece(gen.new Piece(pkp.getLinkFor(corePath, b.fhirType()), b.fhirType(), null));
            }

            if (b.isPrimitive()) {
              c = gen.new Cell();
              row.getCells().add(c);
              c.addPiece(gen.new Piece(null, ed.getShort(), null));
              c.addPiece(gen.new Piece("br"));
              c.getPieces().add(gen.new Piece(null, "Fixed Value: ", null).addStyle("font-weight: bold"));
              String s = b.primitiveValue();
              // ok. let's see if we can find a relevant link for this
              String link = null;
              if (Utilities.isAbsoluteUrl(s))
                link = pkp.getLinkForUrl(corePath, s);
              c.getPieces().add(gen.new Piece(link, s, null).addStyle("color: darkgreen"));
            } else {
              c = gen.new Cell();
              row.getCells().add(c);
              c.addPiece(gen.new Piece(null, ed.getShort(), null));
              c.addPiece(gen.new Piece("br"));
              c.getPieces().add(gen.new Piece(null, "Fixed Value: ", null).addStyle("font-weight: bold"));
              c.getPieces().add(gen.new Piece(null, "(complex)", null).addStyle("color: darkgreen"));
              genFixedValue(gen, row, (DataType) b, snapshot, pattern, corePath, skipnoValue);
            }
          }
        }
      }
    }
  }


  private ElementDefinition findElementDefinition(StructureDefinition sd, String name) {
    String path = sd.getType()+"."+name;
    for (ElementDefinition ed : sd.getSnapshot().getElement()) {
      if (ed.getPath().equals(path))
        return ed;
    }
    throw new FHIRException(context.formatMessage(I18nConstants.UNABLE_TO_FIND_ELEMENT_, path));
  }


  private String getFixedUrl(StructureDefinition sd) {
    for (ElementDefinition ed : sd.getSnapshot().getElement()) {
      if (ed.getPath().equals("Extension.url")) {
        if (ed.hasFixed() && ed.getFixed() instanceof UriType)
          return ed.getFixed().primitiveValue();
      }
    }
    return null;
  }


  private Piece describeCoded(HierarchicalTableGenerator gen, DataType fixed) {
    if (fixed instanceof Coding) {
      Coding c = (Coding) fixed;
      ValidationResult vr = context.validateCode(terminologyServiceOptions , c.getSystem(), c.getCode(), c.getDisplay());
      if (vr.getDisplay() != null)
        return gen.new Piece(null, " ("+vr.getDisplay()+")", null).addStyle("color: darkgreen");
    } else if (fixed instanceof CodeableConcept) {
      CodeableConcept cc = (CodeableConcept) fixed;
      for (Coding c : cc.getCoding()) {
        ValidationResult vr = context.validateCode(terminologyServiceOptions, c.getSystem(), c.getCode(), c.getDisplay());
        if (vr.getDisplay() != null)
          return gen.new Piece(null, " ("+vr.getDisplay()+")", null).addStyle("color: darkgreen");
      }
    }
    return null;
  }


  private boolean hasDescription(DataType fixed) {
    if (fixed instanceof Coding) {
      return ((Coding) fixed).hasDisplay();
    } else if (fixed instanceof CodeableConcept) {
      CodeableConcept cc = (CodeableConcept) fixed;
      if (cc.hasText())
        return true;
      for (Coding c : cc.getCoding())
        if (c.hasDisplay())
         return true;
    } // (fixed instanceof CodeType) || (fixed instanceof Quantity);
    return false;
  }


  private boolean isCoded(DataType fixed) {
    return (fixed instanceof Coding) || (fixed instanceof CodeableConcept) || (fixed instanceof CodeType) || (fixed instanceof Quantity);
  }


  private Cell generateGridDescription(HierarchicalTableGenerator gen, Row row, ElementDefinition definition, ElementDefinition fallback, boolean used, String baseURL, String url, StructureDefinition profile, String corePath, String imagePath, boolean root, ElementDefinition valueDefn) throws IOException, FHIRException {
    Cell c = gen.new Cell();
    row.getCells().add(c);

    if (used) {
      if (definition.hasContentReference()) {
        ElementInStructure ed = getElementByName(profile.getSnapshot().getElement(), definition.getContentReference(), profile);
        if (ed == null)
          c.getPieces().add(gen.new Piece(null, "Unknown reference to "+definition.getContentReference(), null));
        else {
          if (ed.getSource() == profile) {
            c.getPieces().add(gen.new Piece("#"+ed.getElement().getPath(), "See "+ed.getElement().getPath(), null));
          } else {
            c.getPieces().add(gen.new Piece(ed.getSource().getUserData("path")+"#"+ed.getElement().getPath(), "See "+ed.getSource().getType()+"."+ed.getElement().getPath(), null));
          }          
        }
      }
      if (definition.getPath().endsWith("url") && definition.hasFixed()) {
        c.getPieces().add(checkForNoChange(definition.getFixed(), gen.new Piece(null, "\""+buildJson(definition.getFixed())+"\"", null).addStyle("color: darkgreen")));
      } else {
        if (url != null) {
          if (!c.getPieces().isEmpty()) 
            c.addPiece(gen.new Piece("br"));
          String fullUrl = url.startsWith("#") ? baseURL+url : url;
          StructureDefinition ed = context.fetchResource(StructureDefinition.class, url);
          String ref = null;
          if (ed != null) {
            String p = ed.getUserString("path");
            if (p != null) {
              ref = p.startsWith("http:") || igmode ? p : Utilities.pathURL(corePath, p);
            }
          }
          c.getPieces().add(gen.new Piece(null, "URL: ", null).addStyle("font-weight:bold"));
          c.getPieces().add(gen.new Piece(ref, fullUrl, null));
        }

        if (definition.hasSlicing()) {
          if (!c.getPieces().isEmpty()) { c.addPiece(gen.new Piece("br")); }
          c.getPieces().add(gen.new Piece(null, "Slice: ", null).addStyle("font-weight:bold"));
          c.getPieces().add(gen.new Piece(null, describeSlice(definition.getSlicing()), null));
        }
        if (definition != null) {
          ElementDefinitionBindingComponent binding = null;
          if (valueDefn != null && valueDefn.hasBinding() && !valueDefn.getBinding().isEmpty())
            binding = valueDefn.getBinding();
          else if (definition.hasBinding())
            binding = definition.getBinding();
          if (binding!=null && !binding.isEmpty()) {
            if (!c.getPieces().isEmpty()) 
              c.addPiece(gen.new Piece("br"));
            BindingResolution br = pkp.resolveBinding(profile, binding, definition.getPath());
            c.getPieces().add(checkForNoChange(binding, gen.new Piece(null, "Binding: ", null).addStyle("font-weight:bold")));
            c.getPieces().add(checkForNoChange(binding, gen.new Piece(br.url == null ? null : Utilities.isAbsoluteUrl(br.url) || !pkp.prependLinks() ? br.url : corePath+br.url, br.display, null)));
            if (binding.hasStrength()) {
              c.getPieces().add(checkForNoChange(binding, gen.new Piece(null, " (", null)));
              c.getPieces().add(checkForNoChange(binding, gen.new Piece(corePath+"terminologies.html#"+binding.getStrength().toCode(), binding.getStrength().toCode(), binding.getStrength().getDefinition())));              c.getPieces().add(gen.new Piece(null, ")", null));
            }
            if (binding.hasDescription() && MarkDownProcessor.isSimpleMarkdown(binding.getDescription())) {
              c.getPieces().add(gen.new Piece(null, ": ", null));
              c.addMarkdownNoPara(binding.getDescription());
            }
          }
          for (ElementDefinitionConstraintComponent inv : definition.getConstraint()) {
            if (!c.getPieces().isEmpty()) { c.addPiece(gen.new Piece("br")); }
            c.getPieces().add(checkForNoChange(inv, gen.new Piece(null, inv.getKey()+": ", null).addStyle("font-weight:bold")));
            if (inv.getHumanElement().hasExtension("http://hl7.org/fhir/StructureDefinition/rendering-markdown")) {
              c.addMarkdown(inv.getHumanElement().getExtensionString("http://hl7.org/fhir/StructureDefinition/rendering-markdown"));
            } else {
              c.getPieces().add(checkForNoChange(inv, gen.new Piece(null, inv.getHuman(), null)));
            }
          }
          if (definition.hasFixed()) {
            if (!c.getPieces().isEmpty()) { c.addPiece(gen.new Piece("br")); }
            c.getPieces().add(checkForNoChange(definition.getFixed(), gen.new Piece(null, "Fixed Value: ", null).addStyle("font-weight:bold")));
            String s = buildJson(definition.getFixed());
            String link = null;
            if (Utilities.isAbsoluteUrl(s))
              link = pkp.getLinkForUrl(corePath, s);
            c.getPieces().add(checkForNoChange(definition.getFixed(), gen.new Piece(link, s, null).addStyle("color: darkgreen")));
          } else if (definition.hasPattern()) {
            if (!c.getPieces().isEmpty()) { c.addPiece(gen.new Piece("br")); }
            c.getPieces().add(checkForNoChange(definition.getPattern(), gen.new Piece(null, "Required Pattern: ", null).addStyle("font-weight:bold")));
            c.getPieces().add(checkForNoChange(definition.getPattern(), gen.new Piece(null, buildJson(definition.getPattern()), null).addStyle("color: darkgreen")));
          } else if (definition.hasExample()) {
            for (ElementDefinitionExampleComponent ex : definition.getExample()) {
              if (!c.getPieces().isEmpty()) { c.addPiece(gen.new Piece("br")); }
              c.getPieces().add(checkForNoChange(ex, gen.new Piece(null, "Example'"+("".equals("General")? "" : " "+ex.getLabel()+"'")+": ", null).addStyle("font-weight:bold")));
              c.getPieces().add(checkForNoChange(ex, gen.new Piece(null, buildJson(ex.getValue()), null).addStyle("color: darkgreen")));
            }
          }
          if (definition.hasMaxLength() && definition.getMaxLength()!=0) {
            if (!c.getPieces().isEmpty()) { c.addPiece(gen.new Piece("br")); }
            c.getPieces().add(checkForNoChange(definition.getMaxLengthElement(), gen.new Piece(null, "Max Length: ", null).addStyle("font-weight:bold")));
            c.getPieces().add(checkForNoChange(definition.getMaxLengthElement(), gen.new Piece(null, Integer.toString(definition.getMaxLength()), null).addStyle("color: darkgreen")));
          }
          if (profile != null) {
            for (StructureDefinitionMappingComponent md : profile.getMapping()) {
              if (md.hasExtension(ToolingExtensions.EXT_TABLE_NAME)) {
                ElementDefinitionMappingComponent map = null;
                for (ElementDefinitionMappingComponent m : definition.getMapping()) 
                  if (m.getIdentity().equals(md.getIdentity()))
                    map = m;
                if (map != null) {
                  for (int i = 0; i<definition.getMapping().size(); i++){
                    c.addPiece(gen.new Piece("br"));
                    c.getPieces().add(gen.new Piece(null, ToolingExtensions.readStringExtension(md, ToolingExtensions.EXT_TABLE_NAME)+": " + map.getMap(), null));
                  }
                }
              }
            }
          }
          if (definition.hasDefinition()) {
            if (!c.getPieces().isEmpty()) { c.addPiece(gen.new Piece("br")); }
            c.getPieces().add(gen.new Piece(null, "Definition: ", null).addStyle("font-weight:bold"));
            c.addPiece(gen.new Piece("br"));
            c.addMarkdown(definition.getDefinition());
//            c.getPieces().add(checkForNoChange(definition.getCommentElement(), gen.new Piece(null, definition.getComment(), null)));
          }
          if (definition.getComment()!=null) {
            if (!c.getPieces().isEmpty()) { c.addPiece(gen.new Piece("br")); }
            c.getPieces().add(gen.new Piece(null, "Comments: ", null).addStyle("font-weight:bold"));
            c.addPiece(gen.new Piece("br"));
            c.addMarkdown(definition.getComment());
//            c.getPieces().add(checkForNoChange(definition.getCommentElement(), gen.new Piece(null, definition.getComment(), null)));
          }
        }
      }
    }
    return c;
  }



  private String buildJson(DataType value) throws IOException {
    if (value instanceof PrimitiveType)
      return ((PrimitiveType) value).asStringValue();

    IParser json = context.newJsonParser();
    return json.composeString(value, null);
  }


  public String describeSlice(ElementDefinitionSlicingComponent slicing) {
    return translate("sd.table", "%s, %s by %s", slicing.getOrdered() ? translate("sd.table", "Ordered") : translate("sd.table", "Unordered"), describe(slicing.getRules()), commas(slicing.getDiscriminator()));
  }

  private String commas(List<ElementDefinitionSlicingDiscriminatorComponent> list) {
    CommaSeparatedStringBuilder c = new CommaSeparatedStringBuilder();
    for (ElementDefinitionSlicingDiscriminatorComponent id : list)
      c.append((id.hasType() ? id.getType().toCode() : "??")+":"+id.getPath());
    return c.toString();
  }


  private String describe(SlicingRules rules) {
    if (rules == null)
      return translate("sd.table", "Unspecified");
    switch (rules) {
    case CLOSED : return translate("sd.table", "Closed");
    case OPEN : return translate("sd.table", "Open");
    case OPENATEND : return translate("sd.table", "Open At End");
    default:
      return "?gen-sr?";
    }
  }

  private boolean onlyInformationIsMapping(List<ElementDefinition> list, ElementDefinition e) {
    return (!e.hasSliceName() && !e.hasSlicing() && (onlyInformationIsMapping(e))) &&
        getChildren(list, e).isEmpty();
  }

  private boolean onlyInformationIsMapping(ElementDefinition d) {
    return !d.hasShort() && !d.hasDefinition() &&
        !d.hasRequirements() && !d.getAlias().isEmpty() && !d.hasMinElement() &&
        !d.hasMax() && !d.getType().isEmpty() && !d.hasContentReference() &&
        !d.hasExample() && !d.hasFixed() && !d.hasMaxLengthElement() &&
        !d.getCondition().isEmpty() && !d.getConstraint().isEmpty() && !d.hasMustSupportElement() &&
        !d.hasBinding();
  }

  private boolean allAreReference(List<TypeRefComponent> types) {
    for (TypeRefComponent t : types) {
      if (!t.hasTarget())
        return false;
    }
    return true;
  }

  private List<ElementDefinition> getChildren(List<ElementDefinition> all, ElementDefinition element) {
    List<ElementDefinition> result = new ArrayList<ElementDefinition>();
    int i = all.indexOf(element)+1;
    while (i < all.size() && all.get(i).getPath().length() > element.getPath().length()) {
      if ((all.get(i).getPath().substring(0, element.getPath().length()+1).equals(element.getPath()+".")) && !all.get(i).getPath().substring(element.getPath().length()+1).contains("."))
        result.add(all.get(i));
      i++;
    }
    return result;
  }

  private String tail(String path) {
    if (path.contains("."))
      return path.substring(path.lastIndexOf('.')+1);
    else
      return path;
  }

  private boolean isDataType(String value) {
    StructureDefinition sd = context.fetchTypeDefinition(value);
    if (sd == null) // might be running before all SDs are available
      return Utilities.existsInList(value, "Address", "Age", "Annotation", "Attachment", "CodeableConcept", "Coding", "ContactPoint", "Count", "Distance", "Duration", "HumanName", "Identifier", "Money", "Period", "Quantity", "Range", "Ratio", "Reference", "SampledData", "Signature", "Timing", 
            "ContactDetail", "Contributor", "DataRequirement", "Expression", "ParameterDefinition", "RelatedArtifact", "TriggerDefinition", "UsageContext");
    else 
      return sd.getKind() == StructureDefinitionKind.COMPLEXTYPE && sd.getDerivation() == TypeDerivationRule.SPECIALIZATION;
  }

  private boolean isConstrainedDataType(String value) {
    StructureDefinition sd = context.fetchTypeDefinition(value);
    if (sd == null) // might be running before all SDs are available
      return Utilities.existsInList(value, "SimpleQuantity", "MoneyQuantity");
    else 
      return sd.getKind() == StructureDefinitionKind.COMPLEXTYPE && sd.getDerivation() == TypeDerivationRule.CONSTRAINT;
  }

  private String baseType(String value) {
    StructureDefinition sd = context.fetchTypeDefinition(value);
    if (sd != null) // might be running before all SDs are available
      return sd.getType();
    if (Utilities.existsInList(value, "SimpleQuantity", "MoneyQuantity"))
      return "Quantity";
    throw new Error(context.formatMessage(I18nConstants.INTERNAL_ERROR___TYPE_NOT_KNOWN_, value));
  }


  public boolean isPrimitive(String value) {
    StructureDefinition sd = context.fetchTypeDefinition(value);
    if (sd == null) // might be running before all SDs are available
      return Utilities.existsInList(value, "base64Binary", "boolean", "canonical", "code", "date", "dateTime", "decimal", "id", "instant", "integer", "integer64", "markdown", "oid", "positiveInt", "string", "time", "unsignedInt", "uri", "url", "uuid");
    else 
      return sd.getKind() == StructureDefinitionKind.PRIMITIVETYPE;
  }

//  private static String listStructures(StructureDefinition p) {
//    StringBuilder b = new StringBuilder();
//    boolean first = true;
//    for (ProfileStructureComponent s : p.getStructure()) {
//      if (first)
//        first = false;
//      else
//        b.append(", ");
//      if (pkp != null && pkp.hasLinkFor(s.getType()))
//        b.append("<a href=\""+pkp.getLinkFor(s.getType())+"\">"+s.getType()+"</a>");
//      else
//        b.append(s.getType());
//    }
//    return b.toString();
//  }


  public StructureDefinition getProfile(StructureDefinition source, String url) {
  	StructureDefinition profile = null;
  	String code = null;
  	if (url.startsWith("#")) {
  		profile = source;
  		code = url.substring(1);
  	} else if (context != null) {
  		String[] parts = url.split("\\#");
  		profile = context.fetchResource(StructureDefinition.class, parts[0]);
      code = parts.length == 1 ? null : parts[1];
  	}  	  
  	if (profile == null)
  		return null;
  	if (code == null)
  		return profile;
  	for (Resource r : profile.getContained()) {
  		if (r instanceof StructureDefinition && r.getId().equals(code))
  			return (StructureDefinition) r;
  	}
  	return null;
  }



  public static class ElementDefinitionHolder {
    private String name;
    private ElementDefinition self;
    private int baseIndex = 0;
    private List<ElementDefinitionHolder> children;
    private boolean placeHolder = false;

    public ElementDefinitionHolder(ElementDefinition self, boolean isPlaceholder) {
      super();
      this.self = self;
      this.name = self.getPath();
      this.placeHolder = isPlaceholder;
      children = new ArrayList<ElementDefinitionHolder>();      
    }

    public ElementDefinitionHolder(ElementDefinition self) {
      this(self, false);
    }

    public ElementDefinition getSelf() {
      return self;
    }

    public List<ElementDefinitionHolder> getChildren() {
      return children;
    }

    public int getBaseIndex() {
      return baseIndex;
    }

    public void setBaseIndex(int baseIndex) {
      this.baseIndex = baseIndex;
    }

    public boolean isPlaceHolder() {
      return this.placeHolder;
    }

    @Override
    public String toString() {
      if (self.hasSliceName())
        return self.getPath()+"("+self.getSliceName()+")";
      else
        return self.getPath();
    }
  }

  public static class ElementDefinitionComparer implements Comparator<ElementDefinitionHolder> {

    private boolean inExtension;
    private List<ElementDefinition> snapshot;
    private int prefixLength;
    private String base;
    private String name;
    private Set<String> errors = new HashSet<String>();

    public ElementDefinitionComparer(boolean inExtension, List<ElementDefinition> snapshot, String base, int prefixLength, String name) {
      this.inExtension = inExtension;
      this.snapshot = snapshot;
      this.prefixLength = prefixLength;
      this.base = base;
      if (Utilities.isAbsoluteUrl(base)) {
        this.base = urlTail(base);
      }
      this.name = name;
    }

    @Override
    public int compare(ElementDefinitionHolder o1, ElementDefinitionHolder o2) {
      if (o1.getBaseIndex() == 0)
        o1.setBaseIndex(find(o1.getSelf().getPath(), true));
      if (o2.getBaseIndex() == 0)
        o2.setBaseIndex(find(o2.getSelf().getPath(), true));
      return o1.getBaseIndex() - o2.getBaseIndex();
    }

    private int find(String path, boolean mandatory) {
      String op = path;
      int lc = 0;
      String actual = base+path.substring(prefixLength);
      for (int i = 0; i < snapshot.size(); i++) {
        String p = snapshot.get(i).getPath();
        if (p.equals(actual)) {
          return i;
        }
        if (p.endsWith("[x]") && actual.startsWith(p.substring(0, p.length()-3)) && !(actual.endsWith("[x]")) && !actual.substring(p.length()-3).contains(".")) {
          return i;
        }
        if (actual.endsWith("[x]") && p.startsWith(actual.substring(0, actual.length()-3)) && !p.substring(actual.length()-3).contains(".")) {
          return i;
        }
        if (path.startsWith(p+".") && snapshot.get(i).hasContentReference()) {
          String ref = snapshot.get(i).getContentReference();
          if (ref.substring(1, 2).toUpperCase().equals(ref.substring(1,2))) {
            actual = base+(ref.substring(1)+"."+path.substring(p.length()+1)).substring(prefixLength);
            path = actual;
          } else if (ref.startsWith("http:")) {
            actual = base+(ref.substring(ref.indexOf("#")+1)+"."+path.substring(p.length()+1)).substring(prefixLength);
            path = actual;            
          } else {
            // Older versions of FHIR (e.g. 2016May) had reference of the style #parameter instead of #Parameters.parameter, so we have to handle that
            actual = base+(path.substring(0,  path.indexOf(".")+1) + ref.substring(1)+"."+path.substring(p.length()+1)).substring(prefixLength);
            path = actual;
          }
            
          i = 0;
          lc++;
          if (lc > MAX_RECURSION_LIMIT)
            throw new Error("Internal recursion detection: find() loop path recursion > "+MAX_RECURSION_LIMIT+" - check paths are valid (for path "+path+"/"+op+")");
        }
      }
      if (mandatory) {
        if (prefixLength == 0)
          errors.add("Differential contains path "+path+" which is not found in the in base "+name);
        else
          errors.add("Differential contains path "+path+" which is actually "+actual+", which is not found in the in base "+name);
      }
      return 0;
    }

    public void checkForErrors(List<String> errorList) {
      if (errors.size() > 0) {
//        CommaSeparatedStringBuilder b = new CommaSeparatedStringBuilder();
//        for (String s : errors)
//          b.append("StructureDefinition "+name+": "+s);
//        throw new DefinitionException(b.toString());
        for (String s : errors)
          if (s.startsWith("!"))
            errorList.add("!StructureDefinition "+name+": "+s.substring(1));
          else
            errorList.add("StructureDefinition "+name+": "+s);
      }
    }
  }


  public void sortDifferential(StructureDefinition base, StructureDefinition diff, String name, List<String> errors, boolean errorIfChanges) throws FHIRException  {
    List<ElementDefinition> original = new ArrayList<>();
    original.addAll(diff.getDifferential().getElement());
    final List<ElementDefinition> diffList = diff.getDifferential().getElement();
    int lastCount = diffList.size();
    // first, we move the differential elements into a tree
    if (diffList.isEmpty())
      return;
    
    ElementDefinitionHolder edh = null;
    int i = 0;
    if (diffList.get(0).getPath().contains(".")) {
      String newPath = diffList.get(0).getPath().split("\\.")[0];
      ElementDefinition e = new ElementDefinition(newPath);
      edh = new ElementDefinitionHolder(e, true);
    } else {
      edh = new ElementDefinitionHolder(diffList.get(0));
      i = 1;
    }

    boolean hasSlicing = false;
    List<String> paths = new ArrayList<String>(); // in a differential, slicing may not be stated explicitly
    for(ElementDefinition elt : diffList) {
      if (elt.hasSlicing() || paths.contains(elt.getPath())) {
        hasSlicing = true;
        break;
      }
      paths.add(elt.getPath());
    }
    if(!hasSlicing) {
      // if Differential does not have slicing then safe to pre-sort the list
      // so elements and subcomponents are together
      Collections.sort(diffList, new ElementNameCompare());
    }

    processElementsIntoTree(edh, i, diff.getDifferential().getElement());

    // now, we sort the siblings throughout the tree
    ElementDefinitionComparer cmp = new ElementDefinitionComparer(true, base.getSnapshot().getElement(), "", 0, name);
    sortElements(edh, cmp, errors);

    // now, we serialise them back to a list
    List<ElementDefinition> newDiff = new ArrayList<>();
    writeElements(edh, newDiff);
    if (errorIfChanges) {
      compareDiffs(original, newDiff, errors);
    }
    diffList.clear();
    diffList.addAll(newDiff);
    
    if (lastCount != diffList.size())
      errors.add("Sort failed: counts differ; at least one of the paths in the differential is illegal");
  }

  private void compareDiffs(List<ElementDefinition> diffList, List<ElementDefinition> newDiff, List<String> errors) {
    if (diffList.size() != newDiff.size()) {
      errors.add("The diff list size changed when sorting - was "+diffList.size()+" is now "+newDiff.size());
    } else {
      for (int i = 0; i < Integer.min(diffList.size(), newDiff.size()); i++) {
        ElementDefinition e = diffList.get(i);
        ElementDefinition n = newDiff.get(i);
        if (!n.getPath().equals(e.getPath())) {
          errors.add("The element "+e.getPath()+" is out of order (and maybe others after it)");
          return;
        }   
      }
    }
  }


  private int processElementsIntoTree(ElementDefinitionHolder edh, int i, List<ElementDefinition> list) {
    String path = edh.getSelf().getPath();
    final String prefix = path + ".";
    while (i < list.size() && list.get(i).getPath().startsWith(prefix)) {
      if (list.get(i).getPath().substring(prefix.length()+1).contains(".")) {
        String newPath = prefix + list.get(i).getPath().substring(prefix.length()).split("\\.")[0];
        ElementDefinition e = new ElementDefinition(newPath);
        ElementDefinitionHolder child = new ElementDefinitionHolder(e, true);
        edh.getChildren().add(child);
        i = processElementsIntoTree(child, i, list);
        
      } else {
        ElementDefinitionHolder child = new ElementDefinitionHolder(list.get(i));
        edh.getChildren().add(child);
        i = processElementsIntoTree(child, i+1, list);
      }
    }
    return i;
  }

  private void sortElements(ElementDefinitionHolder edh, ElementDefinitionComparer cmp, List<String> errors) throws FHIRException {
    if (edh.getChildren().size() == 1)
      // special case - sort needsto allocate base numbers, but there'll be no sort if there's only 1 child. So in that case, we just go ahead and allocated base number directly
      edh.getChildren().get(0).baseIndex = cmp.find(edh.getChildren().get(0).getSelf().getPath(), false);
    else
      Collections.sort(edh.getChildren(), cmp);
    cmp.checkForErrors(errors);

    for (ElementDefinitionHolder child : edh.getChildren()) {
      if (child.getChildren().size() > 0) {
        ElementDefinitionComparer ccmp = getComparer(cmp, child);
        if (ccmp != null) {
          sortElements(child, ccmp, errors);
        }
      }
    }
  }


  public ElementDefinitionComparer getComparer(ElementDefinitionComparer cmp, ElementDefinitionHolder child) throws FHIRException, Error {
    // what we have to check for here is running off the base profile into a data type profile
    ElementDefinition ed = cmp.snapshot.get(child.getBaseIndex());
    ElementDefinitionComparer ccmp;
    if (ed.getType().isEmpty() || isAbstract(ed.getType().get(0).getWorkingCode()) || ed.getType().get(0).getWorkingCode().equals(ed.getPath())) {
      if (ed.hasType() && "Resource".equals(ed.getType().get(0).getWorkingCode()) && (child.getSelf().hasType() && child.getSelf().getType().get(0).hasProfile())) {
        if (child.getSelf().getType().get(0).getProfile().size() > 1) {
          throw new FHIRException(context.formatMessage(I18nConstants.UNHANDLED_SITUATION_RESOURCE_IS_PROFILED_TO_MORE_THAN_ONE_OPTION__CANNOT_SORT_PROFILE));
        }
        StructureDefinition profile = context.fetchResource(StructureDefinition.class, child.getSelf().getType().get(0).getProfile().get(0).getValue());
        while (profile != null && profile.getDerivation() == TypeDerivationRule.CONSTRAINT) {
          profile = context.fetchResource(StructureDefinition.class, profile.getBaseDefinition());          
        }
        if (profile==null) {
          ccmp = null; // this might happen before everything is loaded. And we don't so much care about sot order in this case
        } else {
          ccmp = new ElementDefinitionComparer(true, profile.getSnapshot().getElement(), profile.getType(), child.getSelf().getPath().length(), cmp.name);
        }
      } else {
        ccmp = new ElementDefinitionComparer(true, cmp.snapshot, cmp.base, cmp.prefixLength, cmp.name);
      }
    } else if (ed.getType().get(0).getWorkingCode().equals("Extension") && child.getSelf().getType().size() == 1 && child.getSelf().getType().get(0).hasProfile()) {
      StructureDefinition profile = context.fetchResource(StructureDefinition.class, child.getSelf().getType().get(0).getProfile().get(0).getValue());
      if (profile==null)
        ccmp = null; // this might happen before everything is loaded. And we don't so much care about sot order in this case
      else
      ccmp = new ElementDefinitionComparer(true, profile.getSnapshot().getElement(), resolveType(ed.getType().get(0).getWorkingCode()), child.getSelf().getPath().length(), cmp.name);
    } else if (ed.getType().size() == 1 && !ed.getType().get(0).getWorkingCode().equals("*")) {
      StructureDefinition profile = context.fetchResource(StructureDefinition.class, sdNs(ed.getType().get(0).getWorkingCode()));
      if (profile==null)
        throw new FHIRException(context.formatMessage(I18nConstants.UNABLE_TO_RESOLVE_PROFILE__IN_ELEMENT_, sdNs(ed.getType().get(0).getWorkingCode()), ed.getPath()));
      ccmp = new ElementDefinitionComparer(false, profile.getSnapshot().getElement(), resolveType(ed.getType().get(0).getWorkingCode()), child.getSelf().getPath().length(), cmp.name);
    } else if (child.getSelf().getType().size() == 1) {
      StructureDefinition profile = context.fetchResource(StructureDefinition.class, sdNs(child.getSelf().getType().get(0).getWorkingCode()));
      if (profile==null)
        throw new FHIRException(context.formatMessage(I18nConstants.UNABLE_TO_RESOLVE_PROFILE__IN_ELEMENT_, sdNs(ed.getType().get(0).getWorkingCode()), ed.getPath()));
      ccmp = new ElementDefinitionComparer(false, profile.getSnapshot().getElement(), child.getSelf().getType().get(0).getWorkingCode(), child.getSelf().getPath().length(), cmp.name);
    } else if (ed.getPath().endsWith("[x]") && !child.getSelf().getPath().endsWith("[x]")) {
      String edLastNode = ed.getPath().replaceAll("(.*\\.)*(.*)", "$2");
      String childLastNode = child.getSelf().getPath().replaceAll("(.*\\.)*(.*)", "$2");
      String p = childLastNode.substring(edLastNode.length()-3);
      if (isPrimitive(Utilities.uncapitalize(p)))
        p = Utilities.uncapitalize(p);
      StructureDefinition sd = context.fetchResource(StructureDefinition.class, sdNs(p));
      if (sd == null)
        throw new Error(context.formatMessage(I18nConstants.UNABLE_TO_FIND_PROFILE__AT_, p, ed.getId()));
      ccmp = new ElementDefinitionComparer(false, sd.getSnapshot().getElement(), p, child.getSelf().getPath().length(), cmp.name);
    } else if (child.getSelf().hasType() && child.getSelf().getType().get(0).getWorkingCode().equals("Reference")) {
      for (TypeRefComponent t: child.getSelf().getType()) {
        if (!t.getWorkingCode().equals("Reference")) {
          throw new Error(context.formatMessage(I18nConstants.CANT_HAVE_CHILDREN_ON_AN_ELEMENT_WITH_A_POLYMORPHIC_TYPE__YOU_MUST_SLICE_AND_CONSTRAIN_THE_TYPES_FIRST_SORTELEMENTS_, ed.getPath(), typeCode(ed.getType())));
        }
      }
      StructureDefinition profile = context.fetchResource(StructureDefinition.class, sdNs(ed.getType().get(0).getWorkingCode()));
      ccmp = new ElementDefinitionComparer(false, profile.getSnapshot().getElement(), ed.getType().get(0).getWorkingCode(), child.getSelf().getPath().length(), cmp.name);
    } else if (!child.getSelf().hasType() && ed.getType().get(0).getWorkingCode().equals("Reference")) {
      for (TypeRefComponent t: ed.getType()) {
        if (!t.getWorkingCode().equals("Reference")) {
          throw new Error(context.formatMessage(I18nConstants.NOT_HANDLED_YET_SORTELEMENTS_, ed.getPath(), typeCode(ed.getType())));
        }
      }
      StructureDefinition profile = context.fetchResource(StructureDefinition.class, sdNs(ed.getType().get(0).getWorkingCode()));
      ccmp = new ElementDefinitionComparer(false, profile.getSnapshot().getElement(), ed.getType().get(0).getWorkingCode(), child.getSelf().getPath().length(), cmp.name);
    } else {
      // this is allowed if we only profile the extensions
      StructureDefinition profile = context.fetchResource(StructureDefinition.class, sdNs("Element"));
      if (profile==null)
        throw new FHIRException(context.formatMessage(I18nConstants.UNABLE_TO_RESOLVE_PROFILE__IN_ELEMENT_, sdNs(ed.getType().get(0).getWorkingCode()), ed.getPath()));
      ccmp = new ElementDefinitionComparer(false, profile.getSnapshot().getElement(), "Element", child.getSelf().getPath().length(), cmp.name);
//      throw new Error("Not handled yet (sortElements: "+ed.getPath()+":"+typeCode(ed.getType())+")");
    }
    return ccmp;
  }

  private String resolveType(String code) {
    if (Utilities.isAbsoluteUrl(code)) {
      StructureDefinition sd = context.fetchResource(StructureDefinition.class, code);
      if (sd != null) {
        return sd.getType();
      }
    }
    return code;
  }

  private static String sdNs(String type) {
    return sdNs(type, null);
  }
  
  public static String sdNs(String type, String overrideVersionNs) {
    if (Utilities.isAbsoluteUrl(type))
      return type;
    else if (overrideVersionNs != null)
      return Utilities.pathURL(overrideVersionNs, type);
    else
      return "http://hl7.org/fhir/StructureDefinition/"+type;
  }


  private boolean isAbstract(String code) {
    return code.equals("Element") || code.equals("BackboneElement") || code.equals("Resource") || code.equals("DomainResource");
  }


  private void writeElements(ElementDefinitionHolder edh, List<ElementDefinition> list) {
    if (!edh.isPlaceHolder())
      list.add(edh.getSelf());
    for (ElementDefinitionHolder child : edh.getChildren()) {
      writeElements(child, list);
    }
  }

  /**
   * First compare element by path then by name if same
   */
  private static class ElementNameCompare implements Comparator<ElementDefinition> {

    @Override
    public int compare(ElementDefinition o1, ElementDefinition o2) {
      String path1 = normalizePath(o1);
      String path2 = normalizePath(o2);
      int cmp = path1.compareTo(path2);
      if (cmp == 0) {
        String name1 = o1.hasSliceName() ? o1.getSliceName() : "";
        String name2 = o2.hasSliceName() ? o2.getSliceName() : "";
        cmp = name1.compareTo(name2);
      }
      return cmp;
    }

    private static String normalizePath(ElementDefinition e) {
      if (!e.hasPath()) return "";
      String path = e.getPath();
      // if sorting element names make sure onset[x] appears before onsetAge, onsetDate, etc.
      // so strip off the [x] suffix when comparing the path names.
      if (path.endsWith("[x]")) {
        path = path.substring(0, path.length()-3);
      }
      return path;
    }

  }


  // generate schematrons for the rules in a structure definition
  public void generateSchematrons(OutputStream dest, StructureDefinition structure) throws IOException, DefinitionException {
    if (structure.getDerivation() != TypeDerivationRule.CONSTRAINT)
      throw new DefinitionException(context.formatMessage(I18nConstants.NOT_THE_RIGHT_KIND_OF_STRUCTURE_TO_GENERATE_SCHEMATRONS_FOR));
    if (!structure.hasSnapshot())
      throw new DefinitionException(context.formatMessage(I18nConstants.NEEDS_A_SNAPSHOT));

  	StructureDefinition base = context.fetchResource(StructureDefinition.class, structure.getBaseDefinition());

  	if (base != null) {
  	  SchematronWriter sch = new SchematronWriter(dest, SchematronType.PROFILE, base.getName());

  	  ElementDefinition ed = structure.getSnapshot().getElement().get(0);
  	  generateForChildren(sch, "f:"+ed.getPath(), ed, structure, base);
  	  sch.dump();
  	}
  }

  // generate a CSV representation of the structure definition
  public void generateCsvs(OutputStream dest, StructureDefinition structure, boolean asXml) throws IOException, DefinitionException, Exception {
    if (!structure.hasSnapshot())
      throw new DefinitionException(context.formatMessage(I18nConstants.NEEDS_A_SNAPSHOT));

    CSVWriter csv = new CSVWriter(dest, structure, asXml);

    for (ElementDefinition child : structure.getSnapshot().getElement()) {
      csv.processElement(child);
    }
    csv.dump();
  }
  
  // generate an Excel representation of the structure definition
  public void generateXlsx(OutputStream dest, StructureDefinition structure, boolean asXml, boolean hideMustSupportFalse) throws IOException, DefinitionException, Exception {
    if (structure == null) {
      System.out.println("no structure!");
    }
    if (!structure.hasSnapshot()) {
      throw new DefinitionException(context.formatMessage(I18nConstants.NEEDS_A_SNAPSHOT));
    }

    XLSXWriter xlsx = new XLSXWriter(dest, structure, asXml, hideMustSupportFalse);

    for (ElementDefinition child : structure.getSnapshot().getElement()) {
      xlsx.processElement(child);
    }
    xlsx.dump();
    xlsx.close();
  }
  
  private class Slicer extends ElementDefinitionSlicingComponent {
    String criteria = "";
    String name = "";   
    boolean check;
    public Slicer(boolean cantCheck) {
      super();
      this.check = cantCheck;
    }
  }
  
  private Slicer generateSlicer(ElementDefinition child, ElementDefinitionSlicingComponent slicing, StructureDefinition structure) {
    // given a child in a structure, it's sliced. figure out the slicing xpath
    if (child.getPath().endsWith(".extension")) {
      ElementDefinition ued = getUrlFor(structure, child);
      if ((ued == null || !ued.hasFixed()) && !(child.hasType() && (child.getType().get(0).hasProfile())))
        return new Slicer(false);
      else {
      Slicer s = new Slicer(true);
      String url = (ued == null || !ued.hasFixed()) ? child.getType().get(0).getProfile().get(0).getValue() : ((UriType) ued.getFixed()).asStringValue();
      s.name = " with URL = '"+url+"'";
      s.criteria = "[@url = '"+url+"']";
      return s;
      }
    } else
      return new Slicer(false);
  }

  private void generateForChildren(SchematronWriter sch, String xpath, ElementDefinition ed, StructureDefinition structure, StructureDefinition base) throws IOException {
    //    generateForChild(txt, structure, child);
    List<ElementDefinition> children = getChildList(structure, ed);
    String sliceName = null;
    ElementDefinitionSlicingComponent slicing = null;
    for (ElementDefinition child : children) {
      String name = tail(child.getPath());
      if (child.hasSlicing()) {
        sliceName = name;
        slicing = child.getSlicing();        
      } else if (!name.equals(sliceName))
        slicing = null;

      ElementDefinition based = getByPath(base, child.getPath());
      boolean doMin = (child.getMin() > 0) && (based == null || (child.getMin() != based.getMin()));
      boolean doMax = child.hasMax() && !child.getMax().equals("*") && (based == null || (!child.getMax().equals(based.getMax())));
      Slicer slicer = slicing == null ? new Slicer(true) : generateSlicer(child, slicing, structure);
      if (slicer.check) {
        if (doMin || doMax) {
          Section s = sch.section(xpath);
          Rule r = s.rule(xpath);
          if (doMin) 
            r.assrt("count(f:"+name+slicer.criteria+") >= "+Integer.toString(child.getMin()), name+slicer.name+": minimum cardinality of '"+name+"' is "+Integer.toString(child.getMin()));
          if (doMax) 
            r.assrt("count(f:"+name+slicer.criteria+") <= "+child.getMax(), name+slicer.name+": maximum cardinality of '"+name+"' is "+child.getMax());
        }
      }
    }
    for (ElementDefinitionConstraintComponent inv : ed.getConstraint()) {
      if (inv.hasXpath()) {
        Section s = sch.section(ed.getPath());
        Rule r = s.rule(xpath);
        r.assrt(inv.getXpath(), (inv.hasId() ? inv.getId()+": " : "")+inv.getHuman()+(inv.hasUserData(IS_DERIVED) ? " (inherited)" : ""));
      }
    }
    if (!ed.hasContentReference()) {
      for (ElementDefinition child : children) {
        String name = tail(child.getPath());
        generateForChildren(sch, xpath+"/f:"+name, child, structure, base);
      }
    }
  }




  private ElementDefinition getByPath(StructureDefinition base, String path) {
		for (ElementDefinition ed : base.getSnapshot().getElement()) {
			if (ed.getPath().equals(path))
				return ed;
			if (ed.getPath().endsWith("[x]") && ed.getPath().length() <= path.length()-3 &&  ed.getPath().substring(0, ed.getPath().length()-3).equals(path.substring(0, ed.getPath().length()-3)))
				return ed;
    }
	  return null;
  }


  public void setIds(StructureDefinition sd, boolean checkFirst) throws DefinitionException  {
    if (!checkFirst || !sd.hasDifferential() || hasMissingIds(sd.getDifferential().getElement())) {
      if (!sd.hasDifferential())
        sd.setDifferential(new StructureDefinitionDifferentialComponent());
      generateIds(sd.getDifferential().getElement(), sd.getUrl(), sd.getType());
    }
    if (!checkFirst || !sd.hasSnapshot() || hasMissingIds(sd.getSnapshot().getElement())) {
      if (!sd.hasSnapshot())
        sd.setSnapshot(new StructureDefinitionSnapshotComponent());
      generateIds(sd.getSnapshot().getElement(), sd.getUrl(), sd.getType());
    }
  }


  private boolean hasMissingIds(List<ElementDefinition> list) {
    for (ElementDefinition ed : list) {
      if (!ed.hasId())
        return true;
    }    
    return false;
  }

  public class SliceList {

    private Map<String, String> slices = new HashMap<>();
    
    public void seeElement(ElementDefinition ed) {
      Iterator<Map.Entry<String,String>> iter = slices.entrySet().iterator();
      while (iter.hasNext()) {
        Map.Entry<String,String> entry = iter.next();
        if (entry.getKey().length() > ed.getPath().length() || entry.getKey().equals(ed.getPath()))
          iter.remove();
      }
      
      if (ed.hasSliceName()) 
        slices.put(ed.getPath(), ed.getSliceName());
    }

    public String[] analyse(List<String> paths) {
      String s = paths.get(0);
      String[] res = new String[paths.size()];
      res[0] = null;
      for (int i = 1; i < paths.size(); i++) {
        s = s + "."+paths.get(i);
        if (slices.containsKey(s)) 
          res[i] = slices.get(s);
        else
          res[i] = null;
      }
      return res;
    }

  }

  private void generateIds(List<ElementDefinition> list, String name, String type) throws DefinitionException  {
    if (list.isEmpty())
      return;
    
    Map<String, String> idList = new HashMap<String, String>();
    Map<String, String> replacedIds = new HashMap<String, String>();
    
    SliceList sliceInfo = new SliceList();
    // first pass, update the element ids
    for (ElementDefinition ed : list) {
      List<String> paths = new ArrayList<String>();
      if (!ed.hasPath())
        throw new DefinitionException(context.formatMessage(I18nConstants.NO_PATH_ON_ELEMENT_DEFINITION__IN_, Integer.toString(list.indexOf(ed)), name));
      sliceInfo.seeElement(ed);
      String[] pl = ed.getPath().split("\\.");
      for (int i = paths.size(); i < pl.length; i++) // -1 because the last path is in focus
        paths.add(pl[i]);
      String slices[] = sliceInfo.analyse(paths);
      
      StringBuilder b = new StringBuilder();
      b.append(paths.get(0));
      for (int i = 1; i < paths.size(); i++) {
        b.append(".");
        String s = paths.get(i);
        String p = slices[i];
        b.append(fixChars(s));
        if (p != null) {
          b.append(":");
          b.append(p);
        }
      }
      String bs = b.toString();
      if (ed.hasId()) {
        replacedIds.put(ed.getId(), ed.getPath());
      }
      ed.setId(bs);
      if (idList.containsKey(bs)) {
        if (exception || messages == null) {
          throw new DefinitionException(context.formatMessage(I18nConstants.SAME_ID_ON_MULTIPLE_ELEMENTS__IN_, bs, idList.get(bs), ed.getPath(), name));
        } else
          messages.add(new ValidationMessage(Source.ProfileValidator, ValidationMessage.IssueType.BUSINESSRULE, name+"."+bs, "Duplicate Element id "+bs, ValidationMessage.IssueSeverity.ERROR));
      }
      idList.put(bs, ed.getPath());
      if (ed.hasContentReference() && ed.getContentReference().startsWith("#")) {
        String s = ed.getContentReference();
        if (replacedIds.containsKey(s.substring(1))) {
          ed.setContentReference("http://hl7.org/fhir/StructureDefinition/"+type+"#"+replacedIds.get(s.substring(1)));
        } else {
          ed.setContentReference("http://hl7.org/fhir/StructureDefinition/"+type+s);
        }
      }
    }  
    // second path - fix up any broken path based id references
    
  }


  private Object fixChars(String s) {
    return s.replace("_", "-");
  }


//  private String describeExtension(ElementDefinition ed) {
//    if (!ed.hasType() || !ed.getTypeFirstRep().hasProfile())
//      return "";
//    return "$"+urlTail(ed.getTypeFirstRep().getProfile());
//  }
//

  private static String urlTail(String profile) {
    return profile.contains("/") ? profile.substring(profile.lastIndexOf("/")+1) : profile;
  }


  private String checkName(String name) {
//    if (name.contains("."))
////      throw new Exception("Illegal name "+name+": no '.'");
//    if (name.contains(" "))
//      throw new Exception("Illegal name "+name+": no spaces");
    StringBuilder b = new StringBuilder();
    for (char c : name.toCharArray()) {
      if (!Utilities.existsInList(c, '.', ' ', ':', '"', '\'', '(', ')', '&', '[', ']'))
        b.append(c);
    }
    return b.toString().toLowerCase();
  }


  private int charCount(String path, char t) {
    int res = 0;
    for (char ch : path.toCharArray()) {
      if (ch == t)
        res++;
    }
    return res;
  }

//
//private void generateForChild(TextStreamWriter txt,
//    StructureDefinition structure, ElementDefinition child) {
//  // TODO Auto-generated method stub
//
//}

  private interface ExampleValueAccessor {
    DataType getExampleValue(ElementDefinition ed);
    String getId();
  }

  private class BaseExampleValueAccessor implements ExampleValueAccessor {
    @Override
    public DataType getExampleValue(ElementDefinition ed) {
      if (ed.hasFixed())
        return ed.getFixed();
      if (ed.hasExample())
        return ed.getExample().get(0).getValue();
      else
        return null;
    }

    @Override
    public String getId() {
      return "-genexample";
    }
  }
  
  private class ExtendedExampleValueAccessor implements ExampleValueAccessor {
    private String index;

    public ExtendedExampleValueAccessor(String index) {
      this.index = index;
    }
    @Override
    public DataType getExampleValue(ElementDefinition ed) {
      if (ed.hasFixed())
        return ed.getFixed();
      for (Extension ex : ed.getExtension()) {
       String ndx = ToolingExtensions.readStringExtension(ex, "index");
       DataType value = ToolingExtensions.getExtension(ex, "exValue").getValue();
       if (index.equals(ndx) && value != null)
         return value;
      }
      return null;
    }
    @Override
    public String getId() {
      return "-genexample-"+index;
    }
  }
  
  public List<org.hl7.fhir.r5.elementmodel.Element> generateExamples(StructureDefinition sd, boolean evenWhenNoExamples) throws FHIRException {
    List<org.hl7.fhir.r5.elementmodel.Element> examples = new ArrayList<org.hl7.fhir.r5.elementmodel.Element>();
    if (sd.hasSnapshot()) {
      if (evenWhenNoExamples || hasAnyExampleValues(sd)) 
        examples.add(generateExample(sd, new BaseExampleValueAccessor()));
      for (int i = 1; i <= 50; i++) {
        if (hasAnyExampleValues(sd, Integer.toString(i))) 
          examples.add(generateExample(sd, new ExtendedExampleValueAccessor(Integer.toString(i))));
      }
    }
    return examples;
  }

  private org.hl7.fhir.r5.elementmodel.Element generateExample(StructureDefinition profile, ExampleValueAccessor accessor) throws FHIRException {
    ElementDefinition ed = profile.getSnapshot().getElementFirstRep();
    org.hl7.fhir.r5.elementmodel.Element r = new org.hl7.fhir.r5.elementmodel.Element(ed.getPath(), new Property(context, ed, profile));
    List<ElementDefinition> children = getChildMap(profile, ed);
    for (ElementDefinition child : children) {
      if (child.getPath().endsWith(".id")) {
        org.hl7.fhir.r5.elementmodel.Element id = new org.hl7.fhir.r5.elementmodel.Element("id", new Property(context, child, profile));
        id.setValue(profile.getId()+accessor.getId());
        r.getChildren().add(id);
      } else { 
        org.hl7.fhir.r5.elementmodel.Element e = createExampleElement(profile, child, accessor);
        if (e != null)
          r.getChildren().add(e);
      }
    }
    return r;
  }

  private org.hl7.fhir.r5.elementmodel.Element createExampleElement(StructureDefinition profile, ElementDefinition ed, ExampleValueAccessor accessor) throws FHIRException {
    DataType v = accessor.getExampleValue(ed);
    if (v != null) {
      return new ObjectConverter(context).convert(new Property(context, ed, profile), v);
    } else {
      org.hl7.fhir.r5.elementmodel.Element res = new org.hl7.fhir.r5.elementmodel.Element(tail(ed.getPath()), new Property(context, ed, profile));
      boolean hasValue = false;
      List<ElementDefinition> children = getChildMap(profile, ed);
      for (ElementDefinition child : children) {
        if (!child.hasContentReference()) {
        org.hl7.fhir.r5.elementmodel.Element e = createExampleElement(profile, child, accessor);
        if (e != null) {
          hasValue = true;
          res.getChildren().add(e);
        }
      }
      }
      if (hasValue)
        return res;
      else
        return null;
    }
  }

  private boolean hasAnyExampleValues(StructureDefinition sd, String index) {
    for (ElementDefinition ed : sd.getSnapshot().getElement())
      for (Extension ex : ed.getExtension()) {
        String ndx = ToolingExtensions.readStringExtension(ex, "index");
        Extension exv = ToolingExtensions.getExtension(ex, "exValue");
        if (exv != null) {
          DataType value = exv.getValue();
        if (index.equals(ndx) && value != null)
          return true;
        }
       }
    return false;
  }


  private boolean hasAnyExampleValues(StructureDefinition sd) {
    for (ElementDefinition ed : sd.getSnapshot().getElement())
      if (ed.hasExample())
        return true;
    return false;
  }


  public void populateLogicalSnapshot(StructureDefinition sd) throws FHIRException {
    sd.getSnapshot().getElement().add(sd.getDifferential().getElementFirstRep().copy());
    
    if (sd.hasBaseDefinition()) {
    StructureDefinition base = context.fetchResource(StructureDefinition.class, sd.getBaseDefinition());
    if (base == null)
        throw new FHIRException(context.formatMessage(I18nConstants.UNABLE_TO_FIND_BASE_DEFINITION_FOR_LOGICAL_MODEL__FROM_, sd.getBaseDefinition(), sd.getUrl()));
    copyElements(sd, base.getSnapshot().getElement());
    }
    copyElements(sd, sd.getDifferential().getElement());
  }


  private void copyElements(StructureDefinition sd, List<ElementDefinition> list) {
    for (ElementDefinition ed : list) {
      if (ed.getPath().contains(".")) {
        ElementDefinition n = ed.copy();
        n.setPath(sd.getSnapshot().getElementFirstRep().getPath()+"."+ed.getPath().substring(ed.getPath().indexOf(".")+1));
        sd.getSnapshot().addElement(n);
      }
    }
  }

    
  public void cleanUpDifferential(StructureDefinition sd) {
    if (sd.getDifferential().getElement().size() > 1)
      cleanUpDifferential(sd, 1);
  }
  
  private void cleanUpDifferential(StructureDefinition sd, int start) {
    int level = Utilities.charCount(sd.getDifferential().getElement().get(start).getPath(), '.');
    int c = start;
    int len = sd.getDifferential().getElement().size();
    HashSet<String> paths = new HashSet<String>();
    while (c < len && Utilities.charCount(sd.getDifferential().getElement().get(c).getPath(), '.') == level) {
      ElementDefinition ed = sd.getDifferential().getElement().get(c);
      if (!paths.contains(ed.getPath())) {
        paths.add(ed.getPath());
        int ic = c+1; 
        while (ic < len && Utilities.charCount(sd.getDifferential().getElement().get(ic).getPath(), '.') > level) 
          ic++;
        ElementDefinition slicer = null;
        List<ElementDefinition> slices = new ArrayList<ElementDefinition>();
        slices.add(ed);
        while (ic < len && Utilities.charCount(sd.getDifferential().getElement().get(ic).getPath(), '.') == level) {
          ElementDefinition edi = sd.getDifferential().getElement().get(ic);
          if (ed.getPath().equals(edi.getPath())) {
            if (slicer == null) {
              slicer = new ElementDefinition();
              slicer.setPath(edi.getPath());
              slicer.getSlicing().setRules(SlicingRules.OPEN);
              sd.getDifferential().getElement().add(c, slicer);
              c++;
              ic++;
            }
            slices.add(edi);
          }
          ic++;
          while (ic < len && Utilities.charCount(sd.getDifferential().getElement().get(ic).getPath(), '.') > level) 
            ic++;
        }
        // now we're at the end, we're going to figure out the slicing discriminator
        if (slicer != null)
          determineSlicing(slicer, slices);
      }
      c++;
      if (c < len && Utilities.charCount(sd.getDifferential().getElement().get(c).getPath(), '.') > level) {
        cleanUpDifferential(sd, c);
        c++;
        while (c < len && Utilities.charCount(sd.getDifferential().getElement().get(c).getPath(), '.') > level) 
          c++;
      }
  }
  }


  private void determineSlicing(ElementDefinition slicer, List<ElementDefinition> slices) {
    // first, name them
    int i = 0;
    for (ElementDefinition ed : slices) {
      if (ed.hasUserData("slice-name")) {
        ed.setSliceName(ed.getUserString("slice-name"));
      } else {
        i++;
        ed.setSliceName("slice-"+Integer.toString(i));
      }
    }
    // now, the hard bit, how are they differentiated? 
    // right now, we hard code this...
    if (slicer.getPath().endsWith(".extension") || slicer.getPath().endsWith(".modifierExtension"))
      slicer.getSlicing().addDiscriminator().setType(DiscriminatorType.VALUE).setPath("url");
    else if (slicer.getPath().equals("DiagnosticReport.result"))
      slicer.getSlicing().addDiscriminator().setType(DiscriminatorType.VALUE).setPath("reference.code");
    else if (slicer.getPath().equals("Observation.related"))
      slicer.getSlicing().addDiscriminator().setType(DiscriminatorType.VALUE).setPath("target.reference.code");
    else if (slicer.getPath().equals("Bundle.entry"))
      slicer.getSlicing().addDiscriminator().setType(DiscriminatorType.VALUE).setPath("resource.@profile");
    else  
      throw new Error("No slicing for "+slicer.getPath());
  }

  public class SpanEntry {
    private List<SpanEntry> children = new ArrayList<SpanEntry>();
    private boolean profile;
    private String id;
    private String name;
    private String resType;
    private String cardinality;
    private String description;
    private String profileLink;
    private String resLink;
    private String type;
    
    public String getName() {
      return name;
    }
    public void setName(String name) {
      this.name = name;
    }
    public String getResType() {
      return resType;
    }
    public void setResType(String resType) {
      this.resType = resType;
    }
    public String getCardinality() {
      return cardinality;
    }
    public void setCardinality(String cardinality) {
      this.cardinality = cardinality;
    }
    public String getDescription() {
      return description;
    }
    public void setDescription(String description) {
      this.description = description;
    }
    public String getProfileLink() {
      return profileLink;
    }
    public void setProfileLink(String profileLink) {
      this.profileLink = profileLink;
    }
    public String getResLink() {
      return resLink;
    }
    public void setResLink(String resLink) {
      this.resLink = resLink;
    }
    public String getId() {
      return id;
    }
    public void setId(String id) {
      this.id = id;
    }
    public boolean isProfile() {
      return profile;
    }
    public void setProfile(boolean profile) {
      this.profile = profile;
    }
    public List<SpanEntry> getChildren() {
      return children;
    }
    public String getType() {
      return type;
    }
    public void setType(String type) {
      this.type = type;
    }
    
  }

  public XhtmlNode generateSpanningTable(StructureDefinition profile, String imageFolder, boolean onlyConstraints, String constraintPrefix, Set<String> outputTracker) throws IOException, FHIRException {
    HierarchicalTableGenerator gen = new HierarchicalTableGenerator(imageFolder, false, true);
    gen.setTranslator(getTranslator());
    TableModel model = initSpanningTable(gen, "", false, profile.getId());
    Set<String> processed = new HashSet<String>();
    SpanEntry span = buildSpanningTable("(focus)", "", profile, processed, onlyConstraints, constraintPrefix);
    
    genSpanEntry(gen, model.getRows(), span);
    return gen.generate(model, "", 0, outputTracker);
  }

  private SpanEntry buildSpanningTable(String name, String cardinality, StructureDefinition profile, Set<String> processed, boolean onlyConstraints, String constraintPrefix) throws IOException {
    SpanEntry res = buildSpanEntryFromProfile(name, cardinality, profile);
    boolean wantProcess = !processed.contains(profile.getUrl());
    processed.add(profile.getUrl());
    if (wantProcess && profile.getDerivation() == TypeDerivationRule.CONSTRAINT) {
      for (ElementDefinition ed : profile.getSnapshot().getElement()) {
        if (!"0".equals(ed.getMax()) && ed.getType().size() > 0) {
          String card = getCardinality(ed, profile.getSnapshot().getElement());
          if (!card.endsWith(".0")) {
            List<String> refProfiles = listReferenceProfiles(ed);
            if (refProfiles.size() > 0) {
              String uri = refProfiles.get(0);
              if (uri != null) {
                StructureDefinition sd = context.fetchResource(StructureDefinition.class, uri);
                if (sd != null && (!onlyConstraints || (sd.getDerivation() == TypeDerivationRule.CONSTRAINT && (constraintPrefix == null || sd.getUrl().startsWith(constraintPrefix))))) {
                  res.getChildren().add(buildSpanningTable(nameForElement(ed), card, sd, processed, onlyConstraints, constraintPrefix));
                }
              }
            }
          }
        } 
      }
    }
    return res;
  }


  private String getCardinality(ElementDefinition ed, List<ElementDefinition> list) {
    int min = ed.getMin();
    int max = !ed.hasMax() || ed.getMax().equals("*") ? Integer.MAX_VALUE : Integer.parseInt(ed.getMax());
    ElementDefinition ned = ed;
    while (ned != null && ned.getPath().contains(".")) {
      ned = findParent(ned, list);
      if (ned != null) { // todo: this can happen if we've walked into a resoruce. Not sure what to about that?
        if ("0".equals(ned.getMax()))
          max = 0;
        else if (!ned.getMax().equals("1") && !ned.hasSlicing())
          max = Integer.MAX_VALUE;
        if (ned.getMin() == 0) {
          min = 0;
        }
      }
    }
    return Integer.toString(min)+".."+(max == Integer.MAX_VALUE ? "*" : Integer.toString(max));
  }


  private ElementDefinition findParent(ElementDefinition ed, List<ElementDefinition> list) {
    int i = list.indexOf(ed)-1;
    while (i >= 0 && !ed.getPath().startsWith(list.get(i).getPath()+"."))
      i--;
    if (i == -1)
      return null;
    else
      return list.get(i);
  }


  private List<String> listReferenceProfiles(ElementDefinition ed) {
    List<String> res = new ArrayList<String>();
    for (TypeRefComponent tr : ed.getType()) {
      // code is null if we're dealing with "value" and profile is null if we just have Reference()
      if (tr.hasTarget() && tr.hasTargetProfile())
        for (UriType u : tr.getTargetProfile())
          res.add(u.getValue());
    }
    return res;
  }


  private String nameForElement(ElementDefinition ed) {
    return ed.getPath().substring(ed.getPath().indexOf(".")+1);
  }


  private SpanEntry buildSpanEntryFromProfile(String name, String cardinality, StructureDefinition profile) throws IOException {
    SpanEntry res = new SpanEntry();
    res.setName(name);
    res.setCardinality(cardinality);
    res.setProfileLink(profile.getUserString("path"));
    res.setResType(profile.getType());
    StructureDefinition base = context.fetchResource(StructureDefinition.class, res.getResType());
    if (base != null)
      res.setResLink(base.getUserString("path"));
    res.setId(profile.getId());
    res.setProfile(profile.getDerivation() == TypeDerivationRule.CONSTRAINT);
    StringBuilder b = new StringBuilder();
    b.append(res.getResType());
    boolean first = true;
    boolean open = false;
    if (profile.getDerivation() == TypeDerivationRule.CONSTRAINT) {
      res.setDescription(profile.getName());
      for (ElementDefinition ed : profile.getSnapshot().getElement()) {
        if (isKeyProperty(ed.getBase().getPath()) && ed.hasFixed()) {
          if (first) {
            open = true;
            first = false;
            b.append("[");
          } else {
            b.append(", ");
          }
          b.append(tail(ed.getBase().getPath()));
          b.append("=");
          b.append(summarize(ed.getFixed()));
        }
      }
      if (open)
        b.append("]");
    } else
      res.setDescription("Base FHIR "+profile.getName());
    res.setType(b.toString());
    return res ;
  }


  private String summarize(DataType value) throws IOException {
    if (value instanceof Coding)
      return summarizeCoding((Coding) value);
    else if (value instanceof CodeableConcept)
      return summarizeCodeableConcept((CodeableConcept) value);
    else
      return buildJson(value);
  }


  private String summarizeCoding(Coding value) {
    String uri = value.getSystem();
    String system = TerminologyRenderer.describeSystem(uri);
    if (Utilities.isURL(system)) {
      if (system.equals("http://cap.org/protocols"))
        system = "CAP Code";
    }
    return system+" "+value.getCode();
  }


  private String summarizeCodeableConcept(CodeableConcept value) {
    if (value.hasCoding())
      return summarizeCoding(value.getCodingFirstRep());
    else
      return value.getText();
  }


  private boolean isKeyProperty(String path) {
    return Utilities.existsInList(path, "Observation.code");
  }


  public TableModel initSpanningTable(HierarchicalTableGenerator gen, String prefix, boolean isLogical, String id) {
    TableModel model = gen.new TableModel(id, true);
    
    model.setDocoImg(prefix+"help16.png");
    model.setDocoRef(Utilities.pathURL(prefix, "formats.html#table")); // todo: change to graph definition
    model.getTitles().add(gen.new Title(null, model.getDocoRef(), "Property", "A profiled resource", null, 0));
    model.getTitles().add(gen.new Title(null, model.getDocoRef(), "Card.", "Minimum and Maximum # of times the the element can appear in the instance", null, 0));
    model.getTitles().add(gen.new Title(null, model.getDocoRef(), "Content", "What goes here", null, 0));
    model.getTitles().add(gen.new Title(null, model.getDocoRef(), "Description", "Description of the profile", null, 0));
    return model;
  }

  private void genSpanEntry(HierarchicalTableGenerator gen, List<Row> rows, SpanEntry span) throws IOException {
    Row row = gen.new Row();
    rows.add(row);
    row.setAnchor(span.getId());
    //row.setColor(..?);
    if (span.isProfile()) {
      row.setIcon("icon_profile.png", HierarchicalTableGenerator.TEXT_ICON_PROFILE);
    } else {
      row.setIcon("icon_resource.png", HierarchicalTableGenerator.TEXT_ICON_RESOURCE);
    }
    
    row.getCells().add(gen.new Cell(null, null, span.getName(), null, null));
    row.getCells().add(gen.new Cell(null, null, span.getCardinality(), null, null));
    row.getCells().add(gen.new Cell(null, span.getProfileLink(), span.getType(), null, null));
    row.getCells().add(gen.new Cell(null, null, span.getDescription(), null, null));

    for (SpanEntry child : span.getChildren()) {
      genSpanEntry(gen, row.getSubRows(), child);
    }
  }


  public static ElementDefinitionSlicingDiscriminatorComponent interpretR2Discriminator(String discriminator, boolean isExists) {
    if (discriminator.endsWith("@pattern"))
      return makeDiscriminator(DiscriminatorType.PATTERN, discriminator.length() == 8 ? "" : discriminator.substring(0,discriminator.length()-9)); 
    if (discriminator.endsWith("@profile"))
      return makeDiscriminator(DiscriminatorType.PROFILE, discriminator.length() == 8 ? "" : discriminator.substring(0,discriminator.length()-9)); 
    if (discriminator.endsWith("@type")) 
      return makeDiscriminator(DiscriminatorType.TYPE, discriminator.length() == 5 ? "" : discriminator.substring(0,discriminator.length()-6));
    if (discriminator.endsWith("@exists"))
      return makeDiscriminator(DiscriminatorType.EXISTS, discriminator.length() == 7 ? "" : discriminator.substring(0,discriminator.length()-8)); 
    if (isExists)
      return makeDiscriminator(DiscriminatorType.EXISTS, discriminator); 
    return new ElementDefinitionSlicingDiscriminatorComponent().setType(DiscriminatorType.VALUE).setPath(discriminator);
  }


  private static ElementDefinitionSlicingDiscriminatorComponent makeDiscriminator(DiscriminatorType dType, String str) {
    return new ElementDefinitionSlicingDiscriminatorComponent().setType(dType).setPath(Utilities.noString(str)? "$this" : str);
  }


  public static String buildR2Discriminator(ElementDefinitionSlicingDiscriminatorComponent t) throws FHIRException {
    switch (t.getType()) {
    case PROFILE: return t.getPath()+"/@profile";
    case PATTERN: return t.getPath()+"/@pattern";
    case TYPE: return t.getPath()+"/@type";
    case VALUE: return t.getPath();
    case EXISTS: return t.getPath(); // determination of value vs. exists is based on whether there's only 2 slices - one with minOccurs=1 and other with maxOccur=0
    default: throw new FHIRException("Unable to represent "+t.getType().toCode()+":"+t.getPath()+" in R2");    
    }
  }


  public static StructureDefinition makeExtensionForVersionedURL(IWorkerContext context, String url) {
    String epath = url.substring(54);
    if (!epath.contains("."))
      return null;
    String type = epath.substring(0, epath.indexOf("."));
    StructureDefinition sd = context.fetchTypeDefinition(type);
    if (sd == null)
      return null;
    ElementDefinition ed = null;
    for (ElementDefinition t : sd.getSnapshot().getElement()) {
      if (t.getPath().equals(epath)) {
        ed = t;
        break;
      }
    }
    if (ed == null)
      return null;
    if ("Element".equals(ed.typeSummary()) || "BackboneElement".equals(ed.typeSummary())) {
      return null;
    } else {
      StructureDefinition template = context.fetchResource(StructureDefinition.class, "http://fhir-registry.smarthealthit.org/StructureDefinition/capabilities");
      StructureDefinition ext = template.copy();
      ext.setUrl(url);
      ext.setId("extension-"+epath);
      ext.setName("Extension-"+epath);
      ext.setTitle("Extension for r4 "+epath);
      ext.setStatus(sd.getStatus());
      ext.setDate(sd.getDate());
      ext.getContact().clear();
      ext.getContact().addAll(sd.getContact());
      ext.setFhirVersion(sd.getFhirVersion());
      ext.setDescription(ed.getDefinition());
      ext.getContext().clear();
      ext.addContext().setType(ExtensionContextType.ELEMENT).setExpression(epath.substring(0, epath.lastIndexOf(".")));
      ext.getDifferential().getElement().clear();
      ext.getSnapshot().getElement().get(3).setFixed(new UriType(url));
      ext.getSnapshot().getElement().set(4, ed.copy());
      ext.getSnapshot().getElement().get(4).setPath("Extension.value"+Utilities.capitalize(ed.typeSummary()));
      return ext;      
    }

  }


  public boolean isThrowException() {
    return exception;
  }


  public void setThrowException(boolean exception) {
    this.exception = exception;
  }


  public ValidationOptions getTerminologyServiceOptions() {
    return terminologyServiceOptions;
  }


  public void setTerminologyServiceOptions(ValidationOptions terminologyServiceOptions) {
    this.terminologyServiceOptions = terminologyServiceOptions;
  }


  public boolean isNewSlicingProcessing() {
    return newSlicingProcessing;
  }


  public void setNewSlicingProcessing(boolean newSlicingProcessing) {
    this.newSlicingProcessing = newSlicingProcessing;
  }


  public boolean isDebug() {
    return debug;
  }


  public void setDebug(boolean debug) {
    this.debug = debug;
  }


  public String getDefWebRoot() {
    return defWebRoot;
  }


  public void setDefWebRoot(String defWebRoot) {
    this.defWebRoot = defWebRoot;
    if (!this.defWebRoot.endsWith("/"))
      this.defWebRoot = this.defWebRoot + '/';
  }


  public static StructureDefinition makeBaseDefinition(FHIRVersion fhirVersion) {
    StructureDefinition base = new StructureDefinition();
    base.setId("Base");
    base.setUrl("http://hl7.org/fhir/StructureDefinition/Base");
    base.setVersion(fhirVersion.toCode());
    base.setName("Base"); 
    base.setStatus(PublicationStatus.ACTIVE);
    base.setDate(new Date());
    base.setFhirVersion(fhirVersion);
    base.setKind(StructureDefinitionKind.COMPLEXTYPE); 
    base.setAbstract(true); 
    base.setType("Base");
    ElementDefinition e = base.getSnapshot().getElementFirstRep();
    e.setId("Base");
    e.setPath("Base"); 
    e.setMin(0); 
    e.setMax("*"); 
    e.getBase().setPath("Base");
    e.getBase().setMin(0); 
    e.getBase().setMax("*"); 
    e.setIsModifier(false); 
    e = base.getDifferential().getElementFirstRep();
    e.setId("Base");
    e.setPath("Base"); 
    e.setMin(0); 
    e.setMax("*"); 
    return base;
  }

  public XVerExtensionManager getXver() {
    return xver;
  }

  public ProfileUtilities setXver(XVerExtensionManager xver) {
    this.xver = xver;
    return this;
  }


  public List<ElementChoiceGroup> readChoices(ElementDefinition ed, List<ElementDefinition> children) {
    List<ElementChoiceGroup> result = new ArrayList<>();
    for (ElementDefinitionConstraintComponent c : ed.getConstraint()) {
      ElementChoiceGroup grp = processConstraint(children, c);
      if (grp != null) {
        result.add(grp);
      }
    }
    return result;
  }

  private ElementChoiceGroup processConstraint(List<ElementDefinition> children, ElementDefinitionConstraintComponent c) {
    if (!c.hasExpression()) {
      return null;
    }
    ExpressionNode expr = null;
    try {
      expr = fpe.parse(c.getExpression());
    } catch (Exception e) {
      return null;
    }
    if (expr.getKind() != Kind.Group || expr.getOpNext() == null || !(expr.getOperation() == Operation.Equals || expr.getOperation() == Operation.LessOrEqual)) {
      return null;      
    }
    ExpressionNode n1 = expr.getGroup();
    ExpressionNode n2 = expr.getOpNext();
    if (n2.getKind() != Kind.Constant || n2.getInner() != null || n2.getOpNext() != null || !"1".equals(n2.getConstant().primitiveValue())) {
      return null;
    }
    ElementChoiceGroup grp = new ElementChoiceGroup(c.getKey(), expr.getOperation() == Operation.Equals);
    while (n1 != null) {
      if (n1.getKind() != Kind.Name || n1.getInner() != null) {
        return null;
      }
      grp.elements.add(n1.getName());
      if (n1.getOperation() == null || n1.getOperation() == Operation.Union) {
        n1 = n1.getOpNext();
      } else {
        return null;
      }
    }
    int total = 0;
    for (String n : grp.elements) {
      boolean found = false;
      for (ElementDefinition child : children) {
        String name = tail(child.getPath());
        if (n.equals(name)) {
          found = true;
          if (!"0".equals(child.getMax())) {
            total++;
          }
        }
      }
      if (!found) {
        return null;
      }
    }
    if (total <= 1) {
      return null;
    }
    return grp;
  }

  public static boolean allTypesMustSupport(ElementDefinition e) {
    boolean all = true;
    boolean any = false;
    for (TypeRefComponent tr : e.getType()) {
      all = all && isMustSupport(tr);
      any = any || isMustSupport(tr);
    }
    return !all && !any;
  }
  
  public static boolean allProfilesMustSupport(List<CanonicalType> profiles) {
    boolean all = true;
    boolean any = false;
    for (CanonicalType u : profiles) {
      all = all && isMustSupport(u);
      any = any || isMustSupport(u);
    }
    return !all && !any;
  }
  public static boolean isMustSupportDirect(TypeRefComponent tr) {
    return ("true".equals(ToolingExtensions.readStringExtension(tr, ToolingExtensions.EXT_MUST_SUPPORT)));
  }

  public static boolean isMustSupport(TypeRefComponent tr) {
    if ("true".equals(ToolingExtensions.readStringExtension(tr, ToolingExtensions.EXT_MUST_SUPPORT))) {
      return true;
    }
    if (isMustSupport(tr.getProfile())) {
      return true;
    }
    return isMustSupport(tr.getTargetProfile());
  }

  public static boolean isMustSupport(List<CanonicalType> profiles) {
    for (CanonicalType ct : profiles) {
      if (isMustSupport(ct)) {
        return true;
      }
    }
    return false;
  }


  public static boolean isMustSupport(CanonicalType profile) {
    return "true".equals(ToolingExtensions.readStringExtension(profile, ToolingExtensions.EXT_MUST_SUPPORT));
  }
  
}<|MERGE_RESOLUTION|>--- conflicted
+++ resolved
@@ -1,33 +1,33 @@
 package org.hl7.fhir.r5.conformance;
 
-/*
-  Copyright (c) 2011+, HL7, Inc.
-  All rights reserved.
-  
-  Redistribution and use in source and binary forms, with or without modification, 
-  are permitted provided that the following conditions are met:
-    
-   * Redistributions of source code must retain the above copyright notice, this 
-     list of conditions and the following disclaimer.
-   * Redistributions in binary form must reproduce the above copyright notice, 
-     this list of conditions and the following disclaimer in the documentation 
-     and/or other materials provided with the distribution.
-   * Neither the name of HL7 nor the names of its contributors may be used to 
-     endorse or promote products derived from this software without specific 
-     prior written permission.
-  
-  THIS SOFTWARE IS PROVIDED BY THE COPYRIGHT HOLDERS AND CONTRIBUTORS "AS IS" AND 
-  ANY EXPRESS OR IMPLIED WARRANTIES, INCLUDING, BUT NOT LIMITED TO, THE IMPLIED 
-  WARRANTIES OF MERCHANTABILITY AND FITNESS FOR A PARTICULAR PURPOSE ARE DISCLAIMED. 
-  IN NO EVENT SHALL THE COPYRIGHT HOLDER OR CONTRIBUTORS BE LIABLE FOR ANY DIRECT, 
-  INDIRECT, INCIDENTAL, SPECIAL, EXEMPLARY, OR CONSEQUENTIAL DAMAGES (INCLUDING, BUT 
-  NOT LIMITED TO, PROCUREMENT OF SUBSTITUTE GOODS OR SERVICES; LOSS OF USE, DATA, OR 
-  PROFITS; OR BUSINESS INTERRUPTION) HOWEVER CAUSED AND ON ANY THEORY OF LIABILITY, 
-  WHETHER IN CONTRACT, STRICT LIABILITY, OR TORT (INCLUDING NEGLIGENCE OR OTHERWISE) 
-  ARISING IN ANY WAY OUT OF THE USE OF THIS SOFTWARE, EVEN IF ADVISED OF THE 
-  POSSIBILITY OF SUCH DAMAGE.
-  
- */
+/*
+  Copyright (c) 2011+, HL7, Inc.
+  All rights reserved.
+  
+  Redistribution and use in source and binary forms, with or without modification, 
+  are permitted provided that the following conditions are met:
+    
+   * Redistributions of source code must retain the above copyright notice, this 
+     list of conditions and the following disclaimer.
+   * Redistributions in binary form must reproduce the above copyright notice, 
+     this list of conditions and the following disclaimer in the documentation 
+     and/or other materials provided with the distribution.
+   * Neither the name of HL7 nor the names of its contributors may be used to 
+     endorse or promote products derived from this software without specific 
+     prior written permission.
+  
+  THIS SOFTWARE IS PROVIDED BY THE COPYRIGHT HOLDERS AND CONTRIBUTORS "AS IS" AND 
+  ANY EXPRESS OR IMPLIED WARRANTIES, INCLUDING, BUT NOT LIMITED TO, THE IMPLIED 
+  WARRANTIES OF MERCHANTABILITY AND FITNESS FOR A PARTICULAR PURPOSE ARE DISCLAIMED. 
+  IN NO EVENT SHALL THE COPYRIGHT HOLDER OR CONTRIBUTORS BE LIABLE FOR ANY DIRECT, 
+  INDIRECT, INCIDENTAL, SPECIAL, EXEMPLARY, OR CONSEQUENTIAL DAMAGES (INCLUDING, BUT 
+  NOT LIMITED TO, PROCUREMENT OF SUBSTITUTE GOODS OR SERVICES; LOSS OF USE, DATA, OR 
+  PROFITS; OR BUSINESS INTERRUPTION) HOWEVER CAUSED AND ON ANY THEORY OF LIABILITY, 
+  WHETHER IN CONTRACT, STRICT LIABILITY, OR TORT (INCLUDING NEGLIGENCE OR OTHERWISE) 
+  ARISING IN ANY WAY OUT OF THE USE OF THIS SOFTWARE, EVEN IF ADVISED OF THE 
+  POSSIBILITY OF SUCH DAMAGE.
+  
+ */
 
 
 import java.io.IOException;
@@ -504,6 +504,13 @@
             return getChildList(profile, e.getContentReference()+"."+path.substring(p.length()+1), null, diff);
           } else if (e.getContentReference().startsWith("#")) {
             return getChildList(profile, e.getContentReference().substring(1), null, diff);            
+          } else if (e.getContentReference().contains("#")) {
+            String url = e.getContentReference().substring(0, e.getContentReference().indexOf("#"));
+            StructureDefinition sd = context.fetchResource(StructureDefinition.class, url);
+            if (sd == null) {
+              throw new DefinitionException("Unable to find Structure "+url);
+            }
+            return getChildList(sd, e.getContentReference().substring(e.getContentReference().indexOf("#")+1), null, diff);      
           } else {
             return getChildList(profile, e.getContentReference(), null, diff);
           }
@@ -3326,11 +3333,7 @@
           c.getPieces().add(gen.new Piece("#"+ed.getElement().getPath(), tail(ed.getElement().getPath()), ed.getElement().getPath()));
         } else {
           c.getPieces().add(gen.new Piece(null, translate("sd.table", "See ", ed.getElement().getPath()), null));
-<<<<<<< HEAD
-          c.getPieces().add(gen.new Piece(ed.getSource().getUserString("path")+"#"+ed.getElement().getPath(), tail(ed.getElement().getPath())+" ("+ed.getSource().getType()+")", ed.getElement().getPath()));
-=======
-          c.getPieces().add(gen.new Piece(pfx(corePath, ed.getSource().getUserString("path"))+"#"+ed.getElement().getPath(), tail(ed.getElement().getPath())+" ("+ed.getSource().getType()+")", ed.getElement().getPath()));
->>>>>>> 82edacbd
+          c.getPieces().add(gen.new Piece(corePath+ed.getSource().getUserString("path")+"#"+ed.getElement().getPath(), tail(ed.getElement().getPath())+" ("+ed.getSource().getType()+")", ed.getElement().getPath()));
         }
       }
       return c;
@@ -6513,5 +6516,9 @@
   public static boolean isMustSupport(CanonicalType profile) {
     return "true".equals(ToolingExtensions.readStringExtension(profile, ToolingExtensions.EXT_MUST_SUPPORT));
   }
+
+  public ElementDefinitionResolution resolveContentRef(StructureDefinition structure, ElementDefinition element) {
+    return getElementById(structure, structure.getSnapshot().getElement(), element.getContentReference());
+  }
   
 }