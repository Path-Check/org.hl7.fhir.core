--- conflicted
+++ resolved
@@ -53,6 +53,9 @@
     private boolean alreadyMatched() {
       return matched;
     }
+    public String getDoco(boolean full) {
+      return full ? doco : docoShort;
+    }
     public boolean unchanged() {
       if (!isUnchanged)
         return false;
@@ -135,7 +138,6 @@
     }
 
     for (Extension ext : list) {
-<<<<<<< HEAD
       AdditionalBindingDetail abr = additionalBinding(ext);
       if (compare && compList!=null) {
         AdditionalBindingDetail match = null;
@@ -155,17 +157,6 @@
     for (AdditionalBindingDetail b: compBindings.values()) {
       b.removed = true;
       bindings.add(b);
-=======
-      AdditionalBindingDetail abr = new AdditionalBindingDetail();
-      abr.purpose =  ext.getExtensionString("purpose");
-      abr.valueSet =  ext.getExtensionString("valueSet");
-      abr.doco =  ext.getExtensionString("documentation");
-      abr.docoShort =  ext.getExtensionString("shortDoco");
-      abr.usage =  (ext.hasExtension("usage")) && ext.getExtensionByUrl("usage").hasValueUsageContext() ? ext.getExtensionByUrl("usage").getValueUsageContext() : null;
-      abr.any = "any".equals(ext.getExtensionString("scope"));
-      abr.unchanged = ext.hasUserData(ProfileUtilities.DERIVATION_EQUALS);
-      bindings.add(abr);
->>>>>>> 58b38cd5
     }
   }
 
@@ -174,6 +165,7 @@
     abr.purpose =  ext.getExtensionString("purpose");
     abr.valueSet =  ext.getExtensionString("valueSet");
     abr.doco =  ext.getExtensionString("documentation");
+      abr.docoShort =  ext.getExtensionString("shortDoco");
     abr.usage =  (ext.hasExtension("usage")) && ext.getExtensionByUrl("usage").hasValueUsageContext() ? ext.getExtensionByUrl("usage").getValueUsageContext() : null;
     abr.any = "any".equals(ext.getExtensionString("scope"));
     abr.isUnchanged = ext.hasUserData(ProfileUtilities.DERIVATION_EQUALS);
@@ -206,15 +198,9 @@
     boolean usage = false;
     boolean any = false;
     for (AdditionalBindingDetail binding : bindings) {
-<<<<<<< HEAD
-      doco = doco || (doDoco && (binding.doco != null || (binding.compare!=null && binding.compare.doco!=null)));
+      doco = doco || binding.getDoco(fullDoco)!=null  || (binding.compare!=null && binding.compare.getDoco(fullDoco)!=null);
       usage = usage || binding.usage != null || (binding.compare!=null && binding.compare.usage!=null);
       any = any || binding.any || (binding.compare!=null && binding.compare.any);
-=======
-      doco = doco || (fullDoco && binding.doco != null) || (!fullDoco && binding.docoShort != null) ;
-      usage = usage || binding.usage != null;
-      any = any || binding.any;
->>>>>>> 58b38cd5
     }
 
     XhtmlNode tr = new XhtmlNode(NodeType.Element, "tr");
@@ -284,17 +270,10 @@
         compareString(tr.td().style("font-size: 11px"), newRepeat, oldRepeat);
       }
       if (doco) {
-<<<<<<< HEAD
         if (binding.doco != null) {
-          String d = md.processMarkdown("Binding.description", binding.doco);
-          String oldD = binding.compare==null ? null : md.processMarkdown("Binding.description.compare", binding.compare.doco);
+          String d = md.processMarkdown("Binding.description", fullDoco ? binding.doco : binding.docoShort);
+          String oldD = binding.compare==null ? null : md.processMarkdown("Binding.description.compare", fullDoco ? binding.compare.doco : binding.compare.docoShort);
           tr.td().style("font-size: 11px").innerHTML(compareHtml(d, oldD));
-=======
-        String ds = fullDoco ? binding.doco : binding.docoShort;
-        if (ds != null) {
-          String d = fullDoco ? md.processMarkdown("Binding.description", ds) : ds;          
-          tr.td().style("font-size: 11px").innerHTML(d);
->>>>>>> 58b38cd5
         } else {
           tr.td().style("font-size: 11px");
         }
