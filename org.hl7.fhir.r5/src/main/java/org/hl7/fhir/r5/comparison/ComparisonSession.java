package org.hl7.fhir.r5.comparison;

import java.io.IOException;
import java.util.HashMap;
import java.util.Map;
import java.util.UUID;

import org.hl7.fhir.exceptions.DefinitionException;
import org.hl7.fhir.exceptions.FHIRException;
import org.hl7.fhir.exceptions.FHIRFormatError;
import org.hl7.fhir.r5.comparison.CodeSystemComparer.CodeSystemComparison;
import org.hl7.fhir.r5.comparison.ProfileComparer.ProfileComparison;
import org.hl7.fhir.r5.comparison.ResourceComparer.ResourceComparison;
import org.hl7.fhir.r5.comparison.ValueSetComparer.ValueSetComparison;
import org.hl7.fhir.r5.conformance.ProfileUtilities;
import org.hl7.fhir.r5.context.IWorkerContext;
import org.hl7.fhir.r5.model.CanonicalResource;
import org.hl7.fhir.r5.model.CodeSystem;
import org.hl7.fhir.r5.model.Resource;
import org.hl7.fhir.r5.model.StructureDefinition;
import org.hl7.fhir.r5.model.ValueSet;
import org.hl7.fhir.utilities.Utilities;

public class ComparisonSession {

  private Map<String, ResourceComparison> compares = new HashMap<>();
  private IWorkerContext context;
  private String sessiondId;
  private int count;
  private boolean debug;
<<<<<<< HEAD
  private String title;
=======
>>>>>>> 0fb57007
  
  public ComparisonSession(IWorkerContext context, String title) {
    super();
    this.context = context;
    this.sessiondId = UUID.randomUUID().toString().toLowerCase();
    this.title = title;
//    debug = true;
  }
  
  public IWorkerContext getContext() {
    return context;
  }

  
  
  public String getTitle() {
    return title;
  }

  public ResourceComparison compare(String left, String right) throws DefinitionException, FHIRFormatError, IOException {
    CanonicalResource l = (CanonicalResource) context.fetchResource(Resource.class, left);
    if (l == null) {
      throw new DefinitionException("Unable to resolve "+left);
    }
    CanonicalResource r = (CanonicalResource) context.fetchResource(Resource.class, right);
    if (r == null) {
      throw new DefinitionException("Unable to resolve "+right);
    }
    return compare(l, r);
  }

  public ResourceComparison compare(CanonicalResource left, CanonicalResource right) throws DefinitionException, FHIRFormatError, IOException {
    String key = key(left.getUrl(), left.getVersion(), right.getUrl(), right.getVersion());
    if (compares.containsKey(key)) {
      // if null then the comparison is in progress.
      // this can happen when profiles refer to each other
      return compares.get(key);
    }
    compares.put(key, null);
    if (left instanceof CodeSystem && right instanceof CodeSystem) {
      CodeSystemComparer cs = new CodeSystemComparer(this);
      CodeSystemComparison csc = cs.compare((CodeSystem) left, (CodeSystem) right);
      compares.put(key, csc);
      return csc;
    } else if (left instanceof ValueSet && right instanceof ValueSet) {
      ValueSetComparer cs = new ValueSetComparer(this);
      ValueSetComparison csc = cs.compare((ValueSet) left, (ValueSet) right);
      compares.put(key, csc);
      return csc;
    } else if (left instanceof StructureDefinition && right instanceof StructureDefinition) {
      ProfileComparer cs = new ProfileComparer(this, new ProfileUtilities(context, null, null));
      ProfileComparison csc = cs.compare((StructureDefinition) left, (StructureDefinition) right);
      compares.put(key, csc);
      return csc;
    } else {
      throw new FHIRException("Unable to compare ");
    }
  }

  private String key(String urlL, String verL, String urlR, String verR) {
    return urlL+"|"+verL+"||"+urlR+"|"+verR;
  }
  
  
  public void identify(CanonicalResource res) {
    count++;
    res.setId(sessiondId+"-"+count);
    res.setUrl("http://hl7.org/fhir/comparison/"+res.fhirType()+"/"+res.getId());
  }

  public void identify(ResourceComparison res) {
    count++;
<<<<<<< HEAD
=======
    res.setId(sessiondId+"-"+count);
>>>>>>> 0fb57007
  }

  public boolean isDebug() {
    return debug;
  }

  public void setDebug(boolean debug) {
    this.debug = debug;
  }

  public Map<String, ResourceComparison> getCompares() {
    return compares;
  }
  
  
  
  
  
}<|MERGE_RESOLUTION|>--- conflicted
+++ resolved
@@ -28,10 +28,7 @@
   private String sessiondId;
   private int count;
   private boolean debug;
-<<<<<<< HEAD
   private String title;
-=======
->>>>>>> 0fb57007
   
   public ComparisonSession(IWorkerContext context, String title) {
     super();
@@ -44,8 +41,6 @@
   public IWorkerContext getContext() {
     return context;
   }
-
-  
   
   public String getTitle() {
     return title;
@@ -95,7 +90,6 @@
     return urlL+"|"+verL+"||"+urlR+"|"+verR;
   }
   
-  
   public void identify(CanonicalResource res) {
     count++;
     res.setId(sessiondId+"-"+count);
@@ -104,10 +98,6 @@
 
   public void identify(ResourceComparison res) {
     count++;
-<<<<<<< HEAD
-=======
-    res.setId(sessiondId+"-"+count);
->>>>>>> 0fb57007
   }
 
   public boolean isDebug() {
@@ -121,9 +111,4 @@
   public Map<String, ResourceComparison> getCompares() {
     return compares;
   }
-  
-  
-  
-  
-  
 }