--- conflicted
+++ resolved
@@ -167,7 +167,7 @@
   private Map<String, NamedCache> caches = new HashMap<String, NamedCache>();
   @Getter @Setter
   private static boolean noCaching;
-
+  
   @Getter @Setter
   private static boolean cacheErrors;
 
@@ -182,9 +182,9 @@
 
     if (folder != null) {
       load();
-    }
-  }
-
+  }
+  }
+  
   public void clear() {
     caches.clear();
   }
@@ -197,11 +197,7 @@
     }
     else
       ct.name = NAME_FOR_NO_SYSTEM;
-<<<<<<< HEAD
     nameCacheToken(vs, ct);
-=======
-
->>>>>>> 4c48d597
     JsonParser json = new JsonParser();
     json.setOutputStyle(OutputStyle.PRETTY);
     if (vs != null && vs.hasUrl() && vs.hasVersion()) {
@@ -225,7 +221,7 @@
 
   public String extracted(JsonParser json, ValueSet vsc) throws IOException {
     String s = null;
-    if (vsc.getExpansion().getContains().size() > 1000 || vsc.getCompose().getIncludeFirstRep().getConcept().size() > 1000) {
+    if (vsc.getExpansion().getContains().size() > 1000 || vsc.getCompose().getIncludeFirstRep().getConcept().size() > 1000) {      
       s =  vsc.getUrl();
     } else {
       s = json.composeString(vsc);
@@ -277,43 +273,18 @@
 
   public CacheToken generateExpandToken(ValueSet vs, boolean hierarchical) {
     CacheToken ct = new CacheToken();
-<<<<<<< HEAD
     nameCacheToken(vs, ct);
     if (vs.hasUrl() && vs.hasVersion()) {
-      ct.request = "{\"hierarchical\" : "+(heirarchical ? "true" : "false")+", \"url\": \""+Utilities.escapeJson(vs.getUrl())+"\", \"version\": \""+Utilities.escapeJson(vs.getVersion())+"\"}\r\n";      
+      ct.request = "{\"hierarchical\" : "+(hierarchical ? "true" : "false")+", \"url\": \""+Utilities.escapeJson(vs.getUrl())+"\", \"version\": \""+Utilities.escapeJson(vs.getVersion())+"\"}\r\n";      
     } else {
       ValueSet vsc = getVSEssense(vs);
       JsonParser json = new JsonParser();
       json.setOutputStyle(OutputStyle.PRETTY);
       try {
-        ct.request = "{\"hierarchical\" : "+(heirarchical ? "true" : "false")+", \"valueSet\" :"+extracted(json, vsc)+"}\r\n";
+      ct.request = "{\"hierarchical\" : "+(hierarchical ? "true" : "false")+", \"valueSet\" :"+extracted(json, vsc)+"}\r\n";
       } catch (IOException e) {
         throw new Error(e);
       }
-=======
-    ValueSet vsc = getVSEssense(vs);
-    for (ConceptSetComponent inc : vs.getCompose().getInclude())
-      if (inc.hasSystem()) {
-        ct.setName(getNameForSystem(inc.getSystem()));
-        ct.hasVersion = inc.hasVersion();
-      }
-    for (ConceptSetComponent inc : vs.getCompose().getExclude())
-      if (inc.hasSystem()) {
-        ct.setName(getNameForSystem(inc.getSystem()));
-        ct.hasVersion = inc.hasVersion();
-      }
-    for (ValueSetExpansionContainsComponent inc : vs.getExpansion().getContains())
-      if (inc.hasSystem()) {
-        ct.setName(getNameForSystem(inc.getSystem()));
-        ct.hasVersion = inc.hasVersion();
-      }
-    JsonParser json = new JsonParser();
-    json.setOutputStyle(OutputStyle.PRETTY);
-    try {
-      ct.request = "{\"hierarchical\" : "+(hierarchical ? "true" : "false")+", \"valueSet\" :"+extracted(json, vsc)+"}\r\n";
-    } catch (IOException e) {
-      throw new Error(e);
->>>>>>> 4c48d597
     }
     ct.key = String.valueOf(hashJson(ct.request));
     return ct;
@@ -321,15 +292,24 @@
 
   public void nameCacheToken(ValueSet vs, CacheToken ct) {
     if (vs != null) {
-      for (ConceptSetComponent inc : vs.getCompose().getInclude())
-        if (inc.hasSystem())
+      for (ConceptSetComponent inc : vs.getCompose().getInclude()) {
+        if (inc.hasSystem()) {
           ct.setName(getNameForSystem(inc.getSystem()));
-      for (ConceptSetComponent inc : vs.getCompose().getExclude())
-        if (inc.hasSystem())
+          ct.hasVersion = inc.hasVersion();
+        }
+      }
+      for (ConceptSetComponent inc : vs.getCompose().getExclude()) {
+        if (inc.hasSystem()) {
           ct.setName(getNameForSystem(inc.getSystem()));
-      for (ValueSetExpansionContainsComponent inc : vs.getExpansion().getContains())
-        if (inc.hasSystem())
+          ct.hasVersion = inc.hasVersion();
+        }
+      }
+      for (ValueSetExpansionContainsComponent inc : vs.getExpansion().getContains()) {
+        if (inc.hasSystem()) {
           ct.setName(getNameForSystem(inc.getSystem()));
+          ct.hasVersion = inc.hasVersion();
+        }
+      }
     }
   }
 
@@ -438,8 +418,8 @@
       } else {
         hitCount++;
         return e.v;
-      }
-    }
+    }
+  }
   }
 
   public void cacheValidation(CacheToken cacheToken, ValidationResult res, boolean persistent) {
@@ -461,7 +441,7 @@
   public void save() {
     
   }
-
+  
   private <K extends Resource> void save(K resource, String title) {
     if (folder == null)
       return;
@@ -545,8 +525,8 @@
   }
 
   private void loadCapabilityCache(String fn) {
-    try {
-      String src = TextFile.fileToString(Utilities.path(folder, fn));
+        try {
+          String src = TextFile.fileToString(Utilities.path(folder, fn));
 
       JsonObject o = (JsonObject) new com.google.gson.JsonParser().parse(src);
       Resource resource = new JsonParser().parse(o);
@@ -564,29 +544,29 @@
 
 
   private CacheEntry getCacheEntry(String request, String resultString) throws IOException {
-    CacheEntry ce = new CacheEntry();
-    ce.persistent = true;
+              CacheEntry ce = new CacheEntry();
+              ce.persistent = true;
     ce.request = request;
     boolean e = resultString.charAt(0) == 'e';
     resultString = resultString.substring(3);
     JsonObject o = (JsonObject) new com.google.gson.JsonParser().parse(resultString);
-    String error = loadJS(o.get("error"));
-    if (e) {
-      if (o.has("valueSet"))
-        ce.e = new ValueSetExpansionOutcome((ValueSet) new JsonParser().parse(o.getAsJsonObject("valueSet")), error, TerminologyServiceErrorClass.UNKNOWN);
-      else
-        ce.e = new ValueSetExpansionOutcome(error, TerminologyServiceErrorClass.UNKNOWN);
-    } else {
-      String t = loadJS(o.get("severity"));
-      IssueSeverity severity = t == null ? null : IssueSeverity.fromCode(t);
-      String display = loadJS(o.get("display"));
-      String code = loadJS(o.get("code"));
-      String system = loadJS(o.get("system"));
-      String definition = loadJS(o.get("definition"));
-      t = loadJS(o.get("class"));
-      TerminologyServiceErrorClass errorClass = t == null ? null : TerminologyServiceErrorClass.valueOf(t);
-      ce.v = new ValidationResult(severity, error, system, new ConceptDefinitionComponent().setDisplay(display).setDefinition(definition).setCode(code)).setErrorClass(errorClass);
-    }
+              String error = loadJS(o.get("error"));
+              if (e) {
+                if (o.has("valueSet"))
+                  ce.e = new ValueSetExpansionOutcome((ValueSet) new JsonParser().parse(o.getAsJsonObject("valueSet")), error, TerminologyServiceErrorClass.UNKNOWN);
+                else
+                  ce.e = new ValueSetExpansionOutcome(error, TerminologyServiceErrorClass.UNKNOWN);
+              } else {
+                String t = loadJS(o.get("severity"));
+                IssueSeverity severity = t == null ? null :  IssueSeverity.fromCode(t);
+                String display = loadJS(o.get("display"));
+                String code = loadJS(o.get("code"));
+                String system = loadJS(o.get("system"));
+                String definition = loadJS(o.get("definition"));
+                t = loadJS(o.get("class"));
+                TerminologyServiceErrorClass errorClass = t == null ? null : TerminologyServiceErrorClass.valueOf(t) ;
+                ce.v = new ValidationResult(severity, error, system, new ConceptDefinitionComponent().setDisplay(display).setDefinition(definition).setCode(code)).setErrorClass(errorClass);
+              }
     return ce;
   }
 
@@ -616,13 +596,13 @@
 
           nc.map.put(String.valueOf(hashJson(cacheEntry.request)), cacheEntry);
           nc.list.add(cacheEntry);
+            }
+        caches.put(nc.name, nc);
+          }        
+        } catch (Exception e) {
+          throw new FHIRException("Error loading "+fn+": "+e.getMessage()+" entry "+c, e);
         }
-        caches.put(nc.name, nc);
-      }
-    } catch (Exception e) {
-      throw new FHIRException("Error loading " + fn + ": " + e.getMessage() + " entry " + c, e);
-    }
-  }
+      }
 
   private void load() throws FHIRException {
     for (String fn : new File(folder).list()) {
