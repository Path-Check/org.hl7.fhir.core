--- conflicted
+++ resolved
@@ -1,8 +1,6 @@
 package org.hl7.fhir.r5.utils.client.network;
 
 import okhttp3.*;
-import okio.RealBufferedSink;
-
 import org.apache.commons.lang3.StringUtils;
 import org.hl7.fhir.r5.formats.IParser;
 import org.hl7.fhir.r5.formats.JsonParser;
@@ -206,30 +204,18 @@
   }
 
   protected Request buildRequest() {
-    Request req = httpRequest.build();
-    return req;
-  }
-
-  public <T extends Resource> ResourceRequest<T> execute(byte[] payload) throws IOException {
+    return httpRequest.build();
+  }
+
+  public <T extends Resource> ResourceRequest<T> execute() throws IOException {
     formatHeaders(httpRequest, resourceFormat, headers);
-    logRequest(payload);
     Response response = getHttpClient().newCall(httpRequest.build()).execute();
     T resource = unmarshalReference(response, resourceFormat);
     return new ResourceRequest<T>(resource, response.code(), getLocationHeader(response.headers()));
   }
 
-  public void logRequest(byte[] payload) {
-    if (logger != null) {
-      List<String> headerList = new ArrayList<>(Collections.emptyList());
-      Map<String, List<String>> headerMap = headers.toMultimap();
-      headerMap.keySet().forEach(key -> headerMap.get(key).forEach(value -> headerList.add(key + ":" + value)));
-      logger.logRequest(httpRequest.getMethod$okhttp().toString(), httpRequest.getUrl$okhttp().toString(), headerList, payload);
-    }
-  }
-
-  public Bundle executeAsBatch(byte[] payload) throws IOException {
+  public Bundle executeAsBatch() throws IOException {
     formatHeaders(httpRequest, resourceFormat, null);
-    logRequest(payload);
     Response response = getHttpClient().newCall(httpRequest.build()).execute();
     return unmarshalFeed(response, resourceFormat);
   }
@@ -316,34 +302,4 @@
       throw new EFhirClientException("Invalid format: " + format);
     }
   }
-<<<<<<< HEAD
-
-
-  /**
-   * Logs the given {@link Response}, using the current {@link ToolingClientLogger}. If the current
-   * {@link FhirRequestBuilder#logger} is null, no action is taken.
-   *
-   * @param responseCode    HTTP response code
-   * @param responseHeaders {@link Headers} from response
-   * @param responseBody    Byte array response
-   */
-  protected void log(int responseCode, Headers responseHeaders, byte[] responseBody) {
-    if (logger != null) {
-      List<String> headerList = new ArrayList<>(Collections.emptyList());
-      Map<String, List<String>> headerMap = responseHeaders.toMultimap();
-      headerMap.keySet().forEach(key -> headerMap.get(key).forEach(value -> headerList.add(key + ":" + value)));
-
-      try {
-        logger.logResponse(Integer.toString(responseCode), headerList, responseBody);
-      } catch (Exception e) {
-        System.out.println("Error parsing response body passed in to logger ->\n" + e.getLocalizedMessage());
-      }
-    }
-//    else { // TODO fix logs
-//      System.out.println("Call to log HTTP response with null ToolingClientLogger set... are you forgetting to " +
-//        "initialize your logger?");
-//    }
-  }
-=======
->>>>>>> f695023d
 }