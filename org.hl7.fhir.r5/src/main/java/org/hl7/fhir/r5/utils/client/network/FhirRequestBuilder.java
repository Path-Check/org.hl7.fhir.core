--- conflicted
+++ resolved
@@ -2,7 +2,6 @@
 
 import okhttp3.*;
 import org.apache.commons.lang3.StringUtils;
-import org.hl7.fhir.exceptions.FHIRException;
 import org.hl7.fhir.r5.formats.IParser;
 import org.hl7.fhir.r5.formats.JsonParser;
 import org.hl7.fhir.r5.formats.XmlParser;
@@ -205,22 +204,9 @@
 
   public <T extends Resource> ResourceRequest<T> execute() throws IOException {
     formatHeaders(httpRequest, resourceFormat, null);
-<<<<<<< HEAD
-
-    try {
-      Response response = getHttpClient().newCall(httpRequest.build()).execute();
-      T resource = unmarshalReference(response, resourceFormat);
-      return new ResourceRequest<T>(resource, response.code(), getLocationHeader(response.headers()));
-    } catch (IOException e) {
-      e.printStackTrace();
-      throw new FHIRException(e);
-    }
-
-=======
     Response response = getHttpClient().newCall(httpRequest.build()).execute();
     T resource = unmarshalReference(response, resourceFormat);
     return new ResourceRequest<T>(resource, response.code(), getLocationHeader(response.headers()));
->>>>>>> 3e1e00b3
   }
 
   public Bundle executeAsBatch() throws IOException {
