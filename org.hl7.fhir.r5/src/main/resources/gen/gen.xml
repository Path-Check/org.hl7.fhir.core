--- conflicted
+++ resolved
@@ -111,11 +111,7 @@
         <a href="Patient/f201">Roel</a>
       </p>
       <p>
-<<<<<<< HEAD
-        <b>authored</b>: 17-Jun-2013 7:00:00 PM
-=======
         <b>authored</b>: 18/06/2013 9:00:00 AM
->>>>>>> 62ec11aa
       </p>
       <p>
         <b>author</b>: 
