## Validator Changes

<<<<<<< HEAD
* Add further clarification to Value set imports warning message
=======
* Default output to console, with additional output available via -debug option in CLI.
* Bump jackson-databind version to fix security vulnerability.
>>>>>>> 7c8f5a3d

## Other code changes

* Consistent use of string values for primitive type conversions
* Fix problem with generated NPM Packages
* Fix URls when processing markdown while generating snapshots<|MERGE_RESOLUTION|>--- conflicted
+++ resolved
@@ -1,14 +1,11 @@
 ## Validator Changes
 
-<<<<<<< HEAD
 * Add further clarification to Value set imports warning message
-=======
-* Default output to console, with additional output available via -debug option in CLI.
-* Bump jackson-databind version to fix security vulnerability.
->>>>>>> 7c8f5a3d
 
 ## Other code changes
 
 * Consistent use of string values for primitive type conversions
 * Fix problem with generated NPM Packages
-* Fix URls when processing markdown while generating snapshots+* Fix URls when processing markdown while generating snapshots
+* Default output to console, with additional output available via -debug option in CLI.
+* Bump jackson-databind version to fix security vulnerability.