<<<<<<< HEAD
Validator:

* Add support for $index on aggregators in FHIRPath
* don't fail with an exception if an unknown resource type appears in contained resource
* improved validation for some value sets that are based on unknown code systems
* add the -verbose parameter, and add additional verbose messages
* CDA: Fix erroneous type validation on CDA templates

Snapshot generator:
* CDA: Suppress erroneous "Expansion" text appearing in view
* CDA: Don't delete binding information in snapshot for CDA bindable data types

Other code changes:

* Fix rendering of slices so type on slicer is not hidden
* Fix rendering for most resources - remove empty tables (e.g. text element, that shouldn't render)
* Fix NPE rendering code systems with some kinds of properties
* Improve rendering of questionnaires (icons, option sets)
* Rendering: add support for CodeableReference
* Rendering: Support binding mode and XML element information 


=======
Validator:

* Add support for $index on aggregators in FHIRPath
* don't fail with an exception if an unknown resource type appears in contained resource
* improved validation for some value sets that are based on unknown code systems
* add the -verbose parameter, and add additional verbose messages

Conversion code:

* Ignoring abatementBoolean when converting from dstu2 to r4

Other code changes:

* Fix rendering of slices so type on slicer is not hidden
* Fix rendering for most resources - remove empty tables (e.g. text element, that shouldn't render)
* Fix NPE rendering code systems with some kinds of properties
* Improve rendering of questionnaires (icons, option sets)
>>>>>>> d0e225fd
<|MERGE_RESOLUTION|>--- conflicted
+++ resolved
@@ -1,4 +1,3 @@
-<<<<<<< HEAD
 Validator:
 
 * Add support for $index on aggregators in FHIRPath
@@ -7,7 +6,12 @@
 * add the -verbose parameter, and add additional verbose messages
 * CDA: Fix erroneous type validation on CDA templates
 
+Conversion code:
+
+* Ignoring abatementBoolean when converting from dstu2 to r4
+
 Snapshot generator:
+
 * CDA: Suppress erroneous "Expansion" text appearing in view
 * CDA: Don't delete binding information in snapshot for CDA bindable data types
 
@@ -18,25 +22,4 @@
 * Fix NPE rendering code systems with some kinds of properties
 * Improve rendering of questionnaires (icons, option sets)
 * Rendering: add support for CodeableReference
-* Rendering: Support binding mode and XML element information 
-
-
-=======
-Validator:
-
-* Add support for $index on aggregators in FHIRPath
-* don't fail with an exception if an unknown resource type appears in contained resource
-* improved validation for some value sets that are based on unknown code systems
-* add the -verbose parameter, and add additional verbose messages
-
-Conversion code:
-
-* Ignoring abatementBoolean when converting from dstu2 to r4
-
-Other code changes:
-
-* Fix rendering of slices so type on slicer is not hidden
-* Fix rendering for most resources - remove empty tables (e.g. text element, that shouldn't render)
-* Fix NPE rendering code systems with some kinds of properties
-* Improve rendering of questionnaires (icons, option sets)
->>>>>>> d0e225fd
+* Rendering: Support binding mode and XML element information 