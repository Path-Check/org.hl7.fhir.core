<<<<<<< HEAD
* add test for Observation conversion from 10 to 40
* add procedures conversion form dstu2 to r4
* add medication conversion from dstu2 to r4
* add copy of extension field for Enumeration fieldtype by Resource.copy
=======
* minor fixes in code generators for R4B
* add default value to Medication Request during conversion from dstu2 to r4
>>>>>>> 58055aea
<|MERGE_RESOLUTION|>--- conflicted
+++ resolved
@@ -1,9 +1,6 @@
-<<<<<<< HEAD
 * add test for Observation conversion from 10 to 40
 * add procedures conversion form dstu2 to r4
 * add medication conversion from dstu2 to r4
 * add copy of extension field for Enumeration fieldtype by Resource.copy
-=======
 * minor fixes in code generators for R4B
-* add default value to Medication Request during conversion from dstu2 to r4
->>>>>>> 58055aea
+* add default value to Medication Request during conversion from dstu2 to r4