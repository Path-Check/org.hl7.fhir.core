<<<<<<< HEAD
* Update core R5 code to v4.6.0 (breaking changes to questionnaire, concept map, and other resources that are less important to core)
* Fix compartment definitions of ListResource.source and subject for R3 and R4
* Snapshot generator: fix problem checking types on logical models
* Do not flag internal references as suspicious
* XMLParser allows passing a schema location
=======
* Issue 484 https://github.com/hapifhir/org.hl7.fhir.core/issues/484
* Update core R5 code to v4.6.0 (breaking changes to questionnaire, concept map, and other resources that are less important to core)
>>>>>>> 64cbdb5b
<|MERGE_RESOLUTION|>--- conflicted
+++ resolved
@@ -1,10 +1,6 @@
-<<<<<<< HEAD
 * Update core R5 code to v4.6.0 (breaking changes to questionnaire, concept map, and other resources that are less important to core)
 * Fix compartment definitions of ListResource.source and subject for R3 and R4
 * Snapshot generator: fix problem checking types on logical models
 * Do not flag internal references as suspicious
 * XMLParser allows passing a schema location
-=======
-* Issue 484 https://github.com/hapifhir/org.hl7.fhir.core/issues/484
-* Update core R5 code to v4.6.0 (breaking changes to questionnaire, concept map, and other resources that are less important to core)
->>>>>>> 64cbdb5b
+* Issue 484 https://github.com/hapifhir/org.hl7.fhir.core/issues/484