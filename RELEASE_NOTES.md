## Validator Changes

* no changes

## Other code changes

<<<<<<< HEAD
* Rendering improvements for Patient and extension summary
* Improved HTML compliance (img.alt)
=======
* no changes
>>>>>>> fadb727e
<|MERGE_RESOLUTION|>--- conflicted
+++ resolved
@@ -4,9 +4,4 @@
 
 ## Other code changes
 
-<<<<<<< HEAD
-* Rendering improvements for Patient and extension summary
-* Improved HTML compliance (img.alt)
-=======
-* no changes
->>>>>>> fadb727e
+* Improved HTML compliance (img.alt)