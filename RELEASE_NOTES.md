--- conflicted
+++ resolved
@@ -7,13 +7,9 @@
 
 ## Other code changes
 
-<<<<<<< HEAD
 * Fix NPE rendering bundles
 * R5 Changes to ConceptMap
+* Fix bug rendering extensions
 * Fix bug accessing polymorphic fields when rendering
-* Fix bug rendering extensions
 * Fix bug around lazy loading packages when validating references
-* Add ability to suppress serialising ids when serialising element models
-=======
-* no changes
->>>>>>> a82bbeb8
+* Add ability to suppress serialising ids when serialising element models