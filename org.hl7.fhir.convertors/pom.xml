<project xmlns="http://maven.apache.org/POM/4.0.0" xmlns:xsi="http://www.w3.org/2001/XMLSchema-instance"
         xsi:schemaLocation="http://maven.apache.org/POM/4.0.0 http://maven.apache.org/xsd/maven-4.0.0.xsd">
    <modelVersion>4.0.0</modelVersion>

    <parent>
        <groupId>ca.uhn.hapi.fhir</groupId>
        <artifactId>org.hl7.fhir.core</artifactId>
<<<<<<< HEAD
        <version>5.1.3-SNAPSHOT</version>
=======
        <version>5.1.4-SNAPSHOT</version>
>>>>>>> 57e3ae0f
        <relativePath>../pom.xml</relativePath>
    </parent>

    <artifactId>org.hl7.fhir.convertors</artifactId>
    <packaging>bundle</packaging>

    <dependencies>

        <!-- Commons -->
        <dependency>
            <groupId>org.apache.commons</groupId>
            <artifactId>commons-compress</artifactId>
            <optional>true</optional>
        </dependency>
        
        <!-- HAPI Dependencies -->
        <dependency>
            <groupId>ca.uhn.hapi.fhir</groupId>
            <artifactId>hapi-fhir-base</artifactId>
        </dependency>
        <dependency>
            <groupId>ca.uhn.hapi.fhir</groupId>
            <artifactId>org.hl7.fhir.utilities</artifactId>
        </dependency>

        <!-- JSON Parsers -->
        <dependency>
            <groupId>com.google.code.gson</groupId>
            <artifactId>gson</artifactId>
            <optional>true</optional>
        </dependency>

        <!-- FHIR Versions -->
        <dependency>
            <groupId>ca.uhn.hapi.fhir</groupId>
            <artifactId>org.hl7.fhir.dstu2</artifactId>
            <version>${project.version}</version>
        </dependency>
        <dependency>
            <groupId>ca.uhn.hapi.fhir</groupId>
            <artifactId>org.hl7.fhir.dstu2016may</artifactId>
            <version>${project.version}</version>
        </dependency>
        <dependency>
            <groupId>ca.uhn.hapi.fhir</groupId>
            <artifactId>org.hl7.fhir.dstu3</artifactId>
            <version>${project.version}</version>
        </dependency>
        <dependency>
            <groupId>ca.uhn.hapi.fhir</groupId>
            <artifactId>org.hl7.fhir.r4</artifactId>
            <version>${project.version}</version>
        </dependency>
        <dependency>
            <groupId>ca.uhn.hapi.fhir</groupId>
            <artifactId>org.hl7.fhir.r5</artifactId>
            <version>${project.version}</version>
        </dependency>

        <!-- UCUM -->
        <dependency>
            <groupId>org.fhir</groupId>
            <artifactId>ucum</artifactId>
            <version>1.0.2</version>
            <optional>true</optional>
        </dependency>

        <!-- JUnit Jupiter -->
        <dependency>
            <groupId>org.junit.jupiter</groupId>
            <artifactId>junit-jupiter-api</artifactId>
            <version>${junit_jupiter_version}</version>
            <scope>test</scope>
        </dependency>
        <dependency>
            <groupId>org.junit.jupiter</groupId>
            <artifactId>junit-jupiter-params</artifactId>
            <version>${junit_jupiter_version}</version>
            <scope>test</scope>
        </dependency>
    </dependencies>

    <build>
        <plugins>
            <plugin>
                <groupId>org.basepom.maven</groupId>
                <artifactId>duplicate-finder-maven-plugin</artifactId>
                <configuration>
                    <skip>true</skip>
                </configuration>
            </plugin>
        </plugins>
    </build>

</project><|MERGE_RESOLUTION|>--- conflicted
+++ resolved
@@ -5,11 +5,7 @@
     <parent>
         <groupId>ca.uhn.hapi.fhir</groupId>
         <artifactId>org.hl7.fhir.core</artifactId>
-<<<<<<< HEAD
-        <version>5.1.3-SNAPSHOT</version>
-=======
         <version>5.1.4-SNAPSHOT</version>
->>>>>>> 57e3ae0f
         <relativePath>../pom.xml</relativePath>
     </parent>
 
