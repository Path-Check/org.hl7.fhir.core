package org.hl7.fhir.r4b.test;

import java.io.IOException;
import java.nio.file.Paths;
import java.util.ArrayList;
import java.util.List;
import java.util.stream.Stream;

import javax.xml.parsers.ParserConfigurationException;

import org.hl7.fhir.exceptions.FHIRFormatError;
import org.hl7.fhir.r4b.formats.IParser.OutputStyle;
import org.hl7.fhir.r4b.formats.JsonParser;
import org.hl7.fhir.r4b.formats.XmlParser;
import org.hl7.fhir.r4b.model.Resource;
import org.hl7.fhir.r4b.test.utils.TestingUtilities;
import org.hl7.fhir.utilities.TextFile;
import org.hl7.fhir.utilities.Utilities;
import org.hl7.fhir.utilities.npm.FilesystemPackageCacheManager;
import org.hl7.fhir.utilities.npm.NpmPackage;
import org.hl7.fhir.utilities.npm.ToolsVersion;
import org.junit.jupiter.api.Assertions;
import org.junit.jupiter.api.BeforeAll;
import org.junit.jupiter.params.ParameterizedTest;
import org.junit.jupiter.params.provider.Arguments;
import org.junit.jupiter.params.provider.MethodSource;
import org.xml.sax.SAXException;

public class ParsingTests {

  private static NpmPackage npm;

  @BeforeAll
  public static void setUp() {
  }

  public static Stream<Arguments> data() throws ParserConfigurationException, IOException, FHIRFormatError, SAXException {
    FilesystemPackageCacheManager pcm = new FilesystemPackageCacheManager(true, ToolsVersion.TOOLS_VERSION);
    npm = pcm.loadPackage("hl7.fhir.r4b.examples", "4.3.0");
    List<Arguments> objects = new ArrayList<>();
    List<String> names = npm.list("package");
    for (String n : names) {
      if (!n.contains("manifest.json") && !n.contains("xver-") && !n.contains("uml.json")  && !n.contains("package-min-ver.json")) {
        objects.add(Arguments.of(n));
      }
    }
    return objects.stream();
  }

  @SuppressWarnings("deprecation")
  @ParameterizedTest(name = "{index}: file {0}")
  @MethodSource("data")
  public void test(String name) throws Exception {
//    System.out.println(name);
    byte[] b = TextFile.streamToBytes(npm.load("package", name));
    String src = new String(b);
    Resource r = new JsonParser().parse(b);
    b = new XmlParser().composeBytes(r);
<<<<<<< HEAD
    TextFile.bytesToFile(b, Utilities.path("[tmp]", "test.xml"));
=======
    TextFile.bytesToFile(b, Paths.get(System.getProperty("java.io.tmpdir"),"test.xml").toAbsolutePath().toString());
>>>>>>> 7009ba7b
    r = new XmlParser().parse(b);
    b = new JsonParser().setOutputStyle(OutputStyle.PRETTY).composeBytes(r);
    String output = new String(b);
    String msg = TestingUtilities.checkJsonSrcIsSame(src, output);
    Assertions.assertTrue(msg == null, msg);
  }

}<|MERGE_RESOLUTION|>--- conflicted
+++ resolved
@@ -56,11 +56,7 @@
     String src = new String(b);
     Resource r = new JsonParser().parse(b);
     b = new XmlParser().composeBytes(r);
-<<<<<<< HEAD
     TextFile.bytesToFile(b, Utilities.path("[tmp]", "test.xml"));
-=======
-    TextFile.bytesToFile(b, Paths.get(System.getProperty("java.io.tmpdir"),"test.xml").toAbsolutePath().toString());
->>>>>>> 7009ba7b
     r = new XmlParser().parse(b);
     b = new JsonParser().setOutputStyle(OutputStyle.PRETTY).composeBytes(r);
     String output = new String(b);
